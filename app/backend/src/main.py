--- conflicted
+++ resolved
@@ -24,26 +24,12 @@
 
 logger = logging.getLogger(__name__)
 
-<<<<<<< HEAD
-app = FastAPI(lifespan=lifespan)
-=======
-
-@asynccontextmanager
-async def lifespan(_: FastAPI):  # type: ignore # noqa: ANN201
-    """
-    Defines startup and shutdown of the fastAPI app
-    """
-    await init_models()
-    yield
-
-
 app = FastAPI(
     lifespan=lifespan,
     openapi_url="/api/openapi.json",
     redoc_url=None,
     docs_url=None,
 )
->>>>>>> 8e2a5e49
 app.include_router(project_router)
 app.include_router(job_router)
 app.include_router(media_router)
