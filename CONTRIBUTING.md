# Contributing to Anomalib

We welcome your input! 👐

We want to make it as simple and straightforward as possible to contribute to this project, whether it is a:

- Bug Report
- Discussion
- Feature Request
- Creating a Pull Request (PR)
- Becoming a maintainer

## Bug Report

We use GitHub issues to track the bugs. Report a bug by using our Bug Report Template in [Issues](https://github.com/open-edge-platform/anomalib/issues/new?assignees=&labels=&projects=&template=bug_report.yaml&title=%5BBug%5D%3A+).

## Discussion

We enabled [GitHub Discussions](https://github.com/open-edge-platform/anomalib/discussions/) in anomalib to welcome the community to ask questions and/or propose ideas/solutions. This will not only provide a medium to the community to discuss about anomalib but also help us de-clutter [Issues](https://github.com/open-edge-platform/anomalib/issues/new?assignees=&labels=&template=bug_report.md).

## Feature Request

We utilize GitHub issues to track the feature requests as well. If you are certain regarding the feature you are interested and have a solid proposal, you could then create the feature request by using our [Feature Request Template](https://github.com/open-edge-platform/anomalib/issues/new?assignees=&labels=&template=feature_request.md) in Issues. If it's still in an idea phase, you could then discuss that with the community in our [Discussion](https://github.com/open-edge-platform/anomalib/discussions/categories/ideas).

## Development & PRs

We actively welcome your pull requests:

### Getting Started

#### 1. Fork and Clone the Repository

First, fork the Anomalib repository by following the GitHub documentation on [forking a repo](https://docs.github.com/en/enterprise-cloud@latest/pull-requests/collaborating-with-pull-requests/working-with-forks/fork-a-repo). Then, clone your forked repository to your local machine and create a new branch from `main`.

#### 2. Set Up Your Development Environment

Set up your development environment to start contributing. This involves installing the required dependencies and setting up pre-commit hooks for code quality checks. Note that this guide assumes you are using [Conda](https://docs.conda.io/en/latest/) for package management. However, the steps are similar for other package managers.

<details>
<summary>Development Environment Setup Instructions</summary>

1. Create and activate a new Conda environment:

   ```bash
   conda create -n anomalib_dev python=3.10
   conda activate anomalib_dev
   ```

2. Install the development requirements:

   ```bash
   # Option I: Via anomalib install
   anomalib install --option dev

   #Option II: Via pip install
   pip install -e .[dev]
   ```

   Optionally, for a full installation with all dependencies:

   ```bash
   # Option I: via anomalib install
   anomalib install --option full

   # Option II: via pip install
   pip install -e .[full]
   ```

3. Install and configure pre-commit hooks:

   ```bash
   pre-commit install
   ```

Pre-commit hooks help ensure code quality and consistency. After each commit,
`pre-commit` will automatically run the configured checks for the changed file.
If you would like to manually run the checks for all files, use:

```bash
pre-commit run --all-files
```

To bypass pre-commit hooks temporarily (e.g., for a work-in-progress commit),
use:

```bash
git commit -m 'WIP commit' --no-verify
```

However, make sure to address any pre-commit issues before finalizing your pull request.

</details>

### Making Changes

1. **Write Code:** Follow the project's coding standards and write your code with clear intent. Ensure your code is well-documented and includes examples where appropriate. For code quality we use ruff, whose configuration is in [`pyproject.toml`](pyproject.toml) file.

2. **Add Tests:** If your code includes new functionality, add corresponding tests using [pytest](https://docs.pytest.org/en/7.4.x/) to maintain coverage and reliability.

3. **Update Documentation:** If you've changed APIs or added new features, update the documentation accordingly. Ensure your docstrings are clear and follow [Google's docstring guide](https://google.github.io/styleguide/pyguide.html#38-comments-and-docstrings).

4. **Pass Tests and Quality Checks:** Ensure the test suite passes and that your code meets quality standards by running:

   ```bash
   pre-commit run --all-files
   pytest tests/
   ```

5. **Update the Changelog:** For significant changes, add a summary to the [CHANGELOG](CHANGELOG.md).

6. **Check Licensing:** Ensure you own the code or have rights to use it, adhering to appropriate licensing.

7. **Follow Conventional Commits for PR Titles:** We use [Commitizen](https://commitizen-tools.github.io/commitizen/) to enforce conventional commit format for PR titles and branch names. Since we squash merge PRs, individual commit messages can be in any format during development, but your **PR title must follow conventional commit format**.

   <details>
   <summary>PR Title Format (Required)</summary>

   Your **PR title** must follow conventional commit format. Individual commit messages during development can be any format (e.g., "wip", "fix typo"), but the PR title becomes the squash commit message.

   Each PR title consists of a **header**, and optionally a **body** and **footer**:

   ```text
   <type>(<scope>): <description>

   [optional body]

   [optional footer]
   ```

   **Types:**
   - `feat`: A new feature
   - `fix`: A bug fix
   - `docs`: Documentation changes
   - `style`: Code style changes
   - `refactor`: Code refactoring
   - `perf`: Performance improvements
   - `test`: Adding or modifying tests
   - `build`: Build system changes
   - `ci`: CI configuration changes
   - `chore`: General maintenance

   **Scopes:**
   - `data`: Data loading, processing, or augmentation
   - `model`: Model architecture or implementation
   - `metric`: Evaluation metrics
   - `utils`: Utility functions
   - `cli`: Command-line interface
   - `docs`: Documentation
   - `ci`: CI/CD configuration
   - `engine`: Training/inference engine
   - `visualization`: Visualization tools
   - `benchmarking`: Benchmarking tools
   - `logger`: Logging functionality
   - `openvino`: OpenVINO integration
   - `notebooks`: Jupyter notebooks

   **Rules:**
   - The type and scope are case-sensitive
   - The type must be lowercase
   - The description should be in present tense
   - The description should not end with a period
   - The description should not be in sentence-case, start-case, pascal-case, or upper-case

   **PR Title Examples:**

   ```text
   feat(model): add transformer architecture for anomaly detection
   ```

   ```text
   fix(data): handle corrupted image files during training
   ```

   ```text
   docs: update installation instructions for Windows
   ```

   ```text
   chore(ci): migrate from commit message validation to PR title validation
   ```

   **Note:** The PR description can contain additional details, but the title must be concise and follow the format above.

   **Optional Emojis:**
   You can optionally add emojis at the beginning of your PR title for better visual distinction:

   ```text
   🚀 feat(model): add transformer architecture for anomaly detection
   🐞 fix(data): handle corrupted image files during training
   📚 docs: update installation instructions for Windows
   🔧 chore(ci): migrate from commit message validation to PR title validation
   ```

   **Suggested Emoji Mapping (Optional):**
   - 🚀 for `feat` (new features)
   - 🐞 for `fix` (bug fixes)
   - 📚 for `docs` (documentation)
   - 🎨 for `style` (code style/formatting)
   - ♻️ for `refactor` (code refactoring)
   - ⚡️ for `perf` (performance improvements)
   - 🧪 for `test` (adding/modifying tests)
   - 📦 for `build` (build system changes)
   - 🔧 for `chore` (general maintenance)
   - 🏗️ for `ci` (CI/CD configuration)

   **Note:** Emojis are completely optional. PR titles without emojis are equally valid.

   </details>

   <details>
   <summary>Branch Naming</summary>

   Branch names must follow the format:

   ```text
   <type>/<scope>/<description>
   ```

   **Examples:**
   - `feat/model/add-transformer`
   - `fix/data/load-image-bug`
   - `docs/readme/update-installation`
   - `refactor/utils/optimize-performance`

   The type and scope should match the ones used in commit messages.
   </details>

   <details>
<<<<<<< HEAD
   <summary>Using Commitizen</summary>
   1. Stage your changes and create a commit using Commitizen:

      First, stage your changes:

      ```bash
      git add <files>
      # or
      git add .  # to add all changes
      ```

      Then, create a commit with Commitizen:

      ```bash
      # Regular commit
      cz commit
      # or
      cz c -- -s
      ```

   Commitizen will guide you through an interactive process to create a conventional commit message.
=======
   <summary>Development Workflow</summary>

   **During Development:**
   Individual commits can use any format for convenience:

   ```bash
   git add <files>
   git commit -m "wip: working on transformer model"
   git commit -m "fix typo"
   git commit -m "address review comments"
   ```

   **Creating the PR:**
   Ensure your PR title follows conventional commit format. The PR title becomes the final commit message when merged.

   **Optional - Using Commitizen for PR titles:**
   You can use Commitizen to help format your PR titles:

   ```bash
   # Check if a message follows conventional format
   echo "feat(model): add transformer architecture" | cz check --commit-msg-file -
   ```

   To check if your commits follow the conventional format:

   ```bash
   cz check
   ```

   To bump the version based on commit history:

   ```bash
   cz bump
   ```
>>>>>>> f264bf08

   </details>

<details>
<summary>Suppressing False Positives</summary>

If necessary, to suppress _false_ positives, add inline comment with specific syntax.
Please also add a comment explaining _why_ you decided to disable a rule or provide a risk-acceptance reason.

#### Bandit

Findings can be ignored inline with `# nosec BXXX` comments.

```python
import subprocess # nosec B404 # this is actually fine
```

[Details](https://bandit.readthedocs.io/en/latest/config.html#exclusions) in Bandit docs.

#### Zizmor

Findings can be ignored inline with `# zizmor: ignore[rulename]` comments.

```yaml
uses: actions/checkout@v3 # zizmor: ignore[artipacked] this is actually fine
```

[Details](https://woodruffw.github.io/zizmor/usage/#with-comments) in Zizmor docs.

#### Semgrep

Findings can be ignored inline with `# nosemgrep: rule-id` comments.

```python
    # nosemgrep: python.lang.security.audit.dangerous-system-call.dangerous-system-call # this is actually fine
    r = os.system(' '.join(command))
```

[Details](https://semgrep.dev/docs/ignoring-files-folders-code) in Semgrep docs.

</details>

### Submitting Pull Requests

Once you've followed the above steps and are satisfied with your changes:

1. Push your changes to your forked repository.
2. Go to the original Anomalib repository you forked and click "New pull request".
3. Choose your fork and the branch with your changes to open a pull request.
4. Fill in the pull request template with the necessary details about your changes.

We look forward to your contributions!

## License

You accept that your contributions will be licensed under the [Apache-2.0 License](https://choosealicense.com/licenses/apache-2.0/) if you contribute to this repository. If this is a concern, please notify the maintainers.<|MERGE_RESOLUTION|>--- conflicted
+++ resolved
@@ -226,29 +226,6 @@
    </details>
 
    <details>
-<<<<<<< HEAD
-   <summary>Using Commitizen</summary>
-   1. Stage your changes and create a commit using Commitizen:
-
-      First, stage your changes:
-
-      ```bash
-      git add <files>
-      # or
-      git add .  # to add all changes
-      ```
-
-      Then, create a commit with Commitizen:
-
-      ```bash
-      # Regular commit
-      cz commit
-      # or
-      cz c -- -s
-      ```
-
-   Commitizen will guide you through an interactive process to create a conventional commit message.
-=======
    <summary>Development Workflow</summary>
 
    **During Development:**
@@ -283,7 +260,6 @@
    ```bash
    cz bump
    ```
->>>>>>> f264bf08
 
    </details>
 
