--- conflicted
+++ resolved
@@ -58,13 +58,9 @@
     Kolektor,
     MVTec,
     MVTecAD,
-<<<<<<< HEAD
     MVTecAD2,
     MVTecLOCO,
-=======
-    MVTecLOCO,
     RealIAD,
->>>>>>> 67dcab7b
     Visa,
 )
 from .datamodules.video import Avenue, ShanghaiTech, UCSDped, VideoDataFormat
@@ -176,13 +172,8 @@
     "Datumaro",
     "Folder",
     "Kolektor",
-    "MVTec",
+    "MVTec",  # Include MVTec for backward compatibility
     "MVTecAD",
-<<<<<<< HEAD
-    "MVTecADDataset",
-    "MVTecAD2",
-=======
->>>>>>> 67dcab7b
     "MVTecLOCO",
     "RealIAD",
     "VAD",
@@ -199,6 +190,7 @@
     "FolderDataset",
     "KolektorDataset",
     "MVTecADDataset",
+    "MVTecAD2",
     "MVTecLOCODataset",
     "VADDataset",
     "VisaDataset",
