--- conflicted
+++ resolved
@@ -49,11 +49,7 @@
 # Datamodules
 from .datamodules.base import AnomalibDataModule
 from .datamodules.depth import DepthDataFormat, Folder3D, MVTec3D
-<<<<<<< HEAD
-from .datamodules.image import BTech, Datumaro, Folder, ImageDataFormat, Kolektor, MVTec, MVTecAD, VAD, Visa
-=======
-from .datamodules.image import BTech, Datumaro, Folder, ImageDataFormat, Kolektor, MVTec, MVTecAD, MVTecLOCO, Visa
->>>>>>> 12c1e843
+from .datamodules.image import BTech, Datumaro, Folder, ImageDataFormat, Kolektor, MVTec, MVTecAD, MVTecLOCO, VAD, Visa
 from .datamodules.video import Avenue, ShanghaiTech, UCSDped, VideoDataFormat
 
 # Datasets
@@ -65,11 +61,8 @@
     FolderDataset,
     KolektorDataset,
     MVTecADDataset,
-<<<<<<< HEAD
+    MVTecLOCODataset,  
     VADDataset,
-=======
-    MVTecLOCODataset,
->>>>>>> 12c1e843
     VisaDataset,
 )
 from .datasets.video import AvenueDataset, ShanghaiTechDataset, UCSDpedDataset
@@ -172,13 +165,10 @@
     "MVTec",  # Include MVTec for backward compatibility
     "MVTecAD",
     "MVTecADDataset",
-<<<<<<< HEAD
+    "MVTecLOCO",
+    "MVTecLOCODataset",  
     "VAD",
     "VADDataset",
-=======
-    "MVTecLOCO",
-    "MVTecLOCODataset",
->>>>>>> 12c1e843
     "Visa",
     "VisaDataset",
     # Video
