"""Anomalib Datasets.

This module provides datasets and data modules for anomaly detection tasks.

The module contains:
    - Data classes for representing different types of data (images, videos, etc.)
    - Dataset classes for loading and processing data
    - Data modules for use with PyTorch Lightning
    - Helper functions for data loading and validation

Example:
    >>> from anomalib.data import MVTecAD
    >>> datamodule = MVTecAD(
    ...     root="./datasets/MVTecAD",
    ...     category="bottle",
    ...     image_size=(256, 256)
    ... )
"""

# Copyright (C) 2022-2025 Intel Corporation
# SPDX-License-Identifier: Apache-2.0

import importlib
import logging
from enum import Enum
from itertools import chain

from omegaconf import DictConfig, ListConfig

from anomalib.utils.config import to_tuple

# Dataclasses
from .dataclasses import (
    Batch,
    DatasetItem,
    DepthBatch,
    DepthItem,
    ImageBatch,
    ImageItem,
    InferenceBatch,
    NumpyImageBatch,
    NumpyImageItem,
    NumpyVideoBatch,
    NumpyVideoItem,
    VideoBatch,
    VideoItem,
)

# Datamodules
from .datamodules.base import AnomalibDataModule
from .datamodules.depth import DepthDataFormat, Folder3D, MVTec3D
<<<<<<< HEAD
from .datamodules.image import BTech, Datumaro, Folder, ImageDataFormat, Kolektor, MVTec, MVTecAD, RealIAD, Visa
=======
from .datamodules.image import VAD, BTech, Datumaro, Folder, ImageDataFormat, Kolektor, MVTec, MVTecAD, MVTecLOCO, Visa
>>>>>>> c026ed7a
from .datamodules.video import Avenue, ShanghaiTech, UCSDped, VideoDataFormat

# Datasets
from .datasets import AnomalibDataset
from .datasets.depth import Folder3DDataset, MVTec3DDataset
from .datasets.image import (
    BTechDataset,
    DatumaroDataset,
    FolderDataset,
    KolektorDataset,
    MVTecADDataset,
    MVTecLOCODataset,
    VADDataset,
    VisaDataset,
)
from .datasets.video import AvenueDataset, ShanghaiTechDataset, UCSDpedDataset
from .predict import PredictDataset

logger = logging.getLogger(__name__)


DataFormat = Enum(  # type: ignore[misc]
    "DataFormat",
    {i.name: i.value for i in chain(DepthDataFormat, ImageDataFormat, VideoDataFormat)},
)


class UnknownDatamoduleError(ModuleNotFoundError):
    """Raised when a datamodule cannot be found."""


def get_datamodule(config: DictConfig | ListConfig | dict) -> AnomalibDataModule:
    """Get Anomaly Datamodule from config.

    Args:
        config: Configuration for the anomaly model. Can be either:
            - DictConfig from OmegaConf
            - ListConfig from OmegaConf
            - Python dictionary

    Returns:
        PyTorch Lightning DataModule configured according to the input.

    Raises:
        UnknownDatamoduleError: If the specified datamodule cannot be found.

    Example:
        >>> from omegaconf import DictConfig
        >>> config = DictConfig({
        ...     "data": {
        ...         "class_path": "MVTecAD",
        ...         "init_args": {"root": "./datasets/MVTec"}
        ...     }
        ... })
        >>> datamodule = get_datamodule(config)
    """
    logger.info("Loading the datamodule")

    if isinstance(config, dict):
        config = DictConfig(config)

    try:
        _config = config.data if "data" in config else config
        if len(_config.class_path.split(".")) > 1:
            module = importlib.import_module(".".join(_config.class_path.split(".")[:-1]))
        else:
            module = importlib.import_module("anomalib.data")
    except ModuleNotFoundError as exception:
        logger.exception(f"ModuleNotFoundError: {_config.class_path}")
        raise UnknownDatamoduleError from exception
    dataclass = getattr(module, _config.class_path.split(".")[-1])
    init_args = {**_config.get("init_args", {})}  # get dict
    if "image_size" in init_args:
        init_args["image_size"] = to_tuple(init_args["image_size"])

    return dataclass(**init_args)


__all__ = [
    # Base Classes
    "AnomalibDataModule",
    "AnomalibDataset",
    # Data Classes
    "Batch",
    "DatasetItem",
    "DepthBatch",
    "DepthItem",
    "ImageBatch",
    "ImageItem",
    "InferenceBatch",
    "NumpyImageBatch",
    "NumpyImageItem",
    "NumpyVideoBatch",
    "NumpyVideoItem",
    "VideoBatch",
    "VideoItem",
    # Data Formats
    "DataFormat",
    "DepthDataFormat",
    "ImageDataFormat",
    "VideoDataFormat",
    # Depth Data Modules
    "Folder3D",
    "MVTec3D",
    # Image Data Modules
    "BTech",
    "Datumaro",
    "Folder",
    "Kolektor",
<<<<<<< HEAD
    "MVTec",
    "MVTecAD",
    "RealIAD",
=======
    "KolektorDataset",
    "MVTec",  # Include MVTec for backward compatibility
    "MVTecAD",
    "MVTecADDataset",
    "MVTecLOCO",
    "MVTecLOCODataset",
    "VAD",
    "VADDataset",
>>>>>>> c026ed7a
    "Visa",
    # Video Data Modules
    "Avenue",
    "ShanghaiTech",
    "UCSDped",
    # Datasets
    "Folder3DDataset",
    "MVTec3DDataset",
    "BTechDataset",
    "DatumaroDataset",
    "FolderDataset",
    "KolektorDataset",
    "MVTecADDataset",
    "VisaDataset",
    "AvenueDataset",
    "ShanghaiTechDataset",
    "UCSDpedDataset",
    "PredictDataset",
    # Functions
    "get_datamodule",
    # Exceptions
    "UnknownDatamoduleError",
]<|MERGE_RESOLUTION|>--- conflicted
+++ resolved
@@ -49,11 +49,19 @@
 # Datamodules
 from .datamodules.base import AnomalibDataModule
 from .datamodules.depth import DepthDataFormat, Folder3D, MVTec3D
-<<<<<<< HEAD
-from .datamodules.image import BTech, Datumaro, Folder, ImageDataFormat, Kolektor, MVTec, MVTecAD, RealIAD, Visa
-=======
-from .datamodules.image import VAD, BTech, Datumaro, Folder, ImageDataFormat, Kolektor, MVTec, MVTecAD, MVTecLOCO, Visa
->>>>>>> c026ed7a
+from .datamodules.image import (
+    VAD,
+    BTech,
+    Datumaro,
+    Folder,
+    ImageDataFormat,
+    Kolektor,
+    MVTec,
+    MVTecAD,
+    MVTecLOCO,
+    RealIAD,
+    Visa,
+)
 from .datamodules.video import Avenue, ShanghaiTech, UCSDped, VideoDataFormat
 
 # Datasets
@@ -163,20 +171,11 @@
     "Datumaro",
     "Folder",
     "Kolektor",
-<<<<<<< HEAD
     "MVTec",
     "MVTecAD",
+    "MVTecLOCO",
     "RealIAD",
-=======
-    "KolektorDataset",
-    "MVTec",  # Include MVTec for backward compatibility
-    "MVTecAD",
-    "MVTecADDataset",
-    "MVTecLOCO",
-    "MVTecLOCODataset",
     "VAD",
-    "VADDataset",
->>>>>>> c026ed7a
     "Visa",
     # Video Data Modules
     "Avenue",
@@ -190,6 +189,8 @@
     "FolderDataset",
     "KolektorDataset",
     "MVTecADDataset",
+    "MVTecLOCODataset",
+    "VADDataset",
     "VisaDataset",
     "AvenueDataset",
     "ShanghaiTechDataset",
