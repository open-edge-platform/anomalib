"""Anomalib Datasets."""

# Copyright (C) 2022-2024 Intel Corporation
# SPDX-License-Identifier: Apache-2.0

import importlib
import logging
from enum import Enum
from itertools import chain

from omegaconf import DictConfig, ListConfig

from anomalib.utils.config import to_tuple

<<<<<<< HEAD
# Dataclasses
from .dataclasses import (
    Batch,
    DatasetItem,
    DepthBatch,
    DepthItem,
    ImageBatch,
    ImageItem,
    InferenceBatch,
    NumpyImageBatch,
    NumpyImageItem,
    NumpyVideoBatch,
    NumpyVideoItem,
    VideoBatch,
    VideoItem,
)

# Datamodules
from .datamodules.base import AnomalibDataModule
from .datamodules.depth import DepthDataFormat, Folder3D, MVTec3D
from .datamodules.image import BTech, Folder, ImageDataFormat, Kolektor, MVTec, Visa
from .datamodules.video import Avenue, ShanghaiTech, UCSDped, VideoDataFormat

# Datasets
from .datasets import AnomalibDataset
from .datasets.depth import Folder3DDataset, MVTec3DDataset
from .datasets.image import BTechDataset, FolderDataset, KolektorDataset, MVTecDataset, VisaDataset
from .datasets.video import AvenueDataset, ShanghaiTechDataset, UCSDpedDataset
=======
from .base import AnomalibDataModule, AnomalibDataset
from .depth import DepthDataFormat, Folder3D, MVTec3D
from .image import BTech, Datumaro, Folder, ImageDataFormat, Kolektor, MVTec, Visa
>>>>>>> bcc0b439
from .predict import PredictDataset
from .utils import LabelName

logger = logging.getLogger(__name__)


DataFormat = Enum(  # type: ignore[misc]
    "DataFormat",
    {i.name: i.value for i in chain(DepthDataFormat, ImageDataFormat, VideoDataFormat)},
)


class UnknownDatamoduleError(ModuleNotFoundError): ...


def get_datamodule(config: DictConfig | ListConfig | dict) -> AnomalibDataModule:
    """Get Anomaly Datamodule.

    Args:
        config (DictConfig | ListConfig | dict): Configuration of the anomaly model.

    Returns:
        PyTorch Lightning DataModule
    """
    logger.info("Loading the datamodule")

    if isinstance(config, dict):
        config = DictConfig(config)

    try:
        _config = config.data if "data" in config else config
        if len(_config.class_path.split(".")) > 1:
            module = importlib.import_module(".".join(_config.class_path.split(".")[:-1]))
        else:
            module = importlib.import_module("anomalib.data")
    except ModuleNotFoundError as exception:
        logger.exception(f"ModuleNotFoundError: {_config.class_path}")
        raise UnknownDatamoduleError from exception
    dataclass = getattr(module, _config.class_path.split(".")[-1])
    init_args = {**_config.get("init_args", {})}  # get dict
    if "image_size" in init_args:
        init_args["image_size"] = to_tuple(init_args["image_size"])

    return dataclass(**init_args)


__all__ = [
    # Anomalib dataclasses
    "DatasetItem",
    "Batch",
    "InferenceBatch",
    "ImageItem",
    "ImageBatch",
    "VideoItem",
    "VideoBatch",
    "DepthItem",
    "DepthBatch",
    "NumpyImageItem",
    "NumpyImageBatch",
    "NumpyVideoItem",
    "NumpyVideoBatch",
    # Anomalib datasets
    "AnomalibDataset",
    "Folder3DDataset",
    "MVTec3DDataset",
    "BTechDataset",
    "FolderDataset",
    "KolektorDataset",
    "MVTecDataset",
    "VisaDataset",
    "AvenueDataset",
    "ShanghaiTechDataset",
    "UCSDpedDataset",
    "PredictDataset",
    # Anomalib datamodules
    "AnomalibDataModule",
    "DepthDataFormat",
    "ImageDataFormat",
    "VideoDataFormat",
    "get_datamodule",
    "BTech",
    "Datumaro",
    "Folder",
    "Folder3D",
    "Kolektor",
    "MVTec",
    "MVTec3D",
    "Avenue",
    "UCSDped",
    "ShanghaiTech",
    "Visa",
    "LabelName",
]<|MERGE_RESOLUTION|>--- conflicted
+++ resolved
@@ -12,7 +12,6 @@
 
 from anomalib.utils.config import to_tuple
 
-<<<<<<< HEAD
 # Dataclasses
 from .dataclasses import (
     Batch,
@@ -33,21 +32,15 @@
 # Datamodules
 from .datamodules.base import AnomalibDataModule
 from .datamodules.depth import DepthDataFormat, Folder3D, MVTec3D
-from .datamodules.image import BTech, Folder, ImageDataFormat, Kolektor, MVTec, Visa
+from .datamodules.image import BTech, Datumaro, Folder, ImageDataFormat, Kolektor, MVTec, Visa
 from .datamodules.video import Avenue, ShanghaiTech, UCSDped, VideoDataFormat
 
 # Datasets
 from .datasets import AnomalibDataset
 from .datasets.depth import Folder3DDataset, MVTec3DDataset
-from .datasets.image import BTechDataset, FolderDataset, KolektorDataset, MVTecDataset, VisaDataset
+from .datasets.image import BTechDataset, DatumaroDataset, FolderDataset, KolektorDataset, MVTecDataset, VisaDataset
 from .datasets.video import AvenueDataset, ShanghaiTechDataset, UCSDpedDataset
-=======
-from .base import AnomalibDataModule, AnomalibDataset
-from .depth import DepthDataFormat, Folder3D, MVTec3D
-from .image import BTech, Datumaro, Folder, ImageDataFormat, Kolektor, MVTec, Visa
->>>>>>> bcc0b439
 from .predict import PredictDataset
-from .utils import LabelName
 
 logger = logging.getLogger(__name__)
 
@@ -112,6 +105,7 @@
     "Folder3DDataset",
     "MVTec3DDataset",
     "BTechDataset",
+    "DatumaroDataset",
     "FolderDataset",
     "KolektorDataset",
     "MVTecDataset",
@@ -138,4 +132,5 @@
     "ShanghaiTech",
     "Visa",
     "LabelName",
+    "PredictDataset",
 ]