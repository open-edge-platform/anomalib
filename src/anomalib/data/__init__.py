"""Anomalib Datasets."""

# Copyright (C) 2022 Intel Corporation
# SPDX-License-Identifier: Apache-2.0

from __future__ import annotations

import logging
from enum import Enum

from omegaconf import DictConfig, ListConfig

from .avenue import Avenue
from .base import AnomalibDataModule, AnomalibDataset
from .btech import BTech
from .csv import CSV
from .folder import Folder
from .folder_3d import Folder3D
from .inference import InferenceDataset
from .mvtec import MVTec
from .mvtec_3d import MVTec3D
from .shanghaitech import ShanghaiTech
from .task_type import TaskType
from .ucsd_ped import UCSDped
from .visa import Visa

logger = logging.getLogger(__name__)


class DataFormat(str, Enum):
    """Supported Dataset Types"""

    MVTEC = "mvtec"
    MVTEC_3D = "mvtec_3d"
    BTECH = "btech"
    FOLDER = "folder"
    FOLDER_3D = "folder_3d"
    UCSDPED = "ucsdped"
    AVENUE = "avenue"
    VISA = "visa"
    SHANGHAITECH = "shanghaitech"


def get_datamodule(config: DictConfig | ListConfig) -> AnomalibDataModule:
    """Get Anomaly Datamodule.

    Args:
        config (DictConfig | ListConfig): Configuration of the anomaly model.

    Returns:
        PyTorch Lightning DataModule
    """
    logger.info("Loading the datamodule")

    datamodule: AnomalibDataModule

    # convert center crop to tuple
    center_crop = config.dataset.get("center_crop")
    if center_crop is not None:
        center_crop = (center_crop[0], center_crop[1])

    if config.dataset.format.lower() == DataFormat.MVTEC:
        datamodule = MVTec(
            root=config.dataset.path,
            category=config.dataset.category,
            image_size=(config.dataset.image_size[0], config.dataset.image_size[1]),
            center_crop=center_crop,
            normalization=config.dataset.normalization,
            train_batch_size=config.dataset.train_batch_size,
            eval_batch_size=config.dataset.eval_batch_size,
            num_workers=config.dataset.num_workers,
            task=config.dataset.task,
            transform_config_train=config.dataset.transform_config.train,
            transform_config_eval=config.dataset.transform_config.eval,
            test_split_mode=config.dataset.test_split_mode,
            test_split_ratio=config.dataset.test_split_ratio,
            val_split_mode=config.dataset.val_split_mode,
            val_split_ratio=config.dataset.val_split_ratio,
        )
    elif config.dataset.format.lower() == DataFormat.MVTEC_3D:
        datamodule = MVTec3D(
            root=config.dataset.path,
            category=config.dataset.category,
            image_size=(config.dataset.image_size[0], config.dataset.image_size[1]),
            center_crop=center_crop,
            normalization=config.dataset.normalization,
            train_batch_size=config.dataset.train_batch_size,
            eval_batch_size=config.dataset.eval_batch_size,
            num_workers=config.dataset.num_workers,
            task=config.dataset.task,
            transform_config_train=config.dataset.transform_config.train,
            transform_config_eval=config.dataset.transform_config.eval,
            test_split_mode=config.dataset.test_split_mode,
            test_split_ratio=config.dataset.test_split_ratio,
            val_split_mode=config.dataset.val_split_mode,
            val_split_ratio=config.dataset.val_split_ratio,
        )
    elif config.dataset.format.lower() == DataFormat.BTECH:
        datamodule = BTech(
            root=config.dataset.path,
            category=config.dataset.category,
            image_size=(config.dataset.image_size[0], config.dataset.image_size[1]),
            center_crop=center_crop,
            normalization=config.dataset.normalization,
            train_batch_size=config.dataset.train_batch_size,
            eval_batch_size=config.dataset.eval_batch_size,
            num_workers=config.dataset.num_workers,
            task=config.dataset.task,
            transform_config_train=config.dataset.transform_config.train,
            transform_config_eval=config.dataset.transform_config.eval,
            test_split_mode=config.dataset.test_split_mode,
            test_split_ratio=config.dataset.test_split_ratio,
            val_split_mode=config.dataset.val_split_mode,
            val_split_ratio=config.dataset.val_split_ratio,
        )
    elif config.dataset.format.lower() == DataFormat.FOLDER:
        datamodule = Folder(
            root=config.dataset.root,
            normal_dir=config.dataset.normal_dir,
            abnormal_dir=config.dataset.abnormal_dir,
            task=config.dataset.task,
            normal_test_dir=config.dataset.normal_test_dir,
            mask_dir=config.dataset.mask_dir,
            extensions=config.dataset.extensions,
            image_size=(config.dataset.image_size[0], config.dataset.image_size[1]),
            center_crop=center_crop,
            normalization=config.dataset.normalization,
            train_batch_size=config.dataset.train_batch_size,
            eval_batch_size=config.dataset.eval_batch_size,
            num_workers=config.dataset.num_workers,
            transform_config_train=config.dataset.transform_config.train,
            transform_config_eval=config.dataset.transform_config.eval,
            test_split_mode=config.dataset.test_split_mode,
            test_split_ratio=config.dataset.test_split_ratio,
            val_split_mode=config.dataset.val_split_mode,
            val_split_ratio=config.dataset.val_split_ratio,
        )
    elif config.dataset.format.lower() == DataFormat.FOLDER_3D:
        datamodule = Folder3D(
            root=config.dataset.root,
            normal_dir=config.dataset.normal_dir,
            normal_depth_dir=config.dataset.normal_depth_dir,
            abnormal_dir=config.dataset.abnormal_dir,
            abnormal_depth_dir=config.dataset.abnormal_depth_dir,
            task=config.dataset.task,
            normal_test_dir=config.dataset.normal_test_dir,
            normal_test_depth_dir=config.dataset.normal_test_depth_dir,
            mask_dir=config.dataset.mask_dir,
            extensions=config.dataset.extensions,
            image_size=(config.dataset.image_size[0], config.dataset.image_size[1]),
            center_crop=center_crop,
            normalization=config.dataset.normalization,
            train_batch_size=config.dataset.train_batch_size,
            eval_batch_size=config.dataset.eval_batch_size,
            num_workers=config.dataset.num_workers,
            transform_config_train=config.dataset.transform_config.train,
            transform_config_eval=config.dataset.transform_config.eval,
            test_split_mode=config.dataset.test_split_mode,
            test_split_ratio=config.dataset.test_split_ratio,
            val_split_mode=config.dataset.val_split_mode,
            val_split_ratio=config.dataset.val_split_ratio,
        )
<<<<<<< HEAD
    elif config.dataset.format.lower() == "csv":
        datamodule = CSV(
            root=config.dataset.root,
            normal_csv=config.dataset.normal_csv,
            abnormal_csv=config.dataset.abnormal_csv,
            task=config.dataset.task,
            normal_test_csv=config.dataset.normal_test_csv,
            mask_csv=config.dataset.mask_csv,
            extensions=config.dataset.extensions,
            image_size=(config.dataset.image_size[0], config.dataset.image_size[1]),
            center_crop=center_crop,
            normalization=config.dataset.normalization,
            train_batch_size=config.dataset.train_batch_size,
            eval_batch_size=config.dataset.eval_batch_size,
            num_workers=config.dataset.num_workers,
            transform_config_train=config.dataset.transform_config.train,
            transform_config_eval=config.dataset.transform_config.eval,
            test_split_mode=config.dataset.test_split_mode,
            test_split_ratio=config.dataset.test_split_ratio,
            val_split_mode=config.dataset.val_split_mode,
            val_split_ratio=config.dataset.val_split_ratio,
        )
    elif config.dataset.format.lower() == "ucsdped":
=======
    elif config.dataset.format.lower() == DataFormat.UCSDPED:
>>>>>>> 2661177b
        datamodule = UCSDped(
            root=config.dataset.path,
            category=config.dataset.category,
            task=config.dataset.task,
            clip_length_in_frames=config.dataset.clip_length_in_frames,
            frames_between_clips=config.dataset.frames_between_clips,
            image_size=(config.dataset.image_size[0], config.dataset.image_size[1]),
            center_crop=center_crop,
            normalization=config.dataset.normalization,
            transform_config_train=config.dataset.transform_config.train,
            transform_config_eval=config.dataset.transform_config.eval,
            train_batch_size=config.dataset.train_batch_size,
            eval_batch_size=config.dataset.eval_batch_size,
            num_workers=config.dataset.num_workers,
            val_split_mode=config.dataset.val_split_mode,
            val_split_ratio=config.dataset.val_split_ratio,
        )
    elif config.dataset.format.lower() == DataFormat.AVENUE:
        datamodule = Avenue(
            root=config.dataset.path,
            gt_dir=config.dataset.gt_dir,
            task=config.dataset.task,
            clip_length_in_frames=config.dataset.clip_length_in_frames,
            frames_between_clips=config.dataset.frames_between_clips,
            image_size=(config.dataset.image_size[0], config.dataset.image_size[1]),
            center_crop=center_crop,
            normalization=config.dataset.normalization,
            transform_config_train=config.dataset.transform_config.train,
            transform_config_eval=config.dataset.transform_config.eval,
            train_batch_size=config.dataset.train_batch_size,
            eval_batch_size=config.dataset.eval_batch_size,
            num_workers=config.dataset.num_workers,
            val_split_mode=config.dataset.val_split_mode,
            val_split_ratio=config.dataset.val_split_ratio,
        )
    elif config.dataset.format.lower() == DataFormat.VISA:
        datamodule = Visa(
            root=config.dataset.path,
            category=config.dataset.category,
            image_size=(config.dataset.image_size[0], config.dataset.image_size[1]),
            center_crop=center_crop,
            normalization=config.dataset.normalization,
            train_batch_size=config.dataset.train_batch_size,
            eval_batch_size=config.dataset.eval_batch_size,
            num_workers=config.dataset.num_workers,
            task=config.dataset.task,
            transform_config_train=config.dataset.transform_config.train,
            transform_config_eval=config.dataset.transform_config.eval,
            test_split_mode=config.dataset.test_split_mode,
            test_split_ratio=config.dataset.test_split_ratio,
            val_split_mode=config.dataset.val_split_mode,
            val_split_ratio=config.dataset.val_split_ratio,
        )
    elif config.dataset.format.lower() == DataFormat.SHANGHAITECH:
        datamodule = ShanghaiTech(
            root=config.dataset.path,
            scene=config.dataset.scene,
            task=config.dataset.task,
            clip_length_in_frames=config.dataset.clip_length_in_frames,
            frames_between_clips=config.dataset.frames_between_clips,
            image_size=(config.dataset.image_size[0], config.dataset.image_size[1]),
            center_crop=center_crop,
            normalization=config.dataset.normalization,
            transform_config_train=config.dataset.transform_config.train,
            transform_config_eval=config.dataset.transform_config.eval,
            train_batch_size=config.dataset.train_batch_size,
            eval_batch_size=config.dataset.eval_batch_size,
            num_workers=config.dataset.num_workers,
            val_split_mode=config.dataset.val_split_mode,
            val_split_ratio=config.dataset.val_split_ratio,
        )
    else:
        raise ValueError(
            "Unknown dataset! \n"
            "If you use a custom dataset make sure you initialize it in"
            "`get_datamodule` in `anomalib.data.__init__.py"
        )

    return datamodule


__all__ = [
    "AnomalibDataset",
    "AnomalibDataModule",
    "get_datamodule",
    "BTech",
    "Folder",
    "Folder3D",
    "InferenceDataset",
    "MVTec",
    "MVTec3D",
    "Avenue",
    "UCSDped",
    "TaskType",
    "ShanghaiTech",
]<|MERGE_RESOLUTION|>--- conflicted
+++ resolved
@@ -35,6 +35,7 @@
     BTECH = "btech"
     FOLDER = "folder"
     FOLDER_3D = "folder_3d"
+    CSV = "csv"
     UCSDPED = "ucsdped"
     AVENUE = "avenue"
     VISA = "visa"
@@ -160,8 +161,7 @@
             val_split_mode=config.dataset.val_split_mode,
             val_split_ratio=config.dataset.val_split_ratio,
         )
-<<<<<<< HEAD
-    elif config.dataset.format.lower() == "csv":
+    elif config.dataset.format.lower() == DataFormat.CSV:
         datamodule = CSV(
             root=config.dataset.root,
             normal_csv=config.dataset.normal_csv,
@@ -183,10 +183,7 @@
             val_split_mode=config.dataset.val_split_mode,
             val_split_ratio=config.dataset.val_split_ratio,
         )
-    elif config.dataset.format.lower() == "ucsdped":
-=======
     elif config.dataset.format.lower() == DataFormat.UCSDPED:
->>>>>>> 2661177b
         datamodule = UCSDped(
             root=config.dataset.path,
             category=config.dataset.category,
