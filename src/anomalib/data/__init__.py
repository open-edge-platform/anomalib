"""Anomalib Datasets.

This module provides datasets and data modules for anomaly detection tasks.

The module contains:
    - Data classes for representing different types of data (images, videos, etc.)
    - Dataset classes for loading and processing data
    - Data modules for use with PyTorch Lightning
    - Helper functions for data loading and validation

Example:
    >>> from anomalib.data import MVTecAD
    >>> datamodule = MVTecAD(
    ...     root="./datasets/MVTecAD",
    ...     category="bottle",
    ...     image_size=(256, 256)
    ... )
"""

# Copyright (C) 2022-2025 Intel Corporation
# SPDX-License-Identifier: Apache-2.0

import importlib
import logging
from enum import Enum
from itertools import chain

from omegaconf import DictConfig, ListConfig

from anomalib.utils.config import to_tuple

# Dataclasses
from .dataclasses import (
    Batch,
    DatasetItem,
    DepthBatch,
    DepthItem,
    ImageBatch,
    ImageItem,
    InferenceBatch,
    NumpyImageBatch,
    NumpyImageItem,
    NumpyVideoBatch,
    NumpyVideoItem,
    VideoBatch,
    VideoItem,
)

# Datamodules
from .datamodules.base import AnomalibDataModule
from .datamodules.depth import DepthDataFormat, Folder3D, MVTec3D
<<<<<<< HEAD
from .datamodules.image import BTech, Datumaro, Folder, ImageDataFormat, Kolektor, MVTec, VAD, Visa
=======
from .datamodules.image import BTech, Datumaro, Folder, ImageDataFormat, Kolektor, MVTecAD, Visa
>>>>>>> c2a62c32
from .datamodules.video import Avenue, ShanghaiTech, UCSDped, VideoDataFormat

# Datasets
from .datasets import AnomalibDataset
from .datasets.depth import Folder3DDataset, MVTec3DDataset
from .datasets.image import (
    BTechDataset,
    DatumaroDataset,
    FolderDataset,
    KolektorDataset,
<<<<<<< HEAD
    MVTecDataset,
    VADDataset,
=======
    MVTecADDataset,
>>>>>>> c2a62c32
    VisaDataset,
)
from .datasets.video import AvenueDataset, ShanghaiTechDataset, UCSDpedDataset
from .predict import PredictDataset

logger = logging.getLogger(__name__)


DataFormat = Enum(  # type: ignore[misc]
    "DataFormat",
    {i.name: i.value for i in chain(DepthDataFormat, ImageDataFormat, VideoDataFormat)},
)


class UnknownDatamoduleError(ModuleNotFoundError):
    """Raised when a datamodule cannot be found."""


def get_datamodule(config: DictConfig | ListConfig | dict) -> AnomalibDataModule:
    """Get Anomaly Datamodule from config.

    Args:
        config: Configuration for the anomaly model. Can be either:
            - DictConfig from OmegaConf
            - ListConfig from OmegaConf
            - Python dictionary

    Returns:
        PyTorch Lightning DataModule configured according to the input.

    Raises:
        UnknownDatamoduleError: If the specified datamodule cannot be found.

    Example:
        >>> from omegaconf import DictConfig
        >>> config = DictConfig({
        ...     "data": {
        ...         "class_path": "MVTecAD",
        ...         "init_args": {"root": "./datasets/MVTec"}
        ...     }
        ... })
        >>> datamodule = get_datamodule(config)
    """
    logger.info("Loading the datamodule")

    if isinstance(config, dict):
        config = DictConfig(config)

    try:
        _config = config.data if "data" in config else config
        if len(_config.class_path.split(".")) > 1:
            module = importlib.import_module(".".join(_config.class_path.split(".")[:-1]))
        else:
            module = importlib.import_module("anomalib.data")
    except ModuleNotFoundError as exception:
        logger.exception(f"ModuleNotFoundError: {_config.class_path}")
        raise UnknownDatamoduleError from exception
    dataclass = getattr(module, _config.class_path.split(".")[-1])
    init_args = {**_config.get("init_args", {})}  # get dict
    if "image_size" in init_args:
        init_args["image_size"] = to_tuple(init_args["image_size"])

    return dataclass(**init_args)


__all__ = [
    # Base Classes
    "AnomalibDataModule",
    "AnomalibDataset",
    # Data Classes
    "Batch",
    "DatasetItem",
    "DepthBatch",
    "DepthItem",
    "ImageBatch",
    "ImageItem",
    "InferenceBatch",
    "NumpyImageBatch",
    "NumpyImageItem",
    "NumpyVideoBatch",
    "NumpyVideoItem",
    "VideoBatch",
    "VideoItem",
    # Depth
    "DepthDataFormat",
    "Folder3D",
    "Folder3DDataset",
    "MVTec3D",
    "MVTec3DDataset",
    # Image
    "BTech",
    "BTechDataset",
    "Datumaro",
    "DatumaroDataset",
    "Folder",
    "FolderDataset",
    "ImageDataFormat",
    "Kolektor",
    "KolektorDataset",
    "MVTecAD",
    "MVTecADDataset",
    "Visa",
    "VisaDataset",
<<<<<<< HEAD
    "VADDataset",
=======
    # Video
    "Avenue",
>>>>>>> c2a62c32
    "AvenueDataset",
    "ShanghaiTech",
    "ShanghaiTechDataset",
    "UCSDped",
    "UCSDpedDataset",
    "VideoDataFormat",
<<<<<<< HEAD
    "get_datamodule",
    "BTech",
    "Datumaro",
    "Folder",
    "Folder3D",
    "Kolektor",
    "MVTec",
    "MVTec3D",
    "Avenue",
    "UCSDped",
    "ShanghaiTech",
    "VAD",
    "Visa",
    "LabelName",
=======
    # Predict
>>>>>>> c2a62c32
    "PredictDataset",
    "get_datamodule",
]<|MERGE_RESOLUTION|>--- conflicted
+++ resolved
@@ -49,11 +49,7 @@
 # Datamodules
 from .datamodules.base import AnomalibDataModule
 from .datamodules.depth import DepthDataFormat, Folder3D, MVTec3D
-<<<<<<< HEAD
-from .datamodules.image import BTech, Datumaro, Folder, ImageDataFormat, Kolektor, MVTec, VAD, Visa
-=======
-from .datamodules.image import BTech, Datumaro, Folder, ImageDataFormat, Kolektor, MVTecAD, Visa
->>>>>>> c2a62c32
+from .datamodules.image import BTech, Datumaro, Folder, ImageDataFormat, Kolektor, MVTecAD, VAD, Visa
 from .datamodules.video import Avenue, ShanghaiTech, UCSDped, VideoDataFormat
 
 # Datasets
@@ -64,12 +60,8 @@
     DatumaroDataset,
     FolderDataset,
     KolektorDataset,
-<<<<<<< HEAD
-    MVTecDataset,
+    MVTecADDataset,
     VADDataset,
-=======
-    MVTecADDataset,
->>>>>>> c2a62c32
     VisaDataset,
 )
 from .datasets.video import AvenueDataset, ShanghaiTechDataset, UCSDpedDataset
@@ -171,38 +163,19 @@
     "KolektorDataset",
     "MVTecAD",
     "MVTecADDataset",
+    "VAD",
+    "VADDataset",
     "Visa",
     "VisaDataset",
-<<<<<<< HEAD
-    "VADDataset",
-=======
     # Video
     "Avenue",
->>>>>>> c2a62c32
     "AvenueDataset",
     "ShanghaiTech",
     "ShanghaiTechDataset",
     "UCSDped",
     "UCSDpedDataset",
     "VideoDataFormat",
-<<<<<<< HEAD
-    "get_datamodule",
-    "BTech",
-    "Datumaro",
-    "Folder",
-    "Folder3D",
-    "Kolektor",
-    "MVTec",
-    "MVTec3D",
-    "Avenue",
-    "UCSDped",
-    "ShanghaiTech",
-    "VAD",
-    "Visa",
-    "LabelName",
-=======
     # Predict
->>>>>>> c2a62c32
     "PredictDataset",
     "get_datamodule",
 ]