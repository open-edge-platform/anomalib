"""CUHK Avenue Dataset.

Description:
    This module contains PyTorch Dataset and PyTorch
        Lightning DataModule for the CUHK Avenue dataset.
    If the dataset is not on the file system, the DataModule class downloads and
        extracts the dataset and converts the .mat mask files to .png format.
Reference:
    - Lu, Cewu, Jianping Shi, and Jiaya Jia. "Abnormal event detection at 150 fps in matlab."
    Proceedings of the IEEE international conference on computer vision. 2013.
"""

# Copyright (C) 2023 Intel Corporation
# SPDX-License-Identifier: Apache-2.0

from __future__ import annotations

import logging
import math
from pathlib import Path
from shutil import move
from typing import Callable

import albumentations as A
import cv2
import numpy as np
import scipy.io
from pandas import DataFrame

from anomalib.data.base import AnomalibVideoDataModule, AnomalibVideoDataset
<<<<<<< HEAD
from anomalib.data.noise_type import NoiseType
=======
from anomalib.data.base.video import VideoTargetFrame
>>>>>>> 5eff4e67
from anomalib.data.task_type import TaskType
from anomalib.data.utils import (
    DownloadInfo,
    InputNormalizationMethod,
    Split,
    ValSplitMode,
    download_and_extract,
    get_transforms,
)
from anomalib.data.utils.video import ClipsIndexer

logger = logging.getLogger(__name__)

DATASET_DOWNLOAD_INFO = DownloadInfo(
    name="Avenue Dataset",
    url="http://www.cse.cuhk.edu.hk/leojia/projects/detectabnormal/Avenue_Dataset.zip",
    hash="b7a34b212ecdd30efbd989a6dcb1aceb",
)
ANNOTATIONS_DOWNLOAD_INFO = DownloadInfo(
    name="Avenue Annotations",
    url="http://www.cse.cuhk.edu.hk/leojia/projects/detectabnormal/ground_truth_demo.zip",
    hash="e8e3bff99195b6b511534083b9dbe1f5",
)


def make_avenue_dataset(root: Path, gt_dir: Path, split: Split | str | None = None) -> DataFrame:
    """Create CUHK Avenue dataset by parsing the file structure.

    The files are expected to follow the structure:
        path/to/dataset/[training_videos|testing_videos]/video_filename.avi
        path/to/ground_truth/mask_filename.mat

    Args:
        root (Path): Path to dataset
        gt_dir (Path): Path to the ground truth
        split (Split | str | None = None, optional): Dataset split (ie., either train or test). Defaults to None.

    Example:
        The following example shows how to get testing samples from Avenue dataset:

        >>> root = Path('./avenue')
        >>> gt_dir = Path('./avenue/masks')
        >>> samples = make_avenue_dataset(path, gt_dir, split='test')
        >>> samples.head()
           root     folder         image_path                      mask_path                   split
        0  ./avenue testing_videos ./avenue/training_videos/01.avi ./avenue/masks/01_label.mat test
        1  ./avenue testing_videos ./avenue/training_videos/02.avi ./avenue/masks/01_label.mat test
        ...

    Returns:
        DataFrame: an output dataframe containing samples for the requested split (ie., train or test)
    """

    samples_list = [(str(root),) + filename.parts[-2:] for filename in Path(root).glob("**/*.avi")]
    samples = DataFrame(samples_list, columns=["root", "folder", "image_path"])

    samples.loc[samples.folder == "testing_videos", "mask_path"] = (
        samples.image_path.str.split(".").str[0].str.lstrip("0") + "_label.mat"
    )
    samples.loc[samples.folder == "testing_videos", "mask_path"] = (
        str(gt_dir) + "/testing_label_mask/" + samples.mask_path
    )
    samples.loc[samples.folder == "training_videos", "mask_path"] = ""

    samples["image_path"] = samples.root + "/" + samples.folder + "/" + samples.image_path

    samples.loc[samples.folder == "training_videos", "split"] = "train"
    samples.loc[samples.folder == "testing_videos", "split"] = "test"

    if split:
        samples = samples[samples.split == split]
        samples = samples.reset_index(drop=True)

    return samples


class AvenueClipsIndexer(ClipsIndexer):
    """Clips class for Avenue dataset."""

    def get_mask(self, idx) -> np.ndarray | None:
        """Retrieve the masks from the file system."""

        video_idx, frames_idx = self.get_clip_location(idx)
        matfile = self.mask_paths[video_idx]
        if matfile == "":  # no gt masks available for this clip
            return None
        frames = self.clips[video_idx][frames_idx]

        # read masks from .png files if available, othwerise from mat files.
        mask_folder = Path(matfile).with_suffix("")
        if mask_folder.exists():
            mask_frames = sorted(mask_folder.glob("*"))
            mask_paths = [mask_frames[idx] for idx in frames.int()]
            masks = np.stack([cv2.imread(str(mask_path), flags=0) for mask_path in mask_paths])
        else:
            mat = scipy.io.loadmat(matfile)
            masks = np.vstack([np.stack(m) for m in mat["volLabel"]])
            masks = np.take(masks, frames, 0)
        return masks


class AvenueDataset(AnomalibVideoDataset):
    """Avenue Dataset class.

    Args:
        task (TaskType): Task type, 'classification', 'detection' or 'segmentation'
        root (Path | str): Path to the root of the dataset
        gt_dir (Path | str): Path to the ground truth files
        transform (A.Compose): Albumentations Compose object describing the transforms that are applied to the inputs.
        split (Split): Split of the dataset, usually Split.TRAIN or Split.TEST
        clip_length_in_frames (int, optional): Number of video frames in each clip.
        frames_between_clips (int, optional): Number of frames between each consecutive video clip.
        target_frame (VideoTargetFrame): Specifies the target frame in the video clip, used for ground truth retrieval
    """

    def __init__(
        self,
        task: TaskType,
        root: Path | str,
        gt_dir: Path | str,
        transform: A.Compose,
        split: Split,
        clip_length_in_frames: int = 1,
        frames_between_clips: int = 1,
        target_frame: VideoTargetFrame = VideoTargetFrame.LAST,
    ) -> None:
        super().__init__(task, transform, clip_length_in_frames, frames_between_clips, target_frame)

        self.root = root if isinstance(root, Path) else Path(root)
        self.gt_dir = gt_dir if isinstance(gt_dir, Path) else Path(gt_dir)
        self.split = split
        self.indexer_cls: Callable = AvenueClipsIndexer

    def _setup(self) -> None:
        """Create and assign samples."""
        self.samples = make_avenue_dataset(self.root, self.gt_dir, self.split)


class Avenue(AnomalibVideoDataModule):
    """Avenue DataModule class.

    Args:
        root (Path | str): Path to the root of the dataset
        gt_dir (Path | str): Path to the ground truth files
        clip_length_in_frames (int, optional): Number of video frames in each clip.
        frames_between_clips (int, optional): Number of frames between each consecutive video clip.
        target_frame (VideoTargetFrame): Specifies the target frame in the video clip, used for ground truth retrieval
        task TaskType): Task type, 'classification', 'detection' or 'segmentation'
        image_size (int | tuple[int, int] | None, optional): Size of the input image.
            Defaults to None.
        center_crop (int | tuple[int, int] | None, optional): When provided, the images will be center-cropped
            to the provided dimensions.
        normalize (bool): When True, the images will be normalized to the ImageNet statistics.
        train_batch_size (int, optional): Training batch size. Defaults to 32.
        eval_batch_size (int, optional): Test batch size. Defaults to 32.
        num_workers (int, optional): Number of workers. Defaults to 8.
        transform_config_train (str | A.Compose | None, optional): Config for pre-processing
            during training.
            Defaults to None.
        transform_config_val (str | A.Compose | None, optional): Config for pre-processing
            during validation.
            Defaults to None.
        val_split_mode (ValSplitMode): Setting that determines how the validation subset is obtained.
        val_split_ratio (float): Fraction of train or test images that will be reserved for validation.
        seed (int | None, optional): Seed which may be set to a fixed value for reproducibility.
    """

    def __init__(
        self,
        root: Path | str,
        gt_dir: Path | str,
        clip_length_in_frames: int = 1,
        frames_between_clips: int = 1,
        target_frame: VideoTargetFrame = VideoTargetFrame.LAST,
        task: TaskType = TaskType.SEGMENTATION,
        image_size: int | tuple[int, int] | None = None,
        center_crop: int | tuple[int, int] | None = None,
        normalization: str | InputNormalizationMethod = InputNormalizationMethod.IMAGENET,
        train_batch_size: int = 32,
        eval_batch_size: int = 32,
        num_workers: int = 8,
        transform_config_train: str | A.Compose | None = None,
        transform_config_eval: str | A.Compose | None = None,
        val_split_mode: ValSplitMode = ValSplitMode.FROM_TEST,
        val_split_ratio: float = 0.5,
        seed: int | None = None,
        noise_type: NoiseType = NoiseType.PERLIN_2D,
    ) -> None:
        super().__init__(
            train_batch_size=train_batch_size,
            eval_batch_size=eval_batch_size,
            num_workers=num_workers,
            val_split_mode=val_split_mode,
            val_split_ratio=val_split_ratio,
            seed=seed,
            noise_type=noise_type,
        )

        self.root = Path(root)
        self.gt_dir = Path(gt_dir)

        transform_train = get_transforms(
            config=transform_config_train,
            image_size=image_size,
            center_crop=center_crop,
            normalization=InputNormalizationMethod(normalization),
        )
        transform_eval = get_transforms(
            config=transform_config_eval,
            image_size=image_size,
            center_crop=center_crop,
            normalization=InputNormalizationMethod(normalization),
        )

        self.train_data = AvenueDataset(
            task=task,
            transform=transform_train,
            clip_length_in_frames=clip_length_in_frames,
            frames_between_clips=frames_between_clips,
            target_frame=target_frame,
            root=root,
            gt_dir=gt_dir,
            split=Split.TRAIN,
        )

        self.test_data = AvenueDataset(
            task=task,
            transform=transform_eval,
            clip_length_in_frames=clip_length_in_frames,
            frames_between_clips=frames_between_clips,
            target_frame=target_frame,
            root=root,
            gt_dir=gt_dir,
            split=Split.TEST,
        )

    def prepare_data(self) -> None:
        """Download the dataset and ground truth if not available, and convert mask files to a more usable format."""
        if self.root.is_dir():
            logger.info("Found the dataset.")
        else:
            download_and_extract(self.root, DATASET_DOWNLOAD_INFO)
            download_and_extract(self.gt_dir, ANNOTATIONS_DOWNLOAD_INFO)

            # move contents to root
            folder_names = ["Avenue Dataset", "ground_truth_demo"]
            for root, folder_name in zip([self.root, self.gt_dir], folder_names):
                extracted_folder = root / folder_name
                for filename in extracted_folder.glob("*"):
                    move(str(filename), str(root / filename.name))
                extracted_folder.rmdir()

            # convert masks
            self._convert_masks(self.gt_dir)

    @staticmethod
    def _convert_masks(gt_dir: Path) -> None:
        """Convert mask files to .png.

        The masks in the Avenue datasets are provided as matlab (.mat) files. To speed up data loading, we convert the
        masks into a sepaarte .png file for every video frame in the dataset.

        Args:
            gt_dir (Path): Ground truth folder of the dataset.
        """
        # convert masks to numpy
        masks_dir = gt_dir / "testing_label_mask"
        # get file names
        mat_files = list(masks_dir.glob("*.mat"))
        mask_folders = [matfile.with_suffix("") for matfile in mat_files]
        if not all(folder.exists() for folder in mask_folders):
            # convert mask files to images
            logger.info("converting mat files to .png format.")
            for mat_file, mask_folder in zip(mat_files, mask_folders):
                mat = scipy.io.loadmat(mat_file)
                mask_folder.mkdir(parents=True, exist_ok=True)
                masks = mat["volLabel"].squeeze()
                for idx, mask in enumerate(masks):
                    filename = (mask_folder / str(idx).zfill(int(math.log10(len(masks)) + 1))).with_suffix(".png")
                    cv2.imwrite(str(filename), mask)<|MERGE_RESOLUTION|>--- conflicted
+++ resolved
@@ -28,11 +28,8 @@
 from pandas import DataFrame
 
 from anomalib.data.base import AnomalibVideoDataModule, AnomalibVideoDataset
-<<<<<<< HEAD
 from anomalib.data.noise_type import NoiseType
-=======
 from anomalib.data.base.video import VideoTargetFrame
->>>>>>> 5eff4e67
 from anomalib.data.task_type import TaskType
 from anomalib.data.utils import (
     DownloadInfo,
