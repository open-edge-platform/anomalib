--- conflicted
+++ resolved
@@ -7,12 +7,8 @@
 - ``Datumaro``: Dataset in Datumaro format (Intel Geti™ export)
 - ``Folder``: Custom folder structure with normal/abnormal images
 - ``Kolektor``: Kolektor Surface-Defect Dataset
-<<<<<<< HEAD
-- ``MVTec``: MVTec Anomaly Detection Dataset
+- ``MVTecAD``: MVTec Anomaly Detection Dataset
 - ``VAD``: Valeo Anomaly Detection Dataset
-=======
-- ``MVTecAD``: MVTec Anomaly Detection Dataset
->>>>>>> c2a62c32
 - ``Visa``: Visual Inspection for Steel Anomaly Dataset
 
 Example:
@@ -25,11 +21,7 @@
         ... )
 """
 
-<<<<<<< HEAD
 # Copyright (C) 2025 Intel Corporation
-=======
-# Copyright (C) 2024-2025 Intel Corporation
->>>>>>> c2a62c32
 # SPDX-License-Identifier: Apache-2.0
 
 from enum import Enum
@@ -38,12 +30,8 @@
 from .datumaro import Datumaro
 from .folder import Folder
 from .kolektor import Kolektor
-<<<<<<< HEAD
-from .mvtec import MVTec
+from .mvtecad import MVTec, MVTecAD
 from .vad import VAD
-=======
-from .mvtecad import MVTec, MVTecAD
->>>>>>> c2a62c32
 from .visa import Visa
 
 
@@ -73,10 +61,6 @@
     VAD = "vad"
     VISA = "visa"
 
-
-<<<<<<< HEAD
-__all__ = ["BTech", "Datumaro", "Folder", "Kolektor", "MVTec", "VAD", "Visa"]
-=======
 __all__ = [
     "BTech",
     "Datumaro",
@@ -84,6 +68,6 @@
     "Kolektor",
     "MVTecAD",
     "MVTec",  # Include both for backward compatibility
+    "VAD",
     "Visa",
-]
->>>>>>> c2a62c32
+]