--- conflicted
+++ resolved
@@ -34,11 +34,8 @@
 from .kolektor import Kolektor
 from .mvtec_loco import MVTecLOCO
 from .mvtecad import MVTec, MVTecAD
-<<<<<<< HEAD
 from .mvtecad2 import MVTecAD2
-=======
 from .realiad import RealIAD
->>>>>>> 67dcab7b
 from .vad import VAD
 from .visa import Visa
 
@@ -81,14 +78,9 @@
     "Datumaro",
     "Folder",
     "Kolektor",
-<<<<<<< HEAD
     "MVTec",  # Include MVTec for backward compatibility
     "MVTecAD",
     "MVTecAD2",
-=======
-    "MVTec",  # Include both for backward compatibility
-    "MVTecAD",
->>>>>>> 67dcab7b
     "MVTecLOCO",
     "RealIAD",
     "VAD",
