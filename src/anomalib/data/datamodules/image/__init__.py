"""Anomalib Image Data Modules.

This module contains data modules for loading and processing image datasets for
anomaly detection. The following data modules are available:

- ``BTech``: BTech Surface Defect Dataset
- ``Datumaro``: Dataset in Datumaro format (Intel Geti™ export)
- ``Folder``: Custom folder structure with normal/abnormal images
- ``Kolektor``: Kolektor Surface-Defect Dataset
<<<<<<< HEAD
- ``MVTec``: MVTec Anomaly Detection Dataset
- ``Visa``: Visual Anomaly Dataset
=======
- ``MVTecAD``: MVTec Anomaly Detection Dataset
- ``Visa``: Visual Inspection for Steel Anomaly Dataset
>>>>>>> c2a62c32

Example:
    Load the MVTec AD dataset::

        >>> from anomalib.data import MVTecAD
        >>> datamodule = MVTecAD(
        ...     root="./datasets/MVTecAD",
        ...     category="bottle"
        ... )
"""

# Copyright (C) 2024-2025 Intel Corporation
# SPDX-License-Identifier: Apache-2.0

from enum import Enum

from .btech import BTech
from .datumaro import Datumaro
from .folder import Folder
from .kolektor import Kolektor
from .mvtecad import MVTec, MVTecAD
from .visa import Visa


class ImageDataFormat(str, Enum):
    """Supported Image Dataset Types.

    The following dataset formats are supported:

    - ``BTECH``: BTech Surface Defect Dataset
    - ``DATUMARO``: Dataset in Datumaro format
    - ``FOLDER``: Custom folder structure
    - ``FOLDER_3D``: Custom folder structure for 3D images
    - ``KOLEKTOR``: Kolektor Surface-Defect Dataset
    - ``MVTEC_AD``: MVTec AD Dataset
    - ``MVTEC_3D``: MVTec 3D AD Dataset
    - ``VISA``: Visual Anomaly Dataset
    """

    BTECH = "btech"
    DATUMARO = "datumaro"
    FOLDER = "folder"
    FOLDER_3D = "folder_3d"
    KOLEKTOR = "kolektor"
    MVTEC_AD = "mvtecad"
    MVTEC_3D = "mvtec_3d"
    VISA = "visa"


__all__ = [
    "BTech",
    "Datumaro",
    "Folder",
    "Kolektor",
    "MVTecAD",
    "MVTec",  # Include both for backward compatibility
    "Visa",
]<|MERGE_RESOLUTION|>--- conflicted
+++ resolved
@@ -7,13 +7,8 @@
 - ``Datumaro``: Dataset in Datumaro format (Intel Geti™ export)
 - ``Folder``: Custom folder structure with normal/abnormal images
 - ``Kolektor``: Kolektor Surface-Defect Dataset
-<<<<<<< HEAD
-- ``MVTec``: MVTec Anomaly Detection Dataset
+- ``MVTecAD``: MVTec Anomaly Detection Dataset
 - ``Visa``: Visual Anomaly Dataset
-=======
-- ``MVTecAD``: MVTec Anomaly Detection Dataset
-- ``Visa``: Visual Inspection for Steel Anomaly Dataset
->>>>>>> c2a62c32
 
 Example:
     Load the MVTec AD dataset::
