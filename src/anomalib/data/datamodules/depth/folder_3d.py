"""Custom Folder Datamodule for 3D data.

This module provides a custom datamodule for handling 3D data organized in folders.
The datamodule supports RGB and depth image pairs for anomaly detection tasks.

Example:
    Create a folder 3D datamodule::

        >>> from anomalib.data import Folder3D
        >>> datamodule = Folder3D(
        ...     name="my_dataset",
        ...     root="path/to/dataset",
        ...     normal_dir="normal",
        ...     abnormal_dir="abnormal"
        ... )
"""

# Copyright (C) 2022-2024 Intel Corporation
# SPDX-License-Identifier: Apache-2.0

from pathlib import Path

from torchvision.transforms.v2 import Transform

from anomalib.data.datamodules.base.image import AnomalibDataModule
from anomalib.data.datasets.depth.folder_3d import Folder3DDataset
from anomalib.data.utils import Split, TestSplitMode, ValSplitMode


class Folder3D(AnomalibDataModule):
    """Folder DataModule for 3D data.

    This class extends :class:`AnomalibDataModule` to handle datasets containing
    RGB and depth image pairs organized in folders.

    Args:
        name (str): Name of the dataset used for logging and saving.
        normal_dir (str | Path): Directory containing normal RGB images.
        root (str | Path): Root folder containing normal and abnormal dirs.
        abnormal_dir (str | Path | None, optional): Directory containing abnormal
            RGB images. Defaults to ``None``.
        normal_test_dir (str | Path | None, optional): Directory containing normal
            RGB images for testing. Defaults to ``None``.
        mask_dir (str | Path | None, optional): Directory containing mask
            annotations. Defaults to ``None``.
        normal_depth_dir (str | Path | None, optional): Directory containing
            normal depth images. Defaults to ``None``.
        abnormal_depth_dir (str | Path | None, optional): Directory containing
            abnormal depth images. Defaults to ``None``.
        normal_test_depth_dir (str | Path | None, optional): Directory containing
            normal depth images for testing. If ``None``, uses split from
            ``normal_dir``. Defaults to ``None``.
        extensions (tuple[str, ...] | None, optional): Image file extensions to
            read. Defaults to ``None``.
        train_batch_size (int, optional): Training batch size.
            Defaults to ``32``.
        eval_batch_size (int, optional): Evaluation batch size.
            Defaults to ``32``.
        num_workers (int, optional): Number of workers for data loading.
            Defaults to ``8``.
<<<<<<< HEAD
        train_augmentations (Transform | None): Augmentations to apply dto the training images
            Defaults to ``None``.
        val_augmentations (Transform | None): Augmentations to apply to the validation images.
            Defaults to ``None``.
        test_augmentations (Transform | None): Augmentations to apply to the test images.
            Defaults to ``None``.
        augmentations (Transform | None): General augmentations to apply if stage-specific
            augmentations are not provided.
        test_split_mode (TestSplitMode): Setting that determines how the testing subset is obtained.
            Defaults to ``TestSplitMode.FROM_DIR``.
        test_split_ratio (float): Fraction of images from the train set that will be reserved for testing.
=======
        test_split_mode (TestSplitMode | str, optional): Method to create test
            set. Defaults to ``TestSplitMode.FROM_DIR``.
        test_split_ratio (float, optional): Fraction of data for testing.
>>>>>>> 58453efe
            Defaults to ``0.2``.
        val_split_mode (ValSplitMode | str, optional): Method to create validation
            set. Defaults to ``ValSplitMode.FROM_TEST``.
        val_split_ratio (float, optional): Fraction of data for validation.
            Defaults to ``0.5``.
        seed (int | None, optional): Random seed for splitting.
            Defaults to ``None``.
    """

    def __init__(
        self,
        name: str,
        normal_dir: str | Path,
        root: str | Path,
        abnormal_dir: str | Path | None = None,
        normal_test_dir: str | Path | None = None,
        mask_dir: str | Path | None = None,
        normal_depth_dir: str | Path | None = None,
        abnormal_depth_dir: str | Path | None = None,
        normal_test_depth_dir: str | Path | None = None,
        extensions: tuple[str] | None = None,
        train_batch_size: int = 32,
        eval_batch_size: int = 32,
        num_workers: int = 8,
        train_augmentations: Transform | None = None,
        val_augmentations: Transform | None = None,
        test_augmentations: Transform | None = None,
        augmentations: Transform | None = None,
        test_split_mode: TestSplitMode | str = TestSplitMode.FROM_DIR,
        test_split_ratio: float = 0.2,
        val_split_mode: ValSplitMode | str = ValSplitMode.FROM_TEST,
        val_split_ratio: float = 0.5,
        seed: int | None = None,
    ) -> None:
        super().__init__(
            train_batch_size=train_batch_size,
            eval_batch_size=eval_batch_size,
            num_workers=num_workers,
            train_augmentations=train_augmentations,
            val_augmentations=val_augmentations,
            test_augmentations=test_augmentations,
            augmentations=augmentations,
            test_split_mode=test_split_mode,
            test_split_ratio=test_split_ratio,
            val_split_mode=val_split_mode,
            val_split_ratio=val_split_ratio,
            seed=seed,
        )
        self._name = name
        self.root = Path(root)
        self.normal_dir = normal_dir
        self.abnormal_dir = abnormal_dir
        self.normal_test_dir = normal_test_dir
        self.mask_dir = mask_dir
        self.normal_depth_dir = normal_depth_dir
        self.abnormal_depth_dir = abnormal_depth_dir
        self.normal_test_depth_dir = normal_test_depth_dir
        self.extensions = extensions

    def _setup(self, _stage: str | None = None) -> None:
        """Set up train and test datasets.

        Args:
            _stage (str | None, optional): Stage of setup. Not used.
                Defaults to ``None``.
        """
        self.train_data = Folder3DDataset(
            name=self.name,
            split=Split.TRAIN,
            root=self.root,
            normal_dir=self.normal_dir,
            abnormal_dir=self.abnormal_dir,
            normal_test_dir=self.normal_test_dir,
            mask_dir=self.mask_dir,
            normal_depth_dir=self.normal_depth_dir,
            abnormal_depth_dir=self.abnormal_depth_dir,
            normal_test_depth_dir=self.normal_test_depth_dir,
            extensions=self.extensions,
        )

        self.test_data = Folder3DDataset(
            name=self.name,
            split=Split.TEST,
            root=self.root,
            normal_dir=self.normal_dir,
            abnormal_dir=self.abnormal_dir,
            normal_test_dir=self.normal_test_dir,
            normal_depth_dir=self.normal_depth_dir,
            abnormal_depth_dir=self.abnormal_depth_dir,
            normal_test_depth_dir=self.normal_test_depth_dir,
            mask_dir=self.mask_dir,
            extensions=self.extensions,
        )

    @property
    def name(self) -> str:
        """Get name of the datamodule.

        Returns:
            str: Name of the datamodule.
        """
        return self._name<|MERGE_RESOLUTION|>--- conflicted
+++ resolved
@@ -58,7 +58,6 @@
             Defaults to ``32``.
         num_workers (int, optional): Number of workers for data loading.
             Defaults to ``8``.
-<<<<<<< HEAD
         train_augmentations (Transform | None): Augmentations to apply dto the training images
             Defaults to ``None``.
         val_augmentations (Transform | None): Augmentations to apply to the validation images.
@@ -67,14 +66,9 @@
             Defaults to ``None``.
         augmentations (Transform | None): General augmentations to apply if stage-specific
             augmentations are not provided.
-        test_split_mode (TestSplitMode): Setting that determines how the testing subset is obtained.
-            Defaults to ``TestSplitMode.FROM_DIR``.
-        test_split_ratio (float): Fraction of images from the train set that will be reserved for testing.
-=======
         test_split_mode (TestSplitMode | str, optional): Method to create test
             set. Defaults to ``TestSplitMode.FROM_DIR``.
         test_split_ratio (float, optional): Fraction of data for testing.
->>>>>>> 58453efe
             Defaults to ``0.2``.
         val_split_mode (ValSplitMode | str, optional): Method to create validation
             set. Defaults to ``ValSplitMode.FROM_TEST``.
