--- conflicted
+++ resolved
@@ -70,27 +70,6 @@
     """ShanghaiTech DataModule class.
 
     Args:
-<<<<<<< HEAD
-        root (Path | str): Path to the root of the dataset
-        scene (int): Index of the dataset scene (category) in range [1, 13]
-        clip_length_in_frames (int, optional): Number of video frames in each clip.
-        frames_between_clips (int, optional): Number of frames between each consecutive video clip.
-        target_frame (VideoTargetFrame): Specifies the target frame in the video clip, used for ground truth retrieval
-        train_batch_size (int, optional): Training batch size. Defaults to 32.
-        eval_batch_size (int, optional): Test batch size. Defaults to 32.
-        num_workers (int, optional): Number of workers. Defaults to 8.
-        train_augmentations (Transform | None): Augmentations to apply dto the training images
-            Defaults to ``None``.
-        val_augmentations (Transform | None): Augmentations to apply to the validation images.
-            Defaults to ``None``.
-        test_augmentations (Transform | None): Augmentations to apply to the test images.
-            Defaults to ``None``.
-        augmentations (Transform | None): General augmentations to apply if stage-specific
-            augmentations are not provided.
-        val_split_mode (ValSplitMode): Setting that determines how the validation subset is obtained.
-        val_split_ratio (float): Fraction of train or test images that will be reserved for validation.
-        seed (int | None, optional): Seed which may be set to a fixed value for reproducibility.
-=======
         root (Path | str): Path to the root directory of the dataset.
             Defaults to ``"./datasets/shanghaitech"``.
         scene (int): Scene index in range [1, 13].
@@ -108,6 +87,14 @@
             Defaults to ``32``.
         num_workers (int): Number of workers for data loading.
             Defaults to ``8``.
+        train_augmentations (Transform | None): Augmentations to apply dto the training images
+            Defaults to ``None``.
+        val_augmentations (Transform | None): Augmentations to apply to the validation images.
+            Defaults to ``None``.
+        test_augmentations (Transform | None): Augmentations to apply to the test images.
+            Defaults to ``None``.
+        augmentations (Transform | None): General augmentations to apply if stage-specific
+            augmentations are not provided.
         val_split_mode (ValSplitMode): Setting that determines how validation
             subset is obtained.
             Defaults to ``ValSplitMode.SAME_AS_TEST``.
@@ -116,7 +103,6 @@
             Defaults to ``0.5``.
         seed (int | None): Random seed for reproducibility.
             Defaults to ``None``.
->>>>>>> 58453efe
     """
 
     def __init__(
