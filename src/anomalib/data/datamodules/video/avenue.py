"""CUHK Avenue Data Module.

This module provides a PyTorch Lightning DataModule for the CUHK Avenue dataset. If
the dataset is not already present on the file system, the DataModule class will
download and extract the dataset, converting the ``.mat`` mask files to ``.png``
format.

Example:
    Create an Avenue datamodule::

        >>> from anomalib.data import Avenue
        >>> datamodule = Avenue(
        ...     root="./datasets/avenue",
        ...     clip_length_in_frames=2,
        ...     frames_between_clips=1,
        ... )
        >>> datamodule.setup()
        >>> i, data = next(enumerate(datamodule.train_dataloader()))
        >>> data.keys()
        dict_keys(['image', 'video_path', 'frames', 'last_frame', 'original_image'])

Notes:
    The directory structure after preparation will be::

        root/
        ├── ground_truth_demo/
        │   ├── ground_truth_show.m
        │   ├── Readme.txt
        │   ├── testing_label_mask/
        │   └── testing_videos/
        ├── testing_videos/
        │   ├── ...
        │   └── 21.avi
        ├── testing_vol/
        │   ├── ...
        │   └── vol21.mat
        ├── training_videos/
        │   ├── ...
        │   └── 16.avi
        └── training_vol/
            ├── ...
            └── vol16.mat

License:
    The CUHK Avenue dataset is released for academic research only. For licensing
    details, see the original dataset website.

Reference:
    Lu, Cewu, Jianping Shi, and Jiaya Jia. "Abnormal event detection at 150 fps
    in Matlab." In Proceedings of the IEEE International Conference on Computer
    Vision, 2013.
"""

# Copyright (C) 2023-2024 Intel Corporation
# SPDX-License-Identifier: Apache-2.0

import logging
import math
from pathlib import Path
from shutil import move

import cv2
import scipy.io
from torchvision.transforms.v2 import Transform

from anomalib.data.datamodules.base.video import AnomalibVideoDataModule
from anomalib.data.datasets.base.video import VideoTargetFrame
from anomalib.data.datasets.video.avenue import AvenueDataset
from anomalib.data.utils import DownloadInfo, Split, ValSplitMode, download_and_extract

logger = logging.getLogger(__name__)

DATASET_DOWNLOAD_INFO = DownloadInfo(
    name="Avenue Dataset",
    url="http://www.cse.cuhk.edu.hk/leojia/projects/detectabnormal/Avenue_Dataset.zip",
    hashsum="fc9cb8432a11ca79c18aa180c72524011411b69d3b0ff27c8816e41c0de61531",
)
ANNOTATIONS_DOWNLOAD_INFO = DownloadInfo(
    name="Avenue Annotations",
    url="http://www.cse.cuhk.edu.hk/leojia/projects/detectabnormal/ground_truth_demo.zip",
    hashsum="60fec1728ec8f73a58aad3aeb5729d70a805a47e0b8eb4bf91ab67ef06386d77",
)


class Avenue(AnomalibVideoDataModule):
    """Avenue DataModule class.

    Args:
        root (Path | str): Path to the root of the dataset.
            Defaults to ``"./datasets/avenue"``.
        gt_dir (Path | str): Path to the ground truth files.
            Defaults to ``"./datasets/avenue/ground_truth_demo"``.
        clip_length_in_frames (int): Number of video frames in each clip.
            Defaults to ``2``.
        frames_between_clips (int): Number of frames between consecutive clips.
            Defaults to ``1``.
        target_frame (VideoTargetFrame | str): Target frame in clip for ground
            truth. Defaults to ``VideoTargetFrame.LAST``.
        train_batch_size (int): Training batch size.
            Defaults to ``32``.
        eval_batch_size (int): Test batch size.
            Defaults to ``32``.
        num_workers (int): Number of workers.
            Defaults to ``8``.
<<<<<<< HEAD
        train_augmentations (Transform | None): Augmentations to apply dto the training images
            Defaults to ``None``.
        val_augmentations (Transform | None): Augmentations to apply to the validation images.
            Defaults to ``None``.
        test_augmentations (Transform | None): Augmentations to apply to the test images.
            Defaults to ``None``.
        augmentations (Transform | None): General augmentations to apply if stage-specific
            augmentations are not provided.
        val_split_mode (ValSplitMode): Setting that determines how the validation subset is obtained.
            Defaults to ``ValSplitMode.FROM_TEST``.
        val_split_ratio (float): Fraction of train or test images that will be reserved for validation.
=======
        val_split_mode (ValSplitMode | str): How validation subset is obtained.
            Defaults to ``ValSplitMode.SAME_AS_TEST``.
        val_split_ratio (float): Fraction of data reserved for validation.
>>>>>>> 58453efe
            Defaults to ``0.5``.
        seed (int | None): Seed for reproducibility.
            Defaults to ``None``.

    Example:
        Create a dataloader for classification::

            >>> datamodule = Avenue(
            ...     clip_length_in_frames=2,
            ...     frames_between_clips=1,
            ...     target_frame=VideoTargetFrame.LAST
            ... )
            >>> datamodule.setup()
            >>> i, data = next(enumerate(datamodule.train_dataloader()))
            >>> data["image"].shape
            torch.Size([32, 2, 3, 256, 256])

    Notes:
        The dataloader returns batches of clips, where each clip contains
        ``clip_length_in_frames`` consecutive frames. ``frames_between_clips``
        determines frame spacing between clips. ``target_frame`` specifies which
        frame provides ground truth.
    """

    def __init__(
        self,
        root: Path | str = "./datasets/avenue",
        gt_dir: Path | str = "./datasets/avenue/ground_truth_demo",
        clip_length_in_frames: int = 2,
        frames_between_clips: int = 1,
        target_frame: VideoTargetFrame | str = VideoTargetFrame.LAST,
        train_batch_size: int = 32,
        eval_batch_size: int = 32,
        num_workers: int = 8,
        train_augmentations: Transform | None = None,
        val_augmentations: Transform | None = None,
        test_augmentations: Transform | None = None,
        augmentations: Transform | None = None,
        val_split_mode: ValSplitMode | str = ValSplitMode.SAME_AS_TEST,
        val_split_ratio: float = 0.5,
        seed: int | None = None,
    ) -> None:
        super().__init__(
            train_batch_size=train_batch_size,
            eval_batch_size=eval_batch_size,
            num_workers=num_workers,
            train_augmentations=train_augmentations,
            val_augmentations=val_augmentations,
            test_augmentations=test_augmentations,
            augmentations=augmentations,
            val_split_mode=val_split_mode,
            val_split_ratio=val_split_ratio,
            seed=seed,
        )

        self.root = Path(root)
        self.gt_dir = Path(gt_dir)
        self.clip_length_in_frames = clip_length_in_frames
        self.frames_between_clips = frames_between_clips
        self.target_frame = VideoTargetFrame(target_frame)

    def _setup(self, _stage: str | None = None) -> None:
        self.train_data = AvenueDataset(
            clip_length_in_frames=self.clip_length_in_frames,
            frames_between_clips=self.frames_between_clips,
            target_frame=self.target_frame,
            root=self.root,
            gt_dir=self.gt_dir,
            split=Split.TRAIN,
        )

        self.test_data = AvenueDataset(
            clip_length_in_frames=self.clip_length_in_frames,
            frames_between_clips=self.frames_between_clips,
            target_frame=self.target_frame,
            root=self.root,
            gt_dir=self.gt_dir,
            split=Split.TEST,
        )

    def prepare_data(self) -> None:
        """Download the dataset if not available.

        This method checks if the specified dataset is available in the file
        system. If not, it downloads and extracts the dataset into the appropriate
        directory.

        Example:
            Assume the dataset is not available on the file system::

                >>> datamodule = Avenue()
                >>> datamodule.prepare_data()

            The directory structure after preparation will be::

                datasets/
                └── avenue/
                    ├── ground_truth_demo/
                    │   ├── ground_truth_show.m
                    │   ├── Readme.txt
                    │   ├── testing_label_mask/
                    │   └── testing_videos/
                    ├── testing_videos/
                    │   ├── ...
                    │   └── 21.avi
                    ├── testing_vol/
                    │   ├── ...
                    │   └── vol21.mat
                    ├── training_videos/
                    │   ├── ...
                    │   └── 16.avi
                    └── training_vol/
                        ├── ...
                        └── vol16.mat
        """
        if self.root.is_dir():
            logger.info("Found the dataset.")
        else:
            download_and_extract(self.root, DATASET_DOWNLOAD_INFO)
            download_and_extract(self.gt_dir, ANNOTATIONS_DOWNLOAD_INFO)

            # move contents to root
            folder_names = ["Avenue Dataset", "ground_truth_demo"]
            for root, folder_name in zip([self.root, self.gt_dir], folder_names, strict=True):
                extracted_folder = root / folder_name
                for filename in extracted_folder.glob("*"):
                    move(str(filename), str(root / filename.name))
                extracted_folder.rmdir()

            # convert masks
            self._convert_masks(self.gt_dir)

    @staticmethod
    def _convert_masks(gt_dir: Path) -> None:
        """Convert mask files from ``.mat`` to ``.png`` format.

        The masks in the Avenue datasets are provided as matlab (``.mat``) files.
        To speed up data loading, we convert the masks into a separate ``.png``
        file for every video frame in the dataset.

        Args:
            gt_dir (Path): Ground truth folder of the dataset.
        """
        # convert masks to numpy
        masks_dir = gt_dir / "testing_label_mask"
        # get file names
        mat_files = list(masks_dir.glob("*.mat"))
        mask_folders = [matfile.with_suffix("") for matfile in mat_files]
        if not all(folder.exists() for folder in mask_folders):
            # convert mask files to images
            logger.info("converting mat files to .png format.")
            for mat_file, mask_folder in zip(mat_files, mask_folders, strict=True):
                mat = scipy.io.loadmat(mat_file)
                mask_folder.mkdir(parents=True, exist_ok=True)
                masks = mat["volLabel"].squeeze()
                for idx, mask in enumerate(masks):
                    filename = (mask_folder / str(idx).zfill(int(math.log10(len(masks)) + 1))).with_suffix(".png")
                    cv2.imwrite(str(filename), mask)<|MERGE_RESOLUTION|>--- conflicted
+++ resolved
@@ -102,7 +102,6 @@
             Defaults to ``32``.
         num_workers (int): Number of workers.
             Defaults to ``8``.
-<<<<<<< HEAD
         train_augmentations (Transform | None): Augmentations to apply dto the training images
             Defaults to ``None``.
         val_augmentations (Transform | None): Augmentations to apply to the validation images.
@@ -111,14 +110,9 @@
             Defaults to ``None``.
         augmentations (Transform | None): General augmentations to apply if stage-specific
             augmentations are not provided.
-        val_split_mode (ValSplitMode): Setting that determines how the validation subset is obtained.
-            Defaults to ``ValSplitMode.FROM_TEST``.
-        val_split_ratio (float): Fraction of train or test images that will be reserved for validation.
-=======
         val_split_mode (ValSplitMode | str): How validation subset is obtained.
             Defaults to ``ValSplitMode.SAME_AS_TEST``.
         val_split_ratio (float): Fraction of data reserved for validation.
->>>>>>> 58453efe
             Defaults to ``0.5``.
         seed (int | None): Seed for reproducibility.
             Defaults to ``None``.
