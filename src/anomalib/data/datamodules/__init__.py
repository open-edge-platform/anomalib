--- conflicted
+++ resolved
@@ -4,11 +4,7 @@
 # SPDX-License-Identifier: Apache-2.0
 
 from .depth import Folder3D, MVTec3D
-<<<<<<< HEAD
-from .image import BTech, Datumaro, Folder, Kolektor, MVTec, VAD, Visa
-=======
-from .image import BTech, Datumaro, Folder, Kolektor, MVTec, MVTecAD, Visa
->>>>>>> 030c2df6
+from .image import BTech, Datumaro, Folder, Kolektor, MVTec, MVTecAD, VAD, Visa
 from .video import Avenue, ShanghaiTech, UCSDped
 
 __all__ = [
