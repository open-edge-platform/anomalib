"""PyTorch Dataset implementations for anomaly detection in images.

This module provides dataset implementations for various image anomaly detection
datasets:

- ``BTechDataset``: BTech dataset containing industrial objects
- ``DatumaroDataset``: Dataset in Datumaro format (Intel Geti™ export)
- ``FolderDataset``: Custom dataset from folder structure
- ``KolektorDataset``: Kolektor surface defect dataset
- ``MVTecADDataset``: MVTec AD dataset with industrial objects
<<<<<<< HEAD
- ``MVTecLOCODataset``: MVTec LOCO dataset with logical and structural anomalies
- ``VisaDataset``: Visual Inspection of Surface Anomalies dataset
=======
- ``VisaDataset``: Visual Anomaly dataset
>>>>>>> b5456978

Example:
    >>> from anomalib.data.datasets import MVTecADDataset
    >>> dataset = MVTecADDataset(
    ...     root="./datasets/MVTec",
    ...     category="bottle",
    ...     split="train"
    ... )
"""

# Copyright (C) 2024-2025 Intel Corporation
# SPDX-License-Identifier: Apache-2.0

from .btech import BTechDataset
from .datumaro import DatumaroDataset
from .folder import FolderDataset
from .kolektor import KolektorDataset
from .mvtec_loco import MVTecLOCODataset
from .mvtecad import MVTecADDataset, MVTecDataset
from .visa import VisaDataset

__all__ = [
    "BTechDataset",
    "DatumaroDataset",
    "FolderDataset",
    "KolektorDataset",
    "MVTecDataset",
    "MVTecADDataset",
    "MVTecLOCODataset",
    "VisaDataset",
]<|MERGE_RESOLUTION|>--- conflicted
+++ resolved
@@ -8,12 +8,8 @@
 - ``FolderDataset``: Custom dataset from folder structure
 - ``KolektorDataset``: Kolektor surface defect dataset
 - ``MVTecADDataset``: MVTec AD dataset with industrial objects
-<<<<<<< HEAD
 - ``MVTecLOCODataset``: MVTec LOCO dataset with logical and structural anomalies
-- ``VisaDataset``: Visual Inspection of Surface Anomalies dataset
-=======
 - ``VisaDataset``: Visual Anomaly dataset
->>>>>>> b5456978
 
 Example:
     >>> from anomalib.data.datasets import MVTecADDataset
