"""PyTorch Dataset implementations for anomaly detection in images.

This module provides dataset implementations for various image anomaly detection
datasets:

- ``BTechDataset``: BTech dataset containing industrial objects
- ``DatumaroDataset``: Dataset in Datumaro format (Intel Geti™ export)
- ``FolderDataset``: Custom dataset from folder structure
- ``KolektorDataset``: Kolektor surface defect dataset
<<<<<<< HEAD
- ``MVTecDataset``: MVTec AD dataset with industrial objects
- ``VAD``: Valeo Anomaly Detection Dataset
=======
- ``MVTecADDataset``: MVTec AD dataset with industrial objects
>>>>>>> c2a62c32
- ``VisaDataset``: Visual Inspection of Surface Anomalies dataset

Example:
    >>> from anomalib.data.datasets import MVTecADDataset
    >>> dataset = MVTecADDataset(
    ...     root="./datasets/MVTec",
    ...     category="bottle",
    ...     split="train"
    ... )
"""

# Copyright (C) 2024-2025 Intel Corporation
# SPDX-License-Identifier: Apache-2.0

from .btech import BTechDataset
from .datumaro import DatumaroDataset
from .folder import FolderDataset
from .kolektor import KolektorDataset
<<<<<<< HEAD
from .mvtec import MVTecDataset
from .vad import VADDataset
=======
from .mvtecad import MVTecADDataset, MVTecDataset
>>>>>>> c2a62c32
from .visa import VisaDataset

__all__ = [
    "BTechDataset",
    "DatumaroDataset",
    "FolderDataset",
    "KolektorDataset",
    "MVTecDataset",
<<<<<<< HEAD
    "VADDataset",
=======
    "MVTecADDataset",
>>>>>>> c2a62c32
    "VisaDataset",
]<|MERGE_RESOLUTION|>--- conflicted
+++ resolved
@@ -7,12 +7,8 @@
 - ``DatumaroDataset``: Dataset in Datumaro format (Intel Geti™ export)
 - ``FolderDataset``: Custom dataset from folder structure
 - ``KolektorDataset``: Kolektor surface defect dataset
-<<<<<<< HEAD
-- ``MVTecDataset``: MVTec AD dataset with industrial objects
+- ``MVTecADDataset``: MVTec AD dataset with industrial objects
 - ``VAD``: Valeo Anomaly Detection Dataset
-=======
-- ``MVTecADDataset``: MVTec AD dataset with industrial objects
->>>>>>> c2a62c32
 - ``VisaDataset``: Visual Inspection of Surface Anomalies dataset
 
 Example:
@@ -31,12 +27,8 @@
 from .datumaro import DatumaroDataset
 from .folder import FolderDataset
 from .kolektor import KolektorDataset
-<<<<<<< HEAD
-from .mvtec import MVTecDataset
+from .mvtecad import MVTecADDataset, MVTecDataset
 from .vad import VADDataset
-=======
-from .mvtecad import MVTecADDataset, MVTecDataset
->>>>>>> c2a62c32
 from .visa import VisaDataset
 
 __all__ = [
@@ -44,11 +36,7 @@
     "DatumaroDataset",
     "FolderDataset",
     "KolektorDataset",
-    "MVTecDataset",
-<<<<<<< HEAD
+    "MVTecADDataset",
     "VADDataset",
-=======
-    "MVTecADDataset",
->>>>>>> c2a62c32
     "VisaDataset",
 ]