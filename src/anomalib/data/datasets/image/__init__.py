--- conflicted
+++ resolved
@@ -7,13 +7,8 @@
 - ``DatumaroDataset``: Dataset in Datumaro format (Intel Geti™ export)
 - ``FolderDataset``: Custom dataset from folder structure
 - ``KolektorDataset``: Kolektor surface defect dataset
-<<<<<<< HEAD
-- ``MVTecDataset``: MVTec AD dataset with industrial objects
+- ``MVTecADDataset``: MVTec AD dataset with industrial objects
 - ``VisaDataset``: Visual Anomaly dataset
-=======
-- ``MVTecADDataset``: MVTec AD dataset with industrial objects
-- ``VisaDataset``: Visual Inspection of Surface Anomalies dataset
->>>>>>> c2a62c32
 
 Example:
     >>> from anomalib.data.datasets import MVTecADDataset
