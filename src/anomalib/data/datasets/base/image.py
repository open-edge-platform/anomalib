--- conflicted
+++ resolved
@@ -71,17 +71,12 @@
         torch.Size([3, 256, 256])
 
     Note:
-<<<<<<< HEAD
         The example above is illustrative and may need to be adjusted based on the specific dataset structure.
 
     Args:
         task (str): Task type, either 'classification' or 'segmentation'
         augmentations (Transform, optional): Augmentations that should be applied to the input images.
             Defaults to ``None``.
-=======
-        This is an abstract base class. Subclasses must implement the required methods and
-        set the samples DataFrame.
->>>>>>> 58453efe
     """
 
     def __init__(self, augmentations: Transform | None = None) -> None:
