--- conflicted
+++ resolved
@@ -16,13 +16,8 @@
     - ``DatumaroDataset``: Dataset in Datumaro format (Intel Geti™ export)
     - ``FolderDataset``: Custom dataset from folder structure
     - ``KolektorDataset``: Kolektor surface defect dataset
-<<<<<<< HEAD
-    - ``MVTecDataset``: MVTec AD dataset with industrial objects
+    - ``MVTecADDataset``: MVTec AD dataset with industrial objects
     - ``VisaDataset``: Visual Anomaly dataset
-=======
-    - ``MVTecADDataset``: MVTec AD dataset with industrial objects
-    - ``VisaDataset``: Visual Inspection of Surface Anomalies dataset
->>>>>>> c2a62c32
 
 Video Datasets:
     - ``AvenueDataset``: CUHK Avenue dataset for abnormal event detection
