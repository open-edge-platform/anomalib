"""PyTorch Dataset implementations for anomaly detection.

This module provides dataset implementations for various anomaly detection tasks:

Base Classes:
    - ``AnomalibDataset``: Base class for all Anomalib datasets
    - ``AnomalibDepthDataset``: Base class for 3D/depth datasets
    - ``AnomalibVideoDataset``: Base class for video datasets

Depth Datasets:
    - ``Folder3DDataset``: Custom RGB-D dataset from folder structure
    - ``MVTec3DDataset``: MVTec 3D AD dataset with industrial objects

Image Datasets:
    - ``BTechDataset``: BTech dataset containing industrial objects
    - ``DatumaroDataset``: Dataset in Datumaro format (Intel Geti™ export)
    - ``FolderDataset``: Custom dataset from folder structure
    - ``KolektorDataset``: Kolektor surface defect dataset
<<<<<<< HEAD
    - ``MVTecDataset``: MVTec AD dataset with industrial objects
    - ``VAD``: Valeo Anomaly Detection Dataset
=======
    - ``MVTecADDataset``: MVTec AD dataset with industrial objects
>>>>>>> c2a62c32
    - ``VisaDataset``: Visual Inspection of Surface Anomalies dataset

Video Datasets:
    - ``AvenueDataset``: CUHK Avenue dataset for abnormal event detection
    - ``ShanghaiTechDataset``: ShanghaiTech Campus surveillance dataset
    - ``UCSDpedDataset``: UCSD Pedestrian dataset for anomaly detection

Example:
    >>> from anomalib.data.datasets import MVTecADDataset
    >>> dataset = MVTecADDataset(
    ...     root="./datasets/MVTec",
    ...     category="bottle",
    ...     split="train"
    ... )
"""

# Copyright (C) 2025 Intel Corporation
# SPDX-License-Identifier: Apache-2.0

from .base import AnomalibDataset, AnomalibDepthDataset, AnomalibVideoDataset
from .depth import Folder3DDataset, MVTec3DDataset
<<<<<<< HEAD
from .image import BTechDataset, DatumaroDataset, FolderDataset, KolektorDataset, MVTecDataset, VADDataset, VisaDataset
=======
from .image import BTechDataset, DatumaroDataset, FolderDataset, KolektorDataset, MVTecADDataset, VisaDataset
>>>>>>> c2a62c32
from .video import AvenueDataset, ShanghaiTechDataset, UCSDpedDataset

__all__ = [
    # Base
    "AnomalibDataset",
    "AnomalibDepthDataset",
    "AnomalibVideoDataset",
    # Depth
    "Folder3DDataset",
    "MVTec3DDataset",
    # Image
    "BTechDataset",
    "DatumaroDataset",
    "FolderDataset",
    "KolektorDataset",
<<<<<<< HEAD
    "MVTecDataset",
    "VADDataset",
=======
    "MVTecADDataset",
>>>>>>> c2a62c32
    "VisaDataset",
    # Video
    "AvenueDataset",
    "ShanghaiTechDataset",
    "UCSDpedDataset",
]<|MERGE_RESOLUTION|>--- conflicted
+++ resolved
@@ -16,12 +16,8 @@
     - ``DatumaroDataset``: Dataset in Datumaro format (Intel Geti™ export)
     - ``FolderDataset``: Custom dataset from folder structure
     - ``KolektorDataset``: Kolektor surface defect dataset
-<<<<<<< HEAD
-    - ``MVTecDataset``: MVTec AD dataset with industrial objects
+    - ``MVTecADDataset``: MVTec AD dataset with industrial objects
     - ``VAD``: Valeo Anomaly Detection Dataset
-=======
-    - ``MVTecADDataset``: MVTec AD dataset with industrial objects
->>>>>>> c2a62c32
     - ``VisaDataset``: Visual Inspection of Surface Anomalies dataset
 
 Video Datasets:
@@ -43,11 +39,7 @@
 
 from .base import AnomalibDataset, AnomalibDepthDataset, AnomalibVideoDataset
 from .depth import Folder3DDataset, MVTec3DDataset
-<<<<<<< HEAD
-from .image import BTechDataset, DatumaroDataset, FolderDataset, KolektorDataset, MVTecDataset, VADDataset, VisaDataset
-=======
-from .image import BTechDataset, DatumaroDataset, FolderDataset, KolektorDataset, MVTecADDataset, VisaDataset
->>>>>>> c2a62c32
+from .image import BTechDataset, DatumaroDataset, FolderDataset, KolektorDataset, MVTecADDataset, VADDataset, VisaDataset
 from .video import AvenueDataset, ShanghaiTechDataset, UCSDpedDataset
 
 __all__ = [
@@ -63,12 +55,8 @@
     "DatumaroDataset",
     "FolderDataset",
     "KolektorDataset",
-<<<<<<< HEAD
-    "MVTecDataset",
+    "MVTecADDataset",
     "VADDataset",
-=======
-    "MVTecADDataset",
->>>>>>> c2a62c32
     "VisaDataset",
     # Video
     "AvenueDataset",
