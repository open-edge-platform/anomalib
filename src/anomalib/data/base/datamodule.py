"""Anomalib datamodule base class."""

# Copyright (C) 2022-2024 Intel Corporation
# SPDX-License-Identifier: Apache-2.0


import logging
from abc import ABC, abstractmethod
from pathlib import Path
from typing import TYPE_CHECKING, Any

from lightning.pytorch import LightningDataModule
from lightning.pytorch.trainer.states import TrainerFn
from lightning.pytorch.utilities.types import EVAL_DATALOADERS, TRAIN_DATALOADERS
from torch.utils.data.dataloader import DataLoader, default_collate
from torchvision.transforms.v2 import Resize, Transform

from anomalib.data.utils import TestSplitMode, ValSplitMode, random_split, split_by_label
from anomalib.data.utils.synthetic import SyntheticAnomalyDataset

if TYPE_CHECKING:
    from pandas import DataFrame

    from anomalib.data.base.dataset import AnomalibDataset

logger = logging.getLogger(__name__)


def collate_fn(batch: list) -> dict[str, Any]:
    """Collate bounding boxes as lists.

    Bounding boxes are collated as a list of tensors, while the default collate function is used for all other entries.

    Args:
        batch (List): list of items in the batch where len(batch) is equal to the batch size.

    Returns:
        dict[str, Any]: Dictionary containing the collated batch information.
    """
    elem = batch[0]  # sample an element from the batch to check the type.
    out_dict = {}
    if isinstance(elem, dict):
        if "boxes" in elem:
            # collate boxes as list
            out_dict["boxes"] = [item.pop("boxes") for item in batch]
        # collate other data normally
        out_dict.update({key: default_collate([item[key] for item in batch]) for key in elem})
        return out_dict
    return default_collate(batch)


class AnomalibDataModule(LightningDataModule, ABC):
    """Base Anomalib data module.

    Args:
        train_batch_size (int): Batch size used by the train dataloader.
        eval_batch_size (int): Batch size used by the val and test dataloaders.
        num_workers (int): Number of workers used by the train, val and test dataloaders.
        val_split_mode (ValSplitMode): Determines how the validation split is obtained.
            Options: [none, same_as_test, from_test, synthetic]
        val_split_ratio (float): Fraction of the train or test images held our for validation.
        test_split_mode (Optional[TestSplitMode], optional): Determines how the test split is obtained.
            Options: [none, from_dir, synthetic].
            Defaults to ``None``.
        test_split_ratio (float): Fraction of the train images held out for testing.
            Defaults to ``None``.
        image_size (tuple[int, int], optional): Size to which input images should be resized.
            Defaults to ``None``.
        transform (Transform, optional): Transforms that should be applied to the input images.
            Defaults to ``None``.
        train_transform (Transform, optional): Transforms that should be applied to the input images during training.
            Defaults to ``None``.
        eval_transform (Transform, optional): Transforms that should be applied to the input images during evaluation.
            Defaults to ``None``.
        seed (int | None, optional): Seed used during random subset splitting.
            Defaults to ``None``.
    """

    def __init__(
        self,
        train_batch_size: int,
        eval_batch_size: int,
        num_workers: int,
        val_split_mode: ValSplitMode | str,
        val_split_ratio: float,
        test_split_mode: TestSplitMode | str | None = None,
        test_split_ratio: float | None = None,
        image_size: tuple[int, int] | None = None,
        transform: Transform | None = None,
        train_transform: Transform | None = None,
        eval_transform: Transform | None = None,
        seed: int | None = None,
    ) -> None:
        super().__init__()
        self.train_batch_size = train_batch_size
        self.eval_batch_size = eval_batch_size
        self.num_workers = num_workers
        self.test_split_mode = TestSplitMode(test_split_mode) if test_split_mode else TestSplitMode.NONE
        self.test_split_ratio = test_split_ratio
        self.val_split_mode = ValSplitMode(val_split_mode)
        self.val_split_ratio = val_split_ratio
        self.image_size = image_size
        self.seed = seed

        # set transforms
        if bool(train_transform) != bool(eval_transform):
            msg = "Only one of train_transform and eval_transform was specified. This is not recommended because \
                    it could lead to unexpected behaviour. Please ensure training and eval transforms have the same \
                    reshape and normalization characteristics."
            logger.warning(msg)
        self._train_transform = train_transform or transform
        self._eval_transform = eval_transform or transform

        self.train_data: AnomalibDataset
        self.val_data: AnomalibDataset
        self.test_data: AnomalibDataset

        self._samples: DataFrame | None = None
        self._category: str = ""

        self._is_setup = False  # flag to track if setup has been called from the trainer

    @property
    def name(self) -> str:
        """Name of the datamodule."""
        return self.__class__.__name__

        # custom function used to collate batch from dataloader before it is passed to trainer
        self.collate_fn = collate_fn

    def setup(self, stage: str | None = None) -> None:
        """Set up train, validation and test data.

        Args:
            stage: str | None:  Train/Val/Test stages.
                Defaults to ``None``.
        """
        has_subset = any(hasattr(self, subset) for subset in ["train_data", "val_data", "test_data"])
        if not has_subset or not self._is_setup:
            self._setup(stage)
            self._create_test_split()
            self._create_val_split()
            if isinstance(stage, TrainerFn):
                # only set the flag if the stage is a TrainerFn, which means the setup has been called from a trainer
                self._is_setup = True

    @abstractmethod
    def _setup(self, _stage: str | None = None) -> None:
        """Set up the datasets and perform dynamic subset splitting.

        This method may be overridden in subclass for custom splitting behaviour.

        Note:
            The stage argument is not used here. This is because, for a given instance of an AnomalibDataModule
            subclass, all three subsets are created at the first call of setup(). This is to accommodate the subset
            splitting behaviour of anomaly tasks, where the validation set is usually extracted from the test set, and
            the test set must therefore be created as early as the `fit` stage.

        """
        raise NotImplementedError

    @property
    def category(self) -> str:
        """Get the category of the datamodule."""
        return self._category

    @category.setter
    def category(self, category: str) -> None:
        """Set the category of the datamodule."""
        self._category = category

    def _create_test_split(self) -> None:
        """Obtain the test set based on the settings in the config."""
        if self.test_data.has_normal:
            # split the test data into normal and anomalous so these can be processed separately
            normal_test_data, self.test_data = split_by_label(self.test_data)
        elif self.test_split_mode != TestSplitMode.NONE:
            # when the user did not provide any normal images for testing, we sample some from the training set,
            # except when the user explicitly requested no test splitting.
            logger.info(
                "No normal test images found. Sampling from training set using a split ratio of %0.2f",
                self.test_split_ratio,
            )
            if self.test_split_ratio is not None:
                self.train_data, normal_test_data = random_split(self.train_data, self.test_split_ratio, seed=self.seed)

        if self.test_split_mode == TestSplitMode.FROM_DIR:
            self.test_data += normal_test_data
        elif self.test_split_mode == TestSplitMode.SYNTHETIC:
            self.test_data = SyntheticAnomalyDataset.from_dataset(normal_test_data)
        elif self.test_split_mode != TestSplitMode.NONE:
            msg = f"Unsupported Test Split Mode: {self.test_split_mode}"
            raise ValueError(msg)

    def _create_val_split(self) -> None:
        """Obtain the validation set based on the settings in the config."""
        if self.val_split_mode == ValSplitMode.FROM_TRAIN:
            # randomly sampled from train set
            self.train_data, self.val_data = random_split(
                self.train_data,
                self.val_split_ratio,
                label_aware=True,
                seed=self.seed,
            )
        elif self.val_split_mode == ValSplitMode.FROM_TEST:
            # randomly sampled from test set
            self.test_data, self.val_data = random_split(
                self.test_data,
                self.val_split_ratio,
                label_aware=True,
                seed=self.seed,
            )
        elif self.val_split_mode == ValSplitMode.SAME_AS_TEST:
            # equal to test set
            self.val_data = self.test_data
        elif self.val_split_mode == ValSplitMode.SYNTHETIC:
            # converted from random training sample
            self.train_data, normal_val_data = random_split(self.train_data, self.val_split_ratio, seed=self.seed)
            self.val_data = SyntheticAnomalyDataset.from_dataset(normal_val_data)
        elif self.val_split_mode != ValSplitMode.NONE:
            msg = f"Unknown validation split mode: {self.val_split_mode}"
            raise ValueError(msg)

    def train_dataloader(self) -> TRAIN_DATALOADERS:
        """Get train dataloader."""
        return DataLoader(
            dataset=self.train_data,
            shuffle=True,
            batch_size=self.train_batch_size,
            num_workers=self.num_workers,
<<<<<<< HEAD
            collate_fn=self.collate_fn,
=======
>>>>>>> 41d8cf90
        )

    def val_dataloader(self) -> EVAL_DATALOADERS:
        """Get validation dataloader."""
        return DataLoader(
            dataset=self.val_data,
            shuffle=False,
            batch_size=self.eval_batch_size,
            num_workers=self.num_workers,
            collate_fn=self.collate_fn,
        )

    def test_dataloader(self) -> EVAL_DATALOADERS:
        """Get test dataloader."""
        return DataLoader(
            dataset=self.test_data,
            shuffle=False,
            batch_size=self.eval_batch_size,
            num_workers=self.num_workers,
<<<<<<< HEAD
            collate_fn=self.collate_fn,
        )

    def predict_dataloader(self) -> EVAL_DATALOADERS:
        """Get predict datalaoder (same as test)"""
        return DataLoader(
            dataset=self.test_data,
            shuffle=False,
            batch_size=self.eval_batch_size,
            num_workers=self.num_workers,
            collate_fn=self.collate_fn,
        )
=======
            collate_fn=collate_fn,
        )

    def predict_dataloader(self) -> EVAL_DATALOADERS:
        """Use the test dataloader for inference unless overridden."""
        return self.test_dataloader()

    @property
    def transform(self) -> Transform:
        """Property that returns the user-specified transform for the datamodule, if any.

        This property is accessed by the engine to set the transform for the model. The eval_transform takes precedence
        over the train_transform, because the transform that we store in the model is the one that should be used during
        inference.
        """
        if self._eval_transform:
            return self._eval_transform
        return None

    @property
    def train_transform(self) -> Transform:
        """Get the transforms that will be passed to the train dataset.

        If the train_transform is not set, the engine will request the transform from the model.
        """
        if self._train_transform:
            return self._train_transform
        if getattr(self, "trainer", None) and self.trainer.model and self.trainer.model.transform:
            return self.trainer.model.transform
        if self.image_size:
            return Resize(self.image_size, antialias=True)
        return None

    @property
    def eval_transform(self) -> Transform:
        """Get the transform that will be passed to the val/test/predict datasets.

        If the eval_transform is not set, the engine will request the transform from the model.
        """
        if self._eval_transform:
            return self._eval_transform
        if getattr(self, "trainer", None) and self.trainer.model and self.trainer.model.transform:
            return self.trainer.model.transform
        if self.image_size:
            return Resize(self.image_size, antialias=True)
        return None

    @classmethod
    def from_config(
        cls: type["AnomalibDataModule"],
        config_path: str | Path,
        **kwargs,
    ) -> "AnomalibDataModule":
        """Create a datamodule instance from the configuration.

        Args:
            config_path (str | Path): Path to the data configuration file.
            **kwargs (dict): Additional keyword arguments.

        Returns:
            AnomalibDataModule: Datamodule instance.

        Example:
            The following example shows how to get datamodule from mvtec.yaml:

            .. code-block:: python
                >>> data_config = "configs/data/mvtec.yaml"
                >>> datamodule = AnomalibDataModule.from_config(config_path=data_config)

            The following example shows overriding the configuration file with additional keyword arguments:

            .. code-block:: python
                >>> override_kwargs = {"data.train_batch_size": 8}
                >>> datamodule = AnomalibDataModule.from_config(config_path=data_config, **override_kwargs)
        """
        from jsonargparse import ArgumentParser

        if not Path(config_path).exists():
            msg = f"Configuration file not found: {config_path}"
            raise FileNotFoundError(msg)

        data_parser = ArgumentParser()
        data_parser.add_subclass_arguments(AnomalibDataModule, "data", required=False, fail_untyped=False)
        args = ["--data", str(config_path)]
        for key, value in kwargs.items():
            args.extend([f"--{key}", str(value)])
        config = data_parser.parse_args(args=args)
        instantiated_classes = data_parser.instantiate_classes(config)
        datamodule = instantiated_classes.get("data")
        if isinstance(datamodule, AnomalibDataModule):
            return datamodule

        msg = f"Datamodule is not an instance of AnomalibDataModule: {datamodule}"
        raise ValueError(msg)
>>>>>>> 41d8cf90
<|MERGE_RESOLUTION|>--- conflicted
+++ resolved
@@ -124,9 +124,6 @@
     def name(self) -> str:
         """Name of the datamodule."""
         return self.__class__.__name__
-
-        # custom function used to collate batch from dataloader before it is passed to trainer
-        self.collate_fn = collate_fn
 
     def setup(self, stage: str | None = None) -> None:
         """Set up train, validation and test data.
@@ -228,10 +225,6 @@
             shuffle=True,
             batch_size=self.train_batch_size,
             num_workers=self.num_workers,
-<<<<<<< HEAD
-            collate_fn=self.collate_fn,
-=======
->>>>>>> 41d8cf90
         )
 
     def val_dataloader(self) -> EVAL_DATALOADERS:
@@ -241,7 +234,7 @@
             shuffle=False,
             batch_size=self.eval_batch_size,
             num_workers=self.num_workers,
-            collate_fn=self.collate_fn,
+            collate_fn=collate_fn,
         )
 
     def test_dataloader(self) -> EVAL_DATALOADERS:
@@ -251,20 +244,6 @@
             shuffle=False,
             batch_size=self.eval_batch_size,
             num_workers=self.num_workers,
-<<<<<<< HEAD
-            collate_fn=self.collate_fn,
-        )
-
-    def predict_dataloader(self) -> EVAL_DATALOADERS:
-        """Get predict datalaoder (same as test)"""
-        return DataLoader(
-            dataset=self.test_data,
-            shuffle=False,
-            batch_size=self.eval_batch_size,
-            num_workers=self.num_workers,
-            collate_fn=self.collate_fn,
-        )
-=======
             collate_fn=collate_fn,
         )
 
@@ -358,5 +337,4 @@
             return datamodule
 
         msg = f"Datamodule is not an instance of AnomalibDataModule: {datamodule}"
-        raise ValueError(msg)
->>>>>>> 41d8cf90
+        raise ValueError(msg)