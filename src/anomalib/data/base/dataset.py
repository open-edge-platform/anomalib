"""Anomalib dataset base class."""

# Copyright (C) 2022 Intel Corporation
# SPDX-License-Identifier: Apache-2.0


import copy
import logging
from abc import ABC, abstractmethod
from collections.abc import Sequence
from pathlib import Path

import albumentations as A  # noqa: N812
import pandas as pd
import torch
from pandas import DataFrame
from PIL import Image
from torch.utils.data import Dataset
from torchvision.transforms.functional import to_tensor
from torchvision.tv_tensors import Mask

<<<<<<< HEAD
from anomalib.data.utils import masks_to_boxes
from anomalib.utils.types import TaskType
=======
from anomalib import TaskType
from anomalib.data.utils import masks_to_boxes, read_image
>>>>>>> b204c508

_EXPECTED_COLUMNS_CLASSIFICATION = ["image_path", "split"]
_EXPECTED_COLUMNS_SEGMENTATION = [*_EXPECTED_COLUMNS_CLASSIFICATION, "mask_path"]
_EXPECTED_COLUMNS_PERTASK = {
    "classification": _EXPECTED_COLUMNS_CLASSIFICATION,
    "segmentation": _EXPECTED_COLUMNS_SEGMENTATION,
    "detection": _EXPECTED_COLUMNS_SEGMENTATION,
}

logger = logging.getLogger(__name__)


class AnomalibDataset(Dataset, ABC):
    """Anomalib dataset.

    Args:
        task (str): Task type, either 'classification' or 'segmentation'
        transform (A.Compose): Albumentations Compose object describing the transforms that are applied to the inputs.
    """

    def __init__(self, task: TaskType, transform: A.Compose) -> None:
        super().__init__()
        self.task = task
        self.transform = transform
        self._samples: DataFrame

    def __len__(self) -> int:
        """Get length of the dataset."""
        return len(self.samples)

    def subsample(self, indices: Sequence[int], inplace: bool = False) -> "AnomalibDataset":
        """Subsamples the dataset at the provided indices.

        Args:
            indices (Sequence[int]): Indices at which the dataset is to be subsampled.
            inplace (bool): When true, the subsampling will be performed on the instance itself.
                Defaults to ``False``.
        """
        assert len(set(indices)) == len(indices), "No duplicates allowed in indices."
        dataset = self if inplace else copy.deepcopy(self)
        dataset.samples = self.samples.iloc[indices].reset_index(drop=True)
        return dataset

    @property
    def is_setup(self) -> bool:
        """Checks if setup() been called."""
        return hasattr(self, "_samples")

    @property
    def samples(self) -> DataFrame:
        """Get the samples dataframe."""
        if not self.is_setup:
            msg = "Dataset is not setup yet. Call setup() first."
            raise RuntimeError(msg)
        return self._samples

    @samples.setter
    def samples(self, samples: DataFrame) -> None:
        """Overwrite the samples with a new dataframe.

        Args:
            samples (DataFrame): DataFrame with new samples.
        """
        # validate the passed samples by checking the
        assert isinstance(samples, DataFrame), f"samples must be a pandas.DataFrame, found {type(samples)}"
        expected_columns = _EXPECTED_COLUMNS_PERTASK[self.task]
        assert all(
            col in samples.columns for col in expected_columns
        ), f"samples must have (at least) columns {expected_columns}, found {samples.columns}"
        assert samples["image_path"].apply(lambda p: Path(p).exists()).all(), "missing file path(s) in samples"

        self._samples = samples.sort_values(by="image_path", ignore_index=True)

    @property
    def has_normal(self) -> bool:
        """Check if the dataset contains any normal samples."""
        return 0 in list(self.samples.label_index)

    @property
    def has_anomalous(self) -> bool:
        """Check if the dataset contains any anomalous samples."""
        return 1 in list(self.samples.label_index)

    def __getitem__(self, index: int) -> dict[str, str | torch.Tensor]:
        """Get dataset item for the index ``index``.

        Args:
            index (int): Index to get the item.

        Returns:
            dict[str, str | torch.Tensor]: Dict of image tensor during training. Otherwise, Dict containing image path,
                target path, image tensor, label and transformed bounding box.
        """
        image_path = self._samples.iloc[index].image_path
        mask_path = self._samples.iloc[index].mask_path
        label_index = self._samples.iloc[index].label_index

        image = to_tensor(Image.open(image_path))
        item = {"image_path": image_path, "label": label_index}

        if self.task == TaskType.CLASSIFICATION:
            item["image"] = self.transform(image)
        elif self.task in (TaskType.DETECTION, TaskType.SEGMENTATION):
            # Only Anomalous (1) images have masks in anomaly datasets
            # Therefore, create empty mask for Normal (0) images.
            mask = (
                Mask(torch.zeros(image.shape[-2:]))
                if label_index == 0
                else Mask(to_tensor(Image.open(mask_path)).squeeze())
            )

<<<<<<< HEAD
            item["image"], item["mask"] = self.transform(image, mask)
=======
            mask = np.zeros(shape=image.shape[:2]) if label_index == 0 else cv2.imread(mask_path, flags=0) / 255.0
            mask = mask.astype(np.single)

            transformed = self.transform(image=image, mask=mask)

            item["image"] = transformed["image"]
>>>>>>> b204c508
            item["mask_path"] = mask_path

            if self.task == TaskType.DETECTION:
                # create boxes from masks for detection task
                boxes, _ = masks_to_boxes(item["mask"])
                item["boxes"] = boxes[0]
        else:
            msg = f"Unknown task type: {self.task}"
            raise ValueError(msg)

        return item

    def __add__(self, other_dataset: "AnomalibDataset") -> "AnomalibDataset":
        """Concatenate this dataset with another dataset.

        Args:
            other_dataset (AnomalibDataset): Dataset to concatenate with.

        Returns:
            AnomalibDataset: Concatenated dataset.
        """
        assert isinstance(other_dataset, self.__class__), "Cannot concatenate datasets that are not of the same type."
        assert self.is_setup, "Cannot concatenate uninitialized datasets. Call setup first."
        assert other_dataset.is_setup, "Cannot concatenate uninitialized datasets. Call setup first."
        dataset = copy.deepcopy(self)
        dataset.samples = pd.concat([self.samples, other_dataset.samples], ignore_index=True)
        return dataset

    def setup(self) -> None:
        """Load data/metadata into memory."""
        if not self.is_setup:
            self._setup()
        assert self.is_setup, "setup() should set self._samples"

    @abstractmethod
    def _setup(self) -> DataFrame:
        """Set up the data module.

        This method should return a dataframe that contains the information needed by the dataloader to load each of
        the dataset items into memory.

        The DataFrame must, at least, include the following columns:
            - `split` (str): The subset to which the dataset item is assigned (e.g., 'train', 'test').
            - `image_path` (str): Path to the file system location where the image is stored.
            - `label_index` (int): Index of the anomaly label, typically 0 for 'normal' and 1 for 'anomalous'.
            - `mask_path` (str, optional): Path to the ground truth masks (for the anomalous images only).
            Required if task is 'segmentation'.

        Example DataFrame:
            +---+-------------------+-----------+-------------+------------------+-------+
            |   | image_path        | label     | label_index | mask_path        | split |
            +---+-------------------+-----------+-------------+------------------+-------+
            | 0 | path/to/image.png | anomalous | 1           | path/to/mask.png | train |
            +---+-------------------+-----------+-------------+------------------+-------+

        Note:
            The example above is illustrative and may need to be adjusted based on the specific dataset structure.
        """
        raise NotImplementedError<|MERGE_RESOLUTION|>--- conflicted
+++ resolved
@@ -19,13 +19,8 @@
 from torchvision.transforms.functional import to_tensor
 from torchvision.tv_tensors import Mask
 
-<<<<<<< HEAD
+from anomalib import TaskType
 from anomalib.data.utils import masks_to_boxes
-from anomalib.utils.types import TaskType
-=======
-from anomalib import TaskType
-from anomalib.data.utils import masks_to_boxes, read_image
->>>>>>> b204c508
 
 _EXPECTED_COLUMNS_CLASSIFICATION = ["image_path", "split"]
 _EXPECTED_COLUMNS_SEGMENTATION = [*_EXPECTED_COLUMNS_CLASSIFICATION, "mask_path"]
@@ -137,16 +132,7 @@
                 else Mask(to_tensor(Image.open(mask_path)).squeeze())
             )
 
-<<<<<<< HEAD
             item["image"], item["mask"] = self.transform(image, mask)
-=======
-            mask = np.zeros(shape=image.shape[:2]) if label_index == 0 else cv2.imread(mask_path, flags=0) / 255.0
-            mask = mask.astype(np.single)
-
-            transformed = self.transform(image=image, mask=mask)
-
-            item["image"] = transformed["image"]
->>>>>>> b204c508
             item["mask_path"] = mask_path
 
             if self.task == TaskType.DETECTION:
