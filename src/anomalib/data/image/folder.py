"""Custom Folder Dataset.

This script creates a custom dataset from a folder.
"""

# Copyright (C) 2022-2024 Intel Corporation
# SPDX-License-Identifier: Apache-2.0


from collections.abc import Sequence
from pathlib import Path

from pandas import DataFrame
from torchvision.transforms.v2 import Transform

from anomalib import TaskType
from anomalib.data.base import AnomalibDataModule, AnomalibDataset
from anomalib.data.utils import (
    DirType,
    LabelName,
    Split,
    TestSplitMode,
    ValSplitMode,
)
from anomalib.data.utils.path import _prepare_files_labels, validate_and_resolve_path


def make_folder_dataset(
    normal_dir: str | Path | Sequence[str | Path],
    root: str | Path | None = None,
    abnormal_dir: str | Path | Sequence[str | Path] | None = None,
    normal_test_dir: str | Path | Sequence[str | Path] | None = None,
    mask_dir: str | Path | Sequence[str | Path] | None = None,
    split: str | Split | None = None,
    extensions: tuple[str, ...] | None = None,
) -> DataFrame:
    """Make Folder Dataset.

    Args:
        normal_dir (str | Path | Sequence): Path to the directory containing normal images.
        root (str | Path | None): Path to the root directory of the dataset.
            Defaults to ``None``.
        abnormal_dir (str | Path | Sequence | None, optional): Path to the directory containing abnormal images.
            Defaults to ``None``.
        normal_test_dir (str | Path | Sequence | None, optional): Path to the directory containing normal images for
            the test dataset. Normal test images will be a split of `normal_dir` if `None`.
            Defaults to ``None``.
        mask_dir (str | Path | Sequence | None, optional): Path to the directory containing the mask annotations.
            Defaults to ``None``.
        split (str | Split | None, optional): Dataset split (ie., Split.FULL, Split.TRAIN or Split.TEST).
            Defaults to ``None``.
        extensions (tuple[str, ...] | None, optional): Type of the image extensions to read from the directory.
            Defaults to ``None``.

    Returns:
        DataFrame: an output dataframe containing samples for the requested split (ie., train or test).

    Examples:
        Assume that we would like to use this ``make_folder_dataset`` to create a dataset from a folder.
        We could then create the dataset as follows,

        .. code-block:: python

            folder_df = make_folder_dataset(
                normal_dir=dataset_root / "good",
                abnormal_dir=dataset_root / "crack",
                split="train",
            )
            folder_df.head()

        .. code-block:: bash

                      image_path           label  label_index mask_path        split
            0  ./toy/good/00.jpg  DirType.NORMAL            0            Split.TRAIN
            1  ./toy/good/01.jpg  DirType.NORMAL            0            Split.TRAIN
            2  ./toy/good/02.jpg  DirType.NORMAL            0            Split.TRAIN
            3  ./toy/good/03.jpg  DirType.NORMAL            0            Split.TRAIN
            4  ./toy/good/04.jpg  DirType.NORMAL            0            Split.TRAIN
    """

    def _resolve_path_and_convert_to_list(path: str | Path | Sequence[str | Path] | None) -> list[Path]:
        """Convert path to list of paths.

        Args:
            path (str | Path | Sequence | None): Path to replace with Sequence[str | Path].

        Examples:
            >>> _resolve_path_and_convert_to_list("dir")
            [Path("path/to/dir")]
            >>> _resolve_path_and_convert_to_list(["dir1", "dir2"])
            [Path("path/to/dir1"), Path("path/to/dir2")]

        Returns:
            list[Path]: The result of path replaced by Sequence[str | Path].
        """
        if isinstance(path, Sequence) and not isinstance(path, str):
            return [validate_and_resolve_path(dir_path, root) for dir_path in path]
        return [validate_and_resolve_path(path, root)] if path is not None else []

    # All paths are changed to the List[Path] type and used.
    normal_dir = _resolve_path_and_convert_to_list(normal_dir)
    abnormal_dir = _resolve_path_and_convert_to_list(abnormal_dir)
    normal_test_dir = _resolve_path_and_convert_to_list(normal_test_dir)
    mask_dir = _resolve_path_and_convert_to_list(mask_dir)
    assert len(normal_dir) > 0, "A folder location must be provided in normal_dir."

    filenames = []
    labels = []
    dirs = {DirType.NORMAL: normal_dir}

    if abnormal_dir:
        dirs[DirType.ABNORMAL] = abnormal_dir

    if normal_test_dir:
        dirs[DirType.NORMAL_TEST] = normal_test_dir

    if mask_dir:
        dirs[DirType.MASK] = mask_dir

    for dir_type, paths in dirs.items():
        for path in paths:
            filename, label = _prepare_files_labels(path, dir_type, extensions)
            filenames += filename
            labels += label

    samples = DataFrame({"image_path": filenames, "label": labels})
    samples = samples.sort_values(by="image_path", ignore_index=True)

    # Create label index for normal (0) and abnormal (1) images.
    samples.loc[
        (samples.label == DirType.NORMAL) | (samples.label == DirType.NORMAL_TEST),
        "label_index",
    ] = LabelName.NORMAL
    samples.loc[(samples.label == DirType.ABNORMAL), "label_index"] = LabelName.ABNORMAL
    samples.label_index = samples.label_index.astype("Int64")

    # If a path to mask is provided, add it to the sample dataframe.

    if len(mask_dir) > 0 and len(abnormal_dir) > 0:
        samples.loc[samples.label == DirType.ABNORMAL, "mask_path"] = samples.loc[
            samples.label == DirType.MASK
        ].image_path.to_numpy()
        samples["mask_path"] = samples["mask_path"].fillna("")
        samples = samples.astype({"mask_path": "str"})

        # make sure all every rgb image has a corresponding mask image.
        assert (
            samples.loc[samples.label_index == LabelName.ABNORMAL]
            .apply(lambda x: Path(x.image_path).stem in Path(x.mask_path).stem, axis=1)
            .all()
        ), "Mismatch between anomalous images and mask images. Make sure the mask files \
            folder follow the same naming convention as the anomalous images in the dataset \
            (e.g. image: '000.png', mask: '000.png')."
    else:
        samples["mask_path"] = ""

    # remove all the rows with temporal image samples that have already been assigned
    samples = samples.loc[
        (samples.label == DirType.NORMAL) | (samples.label == DirType.ABNORMAL) | (samples.label == DirType.NORMAL_TEST)
    ]

    # Ensure the pathlib objects are converted to str.
    # This is because torch dataloader doesn't like pathlib.
    samples = samples.astype({"image_path": "str"})

    # Create train/test split.
    # By default, all the normal samples are assigned as train.
    #   and all the abnormal samples are test.
    samples.loc[(samples.label == DirType.NORMAL), "split"] = Split.TRAIN
    samples.loc[(samples.label == DirType.ABNORMAL) | (samples.label == DirType.NORMAL_TEST), "split"] = Split.TEST

    # Get the data frame for the split.
    if split:
        samples = samples[samples.split == split]
        samples = samples.reset_index(drop=True)

    return samples


class FolderDataset(AnomalibDataset):
    """Folder dataset.

    This class is used to create a dataset from a folder. The class utilizes the Torch Dataset class.

    Args:
        name (str): Name of the dataset. This is used to name the datamodule, especially when logging/saving.
        task (TaskType): Task type. (``classification``, ``detection`` or ``segmentation``).
        transform (Transform, optional): Transforms that should be applied to the input images.
            Defaults to ``None``.
        normal_dir (str | Path | Sequence): Path to the directory containing normal images.
        root (str | Path | None): Root folder of the dataset.
            Defaults to ``None``.
        abnormal_dir (str | Path | Sequence | None, optional): Path to the directory containing abnormal images.
            Defaults to ``None``.
        normal_test_dir (str | Path | Sequence | None, optional): Path to the directory containing
            normal images for the test dataset.
            Defaults to ``None``.
        mask_dir (str | Path | Sequence | None, optional): Path to the directory containing
            the mask annotations.
            Defaults to ``None``.
        split (str | Split | None): Fixed subset split that follows from folder structure on file system.
            Choose from [Split.FULL, Split.TRAIN, Split.TEST]
            Defaults to ``None``.
        extensions (tuple[str, ...] | None, optional): Type of the image extensions to read from the directory.
            Defaults to ``None``.

    Raises:
        ValueError: When task is set to classification and `mask_dir` is provided. When `mask_dir` is
            provided, `task` should be set to `segmentation`.

    Examples:
        Assume that we would like to use this ``FolderDataset`` to create a dataset from a folder for a classification
        task. We could first create the transforms,

        >>> from anomalib.data.utils import InputNormalizationMethod, get_transforms
        >>> transform = get_transforms(image_size=256, normalization=InputNormalizationMethod.NONE)

        We could then create the dataset as follows,

        .. code-block:: python

            folder_dataset_classification_train = FolderDataset(
                normal_dir=dataset_root / "good",
                abnormal_dir=dataset_root / "crack",
                split="train",
                transform=transform,
                task=TaskType.CLASSIFICATION,
            )

    """

    def __init__(
        self,
        name: str,
        task: TaskType,
        normal_dir: str | Path | Sequence[str | Path],
        transform: Transform | None = None,
        root: str | Path | None = None,
        abnormal_dir: str | Path | Sequence[str | Path] | None = None,
        normal_test_dir: str | Path | Sequence[str | Path] | None = None,
        mask_dir: str | Path | Sequence[str | Path] | None = None,
        split: str | Split | None = None,
        extensions: tuple[str, ...] | None = None,
    ) -> None:
        super().__init__(task, transform)

        self._name = name
        self.split = split
        self.root = root
        self.normal_dir = normal_dir
        self.abnormal_dir = abnormal_dir
        self.normal_test_dir = normal_test_dir
        self.mask_dir = mask_dir
        self.extensions = extensions

<<<<<<< HEAD
    @property
    def name(self) -> str:
        """Name of the dataset.

        Folder dataset overrides the name property to provide a custom name.
        """
        return self._name

    def _setup(self) -> None:
        """Assign samples."""
=======
>>>>>>> 80c07560
        self.samples = make_folder_dataset(
            root=self.root,
            normal_dir=self.normal_dir,
            abnormal_dir=self.abnormal_dir,
            normal_test_dir=self.normal_test_dir,
            mask_dir=self.mask_dir,
            split=self.split,
            extensions=self.extensions,
        )


class Folder(AnomalibDataModule):
    """Folder DataModule.

    Args:
        name (str): Name of the dataset. This is used to name the datamodule, especially when logging/saving.
        normal_dir (str | Path | Sequence): Name of the directory containing normal images.
        root (str | Path | None): Path to the root folder containing normal and abnormal dirs.
            Defaults to ``None``.
        abnormal_dir (str | Path | None | Sequence): Name of the directory containing abnormal images.
            Defaults to ``None``.
        normal_test_dir (str | Path | Sequence | None, optional): Path to the directory containing
            normal images for the test dataset.
            Defaults to ``None``.
        mask_dir (str | Path | Sequence | None, optional): Path to the directory containing
            the mask annotations.
            Defaults to ``None``.
        normal_split_ratio (float, optional): Ratio to split normal training images and add to the
            test set in case test set doesn't contain any normal images.
            Defaults to 0.2.
        extensions (tuple[str, ...] | None, optional): Type of the image extensions to read from the
            directory.
            Defaults to ``None``.
        train_batch_size (int, optional): Training batch size.
            Defaults to ``32``.
        eval_batch_size (int, optional): Validation, test and predict batch size.
            Defaults to ``32``.
        num_workers (int, optional): Number of workers.
            Defaults to ``8``.
        task (TaskType, optional): Task type. Could be ``classification``, ``detection`` or ``segmentation``.
            Defaults to ``segmentation``.
        image_size (tuple[int, int], optional): Size to which input images should be resized.
            Defaults to ``None``.
        transform (Transform, optional): Transforms that should be applied to the input images.
            Defaults to ``None``.
        train_transform (Transform, optional): Transforms that should be applied to the input images during training.
            Defaults to ``None``.
        eval_transform (Transform, optional): Transforms that should be applied to the input images during evaluation.
            Defaults to ``None``.
        test_split_mode (TestSplitMode): Setting that determines how the testing subset is obtained.
            Defaults to ``TestSplitMode.FROM_DIR``.
        test_split_ratio (float): Fraction of images from the train set that will be reserved for testing.
            Defaults to ``0.2``.
        val_split_mode (ValSplitMode): Setting that determines how the validation subset is obtained.
            Defaults to ``ValSplitMode.FROM_TEST``.
        val_split_ratio (float): Fraction of train or test images that will be reserved for validation.
            Defaults to ``0.5``.
        seed (int | None, optional): Seed used during random subset splitting.
            Defaults to ``None``.

    Examples:
        The following code demonstrates how to use the ``Folder`` datamodule. Assume that the dataset is structured
        as follows:

        .. code-block:: bash

            $ tree sample_dataset
            sample_dataset
            ├── colour
            │   ├── 00.jpg
            │   ├── ...
            │   └── x.jpg
            ├── crack
            │   ├── 00.jpg
            │   ├── ...
            │   └── y.jpg
            ├── good
            │   ├── ...
            │   └── z.jpg
            ├── LICENSE
            └── mask
                ├── colour
                │   ├── ...
                │   └── x.jpg
                └── crack
                    ├── ...
                    └── y.jpg

        .. code-block:: python

            folder_datamodule = Folder(
                root=dataset_root,
                normal_dir="good",
                abnormal_dir="crack",
                task=TaskType.SEGMENTATION,
                mask_dir=dataset_root / "mask" / "crack",
                image_size=256,
                normalization=InputNormalizationMethod.NONE,
            )
            folder_datamodule.setup()

        To access the training images,

        .. code-block:: python

            >> i, data = next(enumerate(folder_datamodule.train_dataloader()))
            >> print(data.keys(), data["image"].shape)

        To access the test images,

        .. code-block:: python

            >> i, data = next(enumerate(folder_datamodule.test_dataloader()))
            >> print(data.keys(), data["image"].shape)
    """

    def __init__(
        self,
        name: str,
        normal_dir: str | Path | Sequence[str | Path],
        root: str | Path | None = None,
        abnormal_dir: str | Path | Sequence[str | Path] | None = None,
        normal_test_dir: str | Path | Sequence[str | Path] | None = None,
        mask_dir: str | Path | Sequence[str | Path] | None = None,
        normal_split_ratio: float = 0.2,
        extensions: tuple[str] | None = None,
        train_batch_size: int = 32,
        eval_batch_size: int = 32,
        num_workers: int = 8,
        task: TaskType = TaskType.SEGMENTATION,
        image_size: tuple[int, int] | None = None,
        transform: Transform | None = None,
        train_transform: Transform | None = None,
        eval_transform: Transform | None = None,
        test_split_mode: TestSplitMode = TestSplitMode.FROM_DIR,
        test_split_ratio: float = 0.2,
        val_split_mode: ValSplitMode | str = ValSplitMode.FROM_TEST,
        val_split_ratio: float = 0.5,
        seed: int | None = None,
    ) -> None:
<<<<<<< HEAD
        self._name = name
        task = TaskType(task)
=======
        self.root = root
        self.normal_dir = normal_dir
        self.abnormal_dir = abnormal_dir
        self.normal_test_dir = normal_test_dir
        self.mask_dir = mask_dir
        self.task = TaskType(task)
        self.extensions = extensions
>>>>>>> 80c07560
        test_split_mode = TestSplitMode(test_split_mode)
        val_split_mode = ValSplitMode(val_split_mode)
        super().__init__(
            train_batch_size=train_batch_size,
            eval_batch_size=eval_batch_size,
            num_workers=num_workers,
            test_split_mode=test_split_mode,
            test_split_ratio=test_split_ratio,
            val_split_mode=val_split_mode,
            val_split_ratio=val_split_ratio,
            image_size=image_size,
            transform=transform,
            train_transform=train_transform,
            eval_transform=eval_transform,
            seed=seed,
        )

        if task == TaskType.SEGMENTATION and test_split_mode == TestSplitMode.FROM_DIR and mask_dir is None:
            msg = (
                f"Segmentation task requires mask directory if test_split_mode is {test_split_mode}. "
                "You could set test_split_mode to {TestSplitMode.NONE} or provide a mask directory."
            )
            raise ValueError(
                msg,
            )

        self.normal_split_ratio = normal_split_ratio

    def _setup(self, _stage: str | None = None) -> None:
        self.train_data = FolderDataset(
<<<<<<< HEAD
            name=name,
            task=task,
            transform=transform_train,
=======
            task=self.task,
            transform=self.train_transform,
>>>>>>> 80c07560
            split=Split.TRAIN,
            root=self.root,
            normal_dir=self.normal_dir,
            abnormal_dir=self.abnormal_dir,
            normal_test_dir=self.normal_test_dir,
            mask_dir=self.mask_dir,
            extensions=self.extensions,
        )

        self.test_data = FolderDataset(
<<<<<<< HEAD
            name=name,
            task=task,
            transform=transform_eval,
            split=Split.TEST,
            root=root,
            normal_dir=normal_dir,
            abnormal_dir=abnormal_dir,
            normal_test_dir=normal_test_dir,
            mask_dir=mask_dir,
            extensions=extensions,
        )

    @property
    def name(self) -> str:
        """Name of the datamodule.

        Folder datamodule overrides the name property to provide a custom name.
        """
        return self._name
=======
            task=self.task,
            transform=self.eval_transform,
            split=Split.TEST,
            root=self.root,
            normal_dir=self.normal_dir,
            abnormal_dir=self.abnormal_dir,
            normal_test_dir=self.normal_test_dir,
            mask_dir=self.mask_dir,
            extensions=self.extensions,
        )
>>>>>>> 80c07560
<|MERGE_RESOLUTION|>--- conflicted
+++ resolved
@@ -253,19 +253,6 @@
         self.mask_dir = mask_dir
         self.extensions = extensions
 
-<<<<<<< HEAD
-    @property
-    def name(self) -> str:
-        """Name of the dataset.
-
-        Folder dataset overrides the name property to provide a custom name.
-        """
-        return self._name
-
-    def _setup(self) -> None:
-        """Assign samples."""
-=======
->>>>>>> 80c07560
         self.samples = make_folder_dataset(
             root=self.root,
             normal_dir=self.normal_dir,
@@ -275,6 +262,14 @@
             split=self.split,
             extensions=self.extensions,
         )
+
+    @property
+    def name(self) -> str:
+        """Name of the dataset.
+
+        Folder dataset overrides the name property to provide a custom name.
+        """
+        return self._name
 
 
 class Folder(AnomalibDataModule):
@@ -406,10 +401,7 @@
         val_split_ratio: float = 0.5,
         seed: int | None = None,
     ) -> None:
-<<<<<<< HEAD
         self._name = name
-        task = TaskType(task)
-=======
         self.root = root
         self.normal_dir = normal_dir
         self.abnormal_dir = abnormal_dir
@@ -417,7 +409,6 @@
         self.mask_dir = mask_dir
         self.task = TaskType(task)
         self.extensions = extensions
->>>>>>> 80c07560
         test_split_mode = TestSplitMode(test_split_mode)
         val_split_mode = ValSplitMode(val_split_mode)
         super().__init__(
@@ -448,14 +439,9 @@
 
     def _setup(self, _stage: str | None = None) -> None:
         self.train_data = FolderDataset(
-<<<<<<< HEAD
-            name=name,
-            task=task,
-            transform=transform_train,
-=======
+            name=self.name,
             task=self.task,
             transform=self.train_transform,
->>>>>>> 80c07560
             split=Split.TRAIN,
             root=self.root,
             normal_dir=self.normal_dir,
@@ -466,27 +452,7 @@
         )
 
         self.test_data = FolderDataset(
-<<<<<<< HEAD
-            name=name,
-            task=task,
-            transform=transform_eval,
-            split=Split.TEST,
-            root=root,
-            normal_dir=normal_dir,
-            abnormal_dir=abnormal_dir,
-            normal_test_dir=normal_test_dir,
-            mask_dir=mask_dir,
-            extensions=extensions,
-        )
-
-    @property
-    def name(self) -> str:
-        """Name of the datamodule.
-
-        Folder datamodule overrides the name property to provide a custom name.
-        """
-        return self._name
-=======
+            name=self.name,
             task=self.task,
             transform=self.eval_transform,
             split=Split.TEST,
@@ -497,4 +463,11 @@
             mask_dir=self.mask_dir,
             extensions=self.extensions,
         )
->>>>>>> 80c07560
+
+    @property
+    def name(self) -> str:
+        """Name of the datamodule.
+
+        Folder datamodule overrides the name property to provide a custom name.
+        """
+        return self._name