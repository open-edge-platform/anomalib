"""MVTec 3D-AD Dataset (CC BY-NC-SA 4.0).

Description:
    This script contains PyTorch Dataset, Dataloader and PyTorch Lightning DataModule for the MVTec 3D-AD dataset.
    If the dataset is not on the file system, the script downloads and extracts the dataset and create PyTorch data
    objects.

License:
    MVTec 3D-AD dataset is released under the Creative Commons Attribution-NonCommercial-ShareAlike 4.0 International
        License (CC BY-NC-SA 4.0)(https://creativecommons.org/licenses/by-nc-sa/4.0/).

Reference:
    - Paul Bergmann, Xin Jin, David Sattlegger, Carsten Steger: The MVTec 3D-AD Dataset for Unsupervised 3D Anomaly
        Detection and Localization in: Proceedings of the 17th International Joint Conference on Computer Vision,
        Imaging and Computer Graphics Theory and Applications - Volume 5: VISAPP, 202-213, 2022, DOI: 10.5220/
        0010865000003124.
"""

# Copyright (C) 2022 Intel Corporation
# SPDX-License-Identifier: Apache-2.0


import logging
from collections.abc import Sequence
from pathlib import Path

from pandas import DataFrame
from torchvision.transforms.v2 import Transform

from anomalib import TaskType
from anomalib.data.base import AnomalibDataModule, AnomalibDepthDataset
from anomalib.data.utils import (
    DownloadInfo,
    LabelName,
    Split,
    TestSplitMode,
    ValSplitMode,
    download_and_extract,
    validate_path,
)

logger = logging.getLogger(__name__)


IMG_EXTENSIONS = [".png", ".PNG", ".tiff"]

DOWNLOAD_INFO = DownloadInfo(
    name="mvtec_3d",
    url="https://www.mydrive.ch/shares/45920/dd1eb345346df066c63b5c95676b961b/download/428824485-1643285832"
    "/mvtec_3d_anomaly_detection.tar.xz",
    hashsum="d8bb2800fbf3ac88e798da6ae10dc819",
)

CATEGORIES = ("bagel", "cable_gland", "carrot", "cookie", "dowel", "foam", "peach", "potato", "rope", "tire")


def make_mvtec_3d_dataset(
    root: str | Path,
    split: str | Split | None = None,
    extensions: Sequence[str] | None = None,
) -> DataFrame:
    """Create MVTec 3D-AD samples by parsing the MVTec AD data file structure.

    The files are expected to follow this structure:
    - `path/to/dataset/split/category/image_filename.png`
    - `path/to/dataset/ground_truth/category/mask_filename.png`

    This function creates a DataFrame to store the parsed information. The DataFrame follows this format:

    +---+---------------+-------+---------+---------------+---------------------------------------+-------------+
    |   | path          | split | label   | image_path    | mask_path                             | label_index |
    +---+---------------+-------+---------+---------------+---------------------------------------+-------------+
    | 0 | datasets/name | test  | defect  | filename.png  | ground_truth/defect/filename_mask.png | 1           |
    +---+---------------+-------+---------+---------------+---------------------------------------+-------------+

    Args:
        root (Path): Path to the dataset.
        split (str | Split | None, optional): Dataset split (e.g., 'train' or 'test').
            Defaults to ``None``.
        extensions (Sequence[str] | None, optional): List of file extensions to be included in the dataset.
            Defaults to ``None``.

    Examples:
        The following example shows how to get training samples from the MVTec 3D-AD 'bagel' category:

        >>> from pathlib import Path
        >>> root = Path('./MVTec3D')
        >>> category = 'bagel'
        >>> path = root / category
        >>> print(path)
        PosixPath('MVTec3D/bagel')

        >>> samples = create_mvtec_3d_ad_samples(path, split='train')
        >>> print(samples.head())
            path          split label image_path                          mask_path                        label_index
            MVTec3D/bagel train good MVTec3D/bagel/train/good/rgb/105.png MVTec3D/bagel/ground_truth/good/gt/105.png 0
            MVTec3D/bagel train good MVTec3D/bagel/train/good/rgb/017.png MVTec3D/bagel/ground_truth/good/gt/017.png 0

    Returns:
        DataFrame: An output DataFrame containing the samples of the dataset.
    """
    if extensions is None:
        extensions = IMG_EXTENSIONS

    root = validate_path(root)
    samples_list = [(str(root),) + f.parts[-4:] for f in root.glob(r"**/*") if f.suffix in extensions]
    if not samples_list:
        msg = f"Found 0 images in {root}"
        raise RuntimeError(msg)

    samples = DataFrame(samples_list, columns=["path", "split", "label", "type", "file_name"])

    # Modify image_path column by converting to absolute path
    samples.loc[(samples.type == "rgb"), "image_path"] = (
        samples.path + "/" + samples.split + "/" + samples.label + "/" + "rgb/" + samples.file_name
    )
    samples.loc[(samples.type == "rgb"), "depth_path"] = (
        samples.path
        + "/"
        + samples.split
        + "/"
        + samples.label
        + "/"
        + "xyz/"
        + samples.file_name.str.split(".").str[0]
        + ".tiff"
    )

    # Create label index for normal (0) and anomalous (1) images.
    samples.loc[(samples.label == "good"), "label_index"] = LabelName.NORMAL
    samples.loc[(samples.label != "good"), "label_index"] = LabelName.ABNORMAL
    samples.label_index = samples.label_index.astype(int)

    # separate masks from samples
    mask_samples = samples.loc[((samples.split == "test") & (samples.type == "rgb"))].sort_values(
        by="image_path",
        ignore_index=True,
    )
    samples = samples.sort_values(by="image_path", ignore_index=True)

    # assign mask paths to all test images
    samples.loc[((samples.split == "test") & (samples.type == "rgb")), "mask_path"] = (
        mask_samples.path + "/" + samples.split + "/" + samples.label + "/" + "gt/" + samples.file_name
    )
    samples = samples.dropna(subset=["image_path"])
    samples = samples.astype({"image_path": "str", "mask_path": "str", "depth_path": "str"})

    # assert that the right mask files are associated with the right test images
    assert (
        samples.loc[samples.label_index == LabelName.ABNORMAL]
        .apply(lambda x: Path(x.image_path).stem in Path(x.mask_path).stem, axis=1)
        .all()
    ), "Mismatch between anomalous images and ground truth masks. Make sure the mask files in 'ground_truth' \
              folder follow the same naming convention as the anomalous images in the dataset (e.g. image: '000.png', \
              mask: '000.png' or '000_mask.png')."

    # assert that the right depth image files are associated with the right test images
    assert (
        samples.loc[samples.label_index == LabelName.ABNORMAL]
        .apply(lambda x: Path(x.image_path).stem in Path(x.depth_path).stem, axis=1)
        .all()
    ), "Mismatch between anomalous images and depth images. Make sure the mask files in 'xyz' \
              folder follow the same naming convention as the anomalous images in the dataset (e.g. image: '000.png', \
              depth: '000.tiff')."

    if split:
        samples = samples[samples.split == split].reset_index(drop=True)

    return samples


class MVTec3DDataset(AnomalibDepthDataset):
    """MVTec 3D dataset class.

    Args:
        task (TaskType): Task type, ``classification``, ``detection`` or ``segmentation``
        root (Path | str): Path to the root of the dataset
            Defaults to ``"./datasets/MVTec3D"``.
        category (str): Sub-category of the dataset, e.g. 'bagel'
            Defaults to ``"bagel"``.
        transform (Transform, optional): Transforms that should be applied to the input images.
            Defaults to ``None``.
        split (str | Split | None): Split of the dataset, usually Split.TRAIN or Split.TEST
            Defaults to ``None``.
    """

    def __init__(
        self,
        task: TaskType,
        root: Path | str = "./datasets/MVTec3D",
        category: str = "bagel",
        transform: Transform | None = None,
        split: str | Split | None = None,
    ) -> None:
        super().__init__(task=task, transform=transform)

        self.root_category = Path(root) / Path(category)
        self.split = split
        self.samples = make_mvtec_3d_dataset(self.root_category, split=self.split, extensions=IMG_EXTENSIONS)


class MVTec3D(AnomalibDataModule):
    """MVTec Datamodule.

    Args:
        root (Path | str): Path to the root of the dataset
            Defaults to ``"./datasets/MVTec3D"``.
        category (str): Category of the MVTec dataset (e.g. "bottle" or "cable").
            Defaults to ``bagel``.
        train_batch_size (int, optional): Training batch size.
            Defaults to ``32``.
        eval_batch_size (int, optional): Test batch size.
            Defaults to ``32``.
        num_workers (int, optional): Number of workers.
            Defaults to ``8``.
        task (TaskType): Task type, 'classification', 'detection' or 'segmentation'
            Defaults to ``TaskType.SEGMENTATION``.
        image_size (tuple[int, int], optional): Size to which input images should be resized.
            Defaults to ``None``.
        transform (Transform, optional): Transforms that should be applied to the input images.
            Defaults to ``None``.
        train_transform (Transform, optional): Transforms that should be applied to the input images during training.
            Defaults to ``None``.
        eval_transform (Transform, optional): Transforms that should be applied to the input images during evaluation.
            Defaults to ``None``.
        test_split_mode (TestSplitMode): Setting that determines how the testing subset is obtained.
            Defaults to ``TestSplitMode.FROM_DIR``.
        test_split_ratio (float): Fraction of images from the train set that will be reserved for testing.
            Defaults to ``0.2``.
        val_split_mode (ValSplitMode): Setting that determines how the validation subset is obtained.
            Defaults to ``ValSplitMode.SAME_AS_TEST``.
        val_split_ratio (float): Fraction of train or test images that will be reserved for validation.
            Defaults to ``0.5``.
        seed (int | None, optional): Seed which may be set to a fixed value for reproducibility.
            Defaults to ``None``.
    """

    def __init__(
        self,
        root: Path | str = "./datasets/MVTec3D",
        category: str = "bagel",
        train_batch_size: int = 32,
        eval_batch_size: int = 32,
        num_workers: int = 8,
        task: TaskType | str = TaskType.SEGMENTATION,
        image_size: tuple[int, int] | None = None,
        transform: Transform | None = None,
        train_transform: Transform | None = None,
        eval_transform: Transform | None = None,
        test_split_mode: TestSplitMode | str = TestSplitMode.FROM_DIR,
        test_split_ratio: float = 0.2,
        val_split_mode: ValSplitMode | str = ValSplitMode.SAME_AS_TEST,
        val_split_ratio: float = 0.5,
        seed: int | None = None,
    ) -> None:
        super().__init__(
            train_batch_size=train_batch_size,
            eval_batch_size=eval_batch_size,
            num_workers=num_workers,
            image_size=image_size,
            transform=transform,
            train_transform=train_transform,
            eval_transform=eval_transform,
            test_split_mode=test_split_mode,
            test_split_ratio=test_split_ratio,
            val_split_mode=val_split_mode,
            val_split_ratio=val_split_ratio,
            seed=seed,
        )

        self.task = TaskType(task)
        self.root = Path(root)
        self.category = category
<<<<<<< HEAD
        task = TaskType(task)

        transform_train = get_transforms(
            config=transform_config_train,
            image_size=image_size,
            center_crop=center_crop,
            normalization=InputNormalizationMethod(normalization),
        )
        transform_eval = get_transforms(
            config=transform_config_eval,
            image_size=image_size,
            center_crop=center_crop,
            normalization=InputNormalizationMethod(normalization),
        )
=======
>>>>>>> 80c07560

    def _setup(self, _stage: str | None = None) -> None:
        self.train_data = MVTec3DDataset(
            task=self.task,
            transform=self.train_transform,
            split=Split.TRAIN,
            root=self.root,
            category=self.category,
        )
        self.test_data = MVTec3DDataset(
            task=self.task,
            transform=self.eval_transform,
            split=Split.TEST,
            root=self.root,
            category=self.category,
        )

    def prepare_data(self) -> None:
        """Download the dataset if not available."""
        if (self.root / self.category).is_dir():
            logger.info("Found the dataset.")
        else:
            download_and_extract(self.root, DOWNLOAD_INFO)<|MERGE_RESOLUTION|>--- conflicted
+++ resolved
@@ -271,23 +271,6 @@
         self.task = TaskType(task)
         self.root = Path(root)
         self.category = category
-<<<<<<< HEAD
-        task = TaskType(task)
-
-        transform_train = get_transforms(
-            config=transform_config_train,
-            image_size=image_size,
-            center_crop=center_crop,
-            normalization=InputNormalizationMethod(normalization),
-        )
-        transform_eval = get_transforms(
-            config=transform_config_eval,
-            image_size=image_size,
-            center_crop=center_crop,
-            normalization=InputNormalizationMethod(normalization),
-        )
-=======
->>>>>>> 80c07560
 
     def _setup(self, _stage: str | None = None) -> None:
         self.train_data = MVTec3DDataset(
