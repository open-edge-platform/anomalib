"""Custom Folder Dataset.

This script creates a custom dataset from a folder.
"""

# Copyright (C) 2022 Intel Corporation
# SPDX-License-Identifier: Apache-2.0


from pathlib import Path

from pandas import DataFrame, isna
from torchvision.transforms.v2 import Transform

from anomalib import TaskType
from anomalib.data.base import AnomalibDataModule, AnomalibDepthDataset
from anomalib.data.utils import (
    DirType,
    LabelName,
    Split,
    TestSplitMode,
    ValSplitMode,
)
from anomalib.data.utils.path import _prepare_files_labels, validate_and_resolve_path


def make_folder3d_dataset(
    normal_dir: str | Path,
    root: str | Path | None = None,
    abnormal_dir: str | Path | None = None,
    normal_test_dir: str | Path | None = None,
    mask_dir: str | Path | None = None,
    normal_depth_dir: str | Path | None = None,
    abnormal_depth_dir: str | Path | None = None,
    normal_test_depth_dir: str | Path | None = None,
    split: str | Split | None = None,
    extensions: tuple[str, ...] | None = None,
) -> DataFrame:
    """Make Folder Dataset.

    Args:
        normal_dir (str | Path): Path to the directory containing normal images.
        root (str | Path | None): Path to the root directory of the dataset.
            Defaults to ``None``.
        abnormal_dir (str | Path | None, optional): Path to the directory containing abnormal images.
            Defaults to ``None``.
        normal_test_dir (str | Path | None, optional): Path to the directory containing normal images for the test
        dataset. Normal test images will be a split of `normal_dir` if `None`.
            Defaults to ``None``.
        mask_dir (str | Path | None, optional): Path to the directory containing the mask annotations.
            Defaults to ``None``.
        normal_depth_dir (str | Path | None, optional): Path to the directory containing
            normal depth images for the test dataset. Normal test depth images will be a split of `normal_dir`
            Defaults to ``None``.
        abnormal_depth_dir (str | Path | None, optional): Path to the directory containing abnormal depth images for
            the test dataset.
            Defaults to ``None``.
        normal_test_depth_dir (str | Path | None, optional): Path to the directory containing normal depth images for
            the test dataset. Normal test images will be a split of `normal_dir` if `None`.
            Defaults to ``None``.
        split (str | Split | None, optional): Dataset split (ie., Split.FULL, Split.TRAIN or Split.TEST).
            Defaults to ``None``.
        extensions (tuple[str, ...] | None, optional): Type of the image extensions to read from the directory.
            Defaults to ``None``.

    Returns:
        DataFrame: an output dataframe containing samples for the requested split (ie., train or test)
    """
    normal_dir = validate_and_resolve_path(normal_dir, root)
    abnormal_dir = validate_and_resolve_path(abnormal_dir, root) if abnormal_dir else None
    normal_test_dir = validate_and_resolve_path(normal_test_dir, root) if normal_test_dir else None
    mask_dir = validate_and_resolve_path(mask_dir, root) if mask_dir else None
    normal_depth_dir = validate_and_resolve_path(normal_depth_dir, root) if normal_depth_dir else None
    abnormal_depth_dir = validate_and_resolve_path(abnormal_depth_dir, root) if abnormal_depth_dir else None
    normal_test_depth_dir = validate_and_resolve_path(normal_test_depth_dir, root) if normal_test_depth_dir else None

    assert normal_dir.is_dir(), "A folder location must be provided in normal_dir."

    filenames = []
    labels = []
    dirs = {DirType.NORMAL: normal_dir}

    if abnormal_dir:
        dirs[DirType.ABNORMAL] = abnormal_dir

    if normal_test_dir:
        dirs[DirType.NORMAL_TEST] = normal_test_dir

    if normal_depth_dir:
        dirs[DirType.NORMAL_DEPTH] = normal_depth_dir

    if abnormal_depth_dir:
        dirs[DirType.ABNORMAL_DEPTH] = abnormal_depth_dir

    if normal_test_depth_dir:
        dirs[DirType.NORMAL_TEST_DEPTH] = normal_test_depth_dir

    if mask_dir:
        dirs[DirType.MASK] = mask_dir

    for dir_type, path in dirs.items():
        filename, label = _prepare_files_labels(path, dir_type, extensions)
        filenames += filename
        labels += label

    samples = DataFrame({"image_path": filenames, "label": labels})
    samples = samples.sort_values(by="image_path", ignore_index=True)

    # Create label index for normal (0) and abnormal (1) images.
    samples.loc[
        (samples.label == DirType.NORMAL) | (samples.label == DirType.NORMAL_TEST),
        "label_index",
    ] = LabelName.NORMAL
    samples.loc[(samples.label == DirType.ABNORMAL), "label_index"] = LabelName.ABNORMAL
    samples.label_index = samples.label_index.astype("Int64")

    # If a path to mask is provided, add it to the sample dataframe.
    if normal_depth_dir:
        samples.loc[samples.label == DirType.NORMAL, "depth_path"] = samples.loc[
            samples.label == DirType.NORMAL_DEPTH
        ].image_path.to_numpy()
        samples.loc[samples.label == DirType.ABNORMAL, "depth_path"] = samples.loc[
            samples.label == DirType.ABNORMAL_DEPTH
        ].image_path.to_numpy()

        if normal_test_dir:
            samples.loc[samples.label == DirType.NORMAL_TEST, "depth_path"] = samples.loc[
                samples.label == DirType.NORMAL_TEST_DEPTH
            ].image_path.to_numpy()

        # make sure every rgb image has a corresponding depth image and that the file exists
        assert (
            samples.loc[samples.label_index == LabelName.ABNORMAL]
            .apply(lambda x: Path(x.image_path).stem in Path(x.depth_path).stem, axis=1)
            .all()
        ), "Mismatch between anomalous images and depth images. Make sure the mask files in 'xyz' \
            folder follow the same naming convention as the anomalous images in the dataset \
            (e.g. image: '000.png', depth: '000.tiff')."

        assert samples.depth_path.apply(
            lambda x: Path(x).exists() if not isna(x) else True,
        ).all(), "missing depth image files"

        samples = samples.astype({"depth_path": "str"})

    # If a path to mask is provided, add it to the sample dataframe.
    if mask_dir and abnormal_dir:
        samples.loc[samples.label == DirType.ABNORMAL, "mask_path"] = samples.loc[
            samples.label == DirType.MASK
        ].image_path.to_numpy()
        samples["mask_path"] = samples["mask_path"].fillna("")
        samples = samples.astype({"mask_path": "str"})

        # make sure all the files exist
        assert samples.mask_path.apply(
            lambda x: Path(x).exists() if x != "" else True,
        ).all(), f"missing mask files, mask_dir={mask_dir}"
    else:
        samples["mask_path"] = ""

    # remove all the rows with temporal image samples that have already been assigned
    samples = samples.loc[
        (samples.label == DirType.NORMAL) | (samples.label == DirType.ABNORMAL) | (samples.label == DirType.NORMAL_TEST)
    ]

    # Ensure the pathlib objects are converted to str.
    # This is because torch dataloader doesn't like pathlib.
    samples = samples.astype({"image_path": "str"})

    # Create train/test split.
    # By default, all the normal samples are assigned as train.
    #   and all the abnormal samples are test.
    samples.loc[(samples.label == DirType.NORMAL), "split"] = Split.TRAIN
    samples.loc[(samples.label == DirType.ABNORMAL) | (samples.label == DirType.NORMAL_TEST), "split"] = Split.TEST

    # Get the data frame for the split.
    if split:
        samples = samples[samples.split == split]
        samples = samples.reset_index(drop=True)

    return samples


class Folder3DDataset(AnomalibDepthDataset):
    """Folder dataset.

    Args:
        name (str): Name of the dataset.
        task (TaskType): Task type. (``classification``, ``detection`` or ``segmentation``).
        transform (Transform): Transforms that should be applied to the input images.
        normal_dir (str | Path): Path to the directory containing normal images.
        root (str | Path | None): Root folder of the dataset.
            Defaults to ``None``.
        abnormal_dir (str | Path | None, optional): Path to the directory containing abnormal images.
            Defaults to ``None``.
        normal_test_dir (str | Path | None, optional): Path to the directory containing
            normal images for the test dataset.
            Defaults to ``None``.
        mask_dir (str | Path | None, optional): Path to the directory containing
            the mask annotations.
            Defaults to ``None``.
        normal_depth_dir (str | Path | None, optional): Path to the directory containing
            normal depth images for the test dataset. Normal test depth images will be a split of `normal_dir`
            Defaults to ``None``.
        abnormal_depth_dir (str | Path | None, optional): Path to the directory containing abnormal depth images for
            the test dataset.
            Defaults to ``None``.
        normal_test_depth_dir (str | Path | None, optional): Path to the directory containing
            normal depth images for the test dataset. Normal test images will be a split of `normal_dir` if `None`.
            Defaults to ``None``.
        transform (Transform, optional): Transforms that should be applied to the input images.
            Defaults to ``None``.
        split (str | Split | None): Fixed subset split that follows from folder structure on file system.
            Choose from [Split.FULL, Split.TRAIN, Split.TEST]
            Defaults to ``None``.
        extensions (tuple[str, ...] | None, optional): Type of the image extensions to read from the directory.
            Defaults to ``None``.

    Raises:
        ValueError: When task is set to classification and `mask_dir` is provided. When `mask_dir` is
            provided, `task` should be set to `segmentation`.
    """

    def __init__(
        self,
        name: str,
        task: TaskType,
        normal_dir: str | Path,
        root: str | Path | None = None,
        abnormal_dir: str | Path | None = None,
        normal_test_dir: str | Path | None = None,
        mask_dir: str | Path | None = None,
        normal_depth_dir: str | Path | None = None,
        abnormal_depth_dir: str | Path | None = None,
        normal_test_depth_dir: str | Path | None = None,
        transform: Transform | None = None,
        split: str | Split | None = None,
        extensions: tuple[str, ...] | None = None,
    ) -> None:
        super().__init__(task, transform)

        self._name = name
        self.split = split
        self.root = root
        self.normal_dir = normal_dir
        self.abnormal_dir = abnormal_dir
        self.normal_test_dir = normal_test_dir
        self.mask_dir = mask_dir
        self.normal_depth_dir = normal_depth_dir
        self.abnormal_depth_dir = abnormal_depth_dir
        self.normal_test_depth_dir = normal_test_depth_dir
        self.extensions = extensions

<<<<<<< HEAD
    @property
    def name(self) -> str:
        """Name of the dataset.

        Folder3D dataset overrides the name property to provide a custom name.
        """
        return self._name

    def _setup(self) -> None:
        """Assign samples."""
=======
>>>>>>> 80c07560
        self.samples = make_folder3d_dataset(
            root=self.root,
            normal_dir=self.normal_dir,
            abnormal_dir=self.abnormal_dir,
            normal_test_dir=self.normal_test_dir,
            mask_dir=self.mask_dir,
            normal_depth_dir=self.normal_depth_dir,
            abnormal_depth_dir=self.abnormal_depth_dir,
            normal_test_depth_dir=self.normal_test_depth_dir,
            split=self.split,
            extensions=self.extensions,
        )


class Folder3D(AnomalibDataModule):
    """Folder DataModule.

    Args:
        name (str): Name of the dataset. This is used to name the datamodule, especially when logging/saving.
        normal_dir (str | Path): Name of the directory containing normal images.
        root (str | Path | None): Path to the root folder containing normal and abnormal dirs.
            Defaults to ``None``.
        abnormal_dir (str | Path | None): Name of the directory containing abnormal images.
            Defaults to ``abnormal``.
        normal_test_dir (str | Path | None, optional): Path to the directory containing normal images for the test
            dataset.
            Defaults to ``None``.
        mask_dir (str | Path | None, optional): Path to the directory containing the mask annotations.
            Defaults to ``None``.
        normal_depth_dir (str | Path | None, optional): Path to the directory containing
            normal depth images for the test dataset. Normal test depth images will be a split of `normal_dir`
        abnormal_depth_dir (str | Path | None, optional): Path to the directory containing
            abnormal depth images for the test dataset.
        normal_test_depth_dir (str | Path | None, optional): Path to the directory containing
            normal depth images for the test dataset. Normal test images will be a split of `normal_dir`
            if `None`. Defaults to None.
        normal_split_ratio (float, optional): Ratio to split normal training images and add to the
            test set in case test set doesn't contain any normal images.
            Defaults to 0.2.
        extensions (tuple[str, ...] | None, optional): Type of the image extensions to read from the
            directory. Defaults to None.
        train_batch_size (int, optional): Training batch size.
            Defaults to ``32``.
        eval_batch_size (int, optional): Test batch size.
            Defaults to ``32``.
        num_workers (int, optional): Number of workers.
            Defaults to ``8``.
        task (TaskType, optional): Task type. Could be ``classification``, ``detection`` or ``segmentation``.
            Defaults to ``TaskType.SEGMENTATION``.
        image_size (tuple[int, int], optional): Size to which input images should be resized.
            Defaults to ``None``.
        transform (Transform, optional): Transforms that should be applied to the input images.
            Defaults to ``None``.
        train_transform (Transform, optional): Transforms that should be applied to the input images during training.
            Defaults to ``None``.
        eval_transform (Transform, optional): Transforms that should be applied to the input images during evaluation.
            Defaults to ``None``.
        test_split_mode (TestSplitMode): Setting that determines how the testing subset is obtained.
            Defaults to ``TestSplitMode.FROM_DIR``.
        test_split_ratio (float): Fraction of images from the train set that will be reserved for testing.
            Defaults to ``0.2``.
        val_split_mode (ValSplitMode): Setting that determines how the validation subset is obtained.
            Defaults to ``ValSplitMode.FROM_TEST``.
        val_split_ratio (float): Fraction of train or test images that will be reserved for validation.
            Defaults to ``0.5``.
        seed (int | None, optional): Seed used during random subset splitting.
            Defaults to ``None``.
    """

    def __init__(
        self,
        name: str,
        normal_dir: str | Path,
        root: str | Path,
        abnormal_dir: str | Path | None = None,
        normal_test_dir: str | Path | None = None,
        mask_dir: str | Path | None = None,
        normal_depth_dir: str | Path | None = None,
        abnormal_depth_dir: str | Path | None = None,
        normal_test_depth_dir: str | Path | None = None,
        extensions: tuple[str] | None = None,
        train_batch_size: int = 32,
        eval_batch_size: int = 32,
        num_workers: int = 8,
        task: TaskType | str = TaskType.SEGMENTATION,
        image_size: tuple[int, int] | None = None,
        transform: Transform | None = None,
        train_transform: Transform | None = None,
        eval_transform: Transform | None = None,
        test_split_mode: TestSplitMode | str = TestSplitMode.FROM_DIR,
        test_split_ratio: float = 0.2,
        val_split_mode: ValSplitMode | str = ValSplitMode.FROM_TEST,
        val_split_ratio: float = 0.5,
        seed: int | None = None,
    ) -> None:
        super().__init__(
            train_batch_size=train_batch_size,
            eval_batch_size=eval_batch_size,
            num_workers=num_workers,
            image_size=image_size,
            transform=transform,
            train_transform=train_transform,
            eval_transform=eval_transform,
            test_split_mode=test_split_mode,
            test_split_ratio=test_split_ratio,
            val_split_mode=val_split_mode,
            val_split_ratio=val_split_ratio,
            seed=seed,
        )
<<<<<<< HEAD
        self._name = name
        task = TaskType(task)

        transform_train = get_transforms(
            config=transform_config_train,
            image_size=image_size,
            center_crop=center_crop,
            normalization=InputNormalizationMethod(normalization),
        )
        transform_eval = get_transforms(
            config=transform_config_eval,
            image_size=image_size,
            center_crop=center_crop,
            normalization=InputNormalizationMethod(normalization),
        )
=======
        self.task = TaskType(task)
        self.root = Path(root)
        self.normal_dir = normal_dir
        self.abnormal_dir = abnormal_dir
        self.normal_test_dir = normal_test_dir
        self.mask_dir = mask_dir
        self.normal_depth_dir = normal_depth_dir
        self.abnormal_depth_dir = abnormal_depth_dir
        self.normal_test_depth_dir = normal_test_depth_dir
        self.extensions = extensions
>>>>>>> 80c07560

    def _setup(self, _stage: str | None = None) -> None:
        self.train_data = Folder3DDataset(
<<<<<<< HEAD
            name=name,
            task=task,
            transform=transform_train,
=======
            task=self.task,
            transform=self.train_transform,
>>>>>>> 80c07560
            split=Split.TRAIN,
            root=self.root,
            normal_dir=self.normal_dir,
            abnormal_dir=self.abnormal_dir,
            normal_test_dir=self.normal_test_dir,
            mask_dir=self.mask_dir,
            normal_depth_dir=self.normal_depth_dir,
            abnormal_depth_dir=self.abnormal_depth_dir,
            normal_test_depth_dir=self.normal_test_depth_dir,
            extensions=self.extensions,
        )

        self.test_data = Folder3DDataset(
<<<<<<< HEAD
            name=name,
            task=task,
            transform=transform_eval,
            split=Split.TEST,
            root=root,
            normal_dir=normal_dir,
            abnormal_dir=abnormal_dir,
            normal_test_dir=normal_test_dir,
            normal_depth_dir=normal_depth_dir,
            abnormal_depth_dir=abnormal_depth_dir,
            normal_test_depth_dir=normal_test_depth_dir,
            mask_dir=mask_dir,
            extensions=extensions,
        )

    @property
    def name(self) -> str:
        """Name of the datamodule.

        Folder3D datamodule overrides the name property to provide a custom name.
        """
        return self._name
=======
            task=self.task,
            transform=self.eval_transform,
            split=Split.TEST,
            root=self.root,
            normal_dir=self.normal_dir,
            abnormal_dir=self.abnormal_dir,
            normal_test_dir=self.normal_test_dir,
            normal_depth_dir=self.normal_depth_dir,
            abnormal_depth_dir=self.abnormal_depth_dir,
            normal_test_depth_dir=self.normal_test_depth_dir,
            mask_dir=self.mask_dir,
            extensions=self.extensions,
        )
>>>>>>> 80c07560
<|MERGE_RESOLUTION|>--- conflicted
+++ resolved
@@ -251,7 +251,6 @@
         self.normal_test_depth_dir = normal_test_depth_dir
         self.extensions = extensions
 
-<<<<<<< HEAD
     @property
     def name(self) -> str:
         """Name of the dataset.
@@ -262,8 +261,6 @@
 
     def _setup(self) -> None:
         """Assign samples."""
-=======
->>>>>>> 80c07560
         self.samples = make_folder3d_dataset(
             root=self.root,
             normal_dir=self.normal_dir,
@@ -373,23 +370,7 @@
             val_split_ratio=val_split_ratio,
             seed=seed,
         )
-<<<<<<< HEAD
         self._name = name
-        task = TaskType(task)
-
-        transform_train = get_transforms(
-            config=transform_config_train,
-            image_size=image_size,
-            center_crop=center_crop,
-            normalization=InputNormalizationMethod(normalization),
-        )
-        transform_eval = get_transforms(
-            config=transform_config_eval,
-            image_size=image_size,
-            center_crop=center_crop,
-            normalization=InputNormalizationMethod(normalization),
-        )
-=======
         self.task = TaskType(task)
         self.root = Path(root)
         self.normal_dir = normal_dir
@@ -400,18 +381,12 @@
         self.abnormal_depth_dir = abnormal_depth_dir
         self.normal_test_depth_dir = normal_test_depth_dir
         self.extensions = extensions
->>>>>>> 80c07560
 
     def _setup(self, _stage: str | None = None) -> None:
         self.train_data = Folder3DDataset(
-<<<<<<< HEAD
-            name=name,
-            task=task,
-            transform=transform_train,
-=======
+            name=self.name,
             task=self.task,
             transform=self.train_transform,
->>>>>>> 80c07560
             split=Split.TRAIN,
             root=self.root,
             normal_dir=self.normal_dir,
@@ -425,30 +400,7 @@
         )
 
         self.test_data = Folder3DDataset(
-<<<<<<< HEAD
-            name=name,
-            task=task,
-            transform=transform_eval,
-            split=Split.TEST,
-            root=root,
-            normal_dir=normal_dir,
-            abnormal_dir=abnormal_dir,
-            normal_test_dir=normal_test_dir,
-            normal_depth_dir=normal_depth_dir,
-            abnormal_depth_dir=abnormal_depth_dir,
-            normal_test_depth_dir=normal_test_depth_dir,
-            mask_dir=mask_dir,
-            extensions=extensions,
-        )
-
-    @property
-    def name(self) -> str:
-        """Name of the datamodule.
-
-        Folder3D datamodule overrides the name property to provide a custom name.
-        """
-        return self._name
-=======
+            name=self.name,
             task=self.task,
             transform=self.eval_transform,
             split=Split.TEST,
@@ -462,4 +414,11 @@
             mask_dir=self.mask_dir,
             extensions=self.extensions,
         )
->>>>>>> 80c07560
+
+    @property
+    def name(self) -> str:
+        """Name of the datamodule.
+
+        Folder3D datamodule overrides the name property to provide a custom name.
+        """
+        return self._name