--- conflicted
+++ resolved
@@ -41,38 +41,11 @@
     the application of transforms to data batches as a pre-processing step.
 
     Args:
-<<<<<<< HEAD
         transform (Transform | None): Transform to apply to the data before passing it to the model.
-=======
-        train_transform (Transform | None, optional): Transform to apply during
-            training. Defaults to None.
-        val_transform (Transform | None, optional): Transform to apply during
-            validation. Defaults to None.
-        test_transform (Transform | None, optional): Transform to apply during
-            testing. Defaults to None.
-        transform (Transform | None, optional): General transform to apply if
-            stage-specific transforms are not provided. Defaults to None.
-
-    Raises:
-        ValueError: If both ``transform`` and any of the stage-specific transforms
-            are provided simultaneously.
-
-    Notes:
-        If only ``transform`` is provided, it will be used for all stages (train,
-        val, test).
-
-        Priority of transforms:
-            1. Explicitly set ``PreProcessor`` transforms (highest priority)
-            2. Datamodule transforms (if ``PreProcessor`` has no transforms)
-            3. Dataloader transforms (if neither ``PreProcessor`` nor datamodule
-               have transforms)
-            4. Default transforms (lowest priority)
->>>>>>> 58453efe
 
     Example:
         >>> from torchvision.transforms.v2 import Compose, Resize, ToTensor
         >>> from anomalib.pre_processing import PreProcessor
-<<<<<<< HEAD
 
         >>> # Define a custom set of transforms
         >>> transform = Compose([Resize((224, 224)), Normalize(mean=[0.485, 0.456, 0.406], std=[0.229, 0.224, 0.225])])
@@ -82,31 +55,6 @@
         >>> model = MyModel(pre_processor=pre_processor)
 
         >>> # Advanced use: configure the default pre-processing behaviour of a Lightning module
-=======
-        >>> # Define transforms
-        >>> train_transform = Compose([
-        ...     Resize((224, 224)),
-        ...     ToTensor()
-        ... ])
-        >>> val_transform = Compose([
-        ...     Resize((256, 256)),
-        ...     CenterCrop((224, 224)),
-        ...     ToTensor()
-        ... ])
-        >>> # Create PreProcessor with stage-specific transforms
-        >>> pre_processor = PreProcessor(
-        ...     train_transform=train_transform,
-        ...     val_transform=val_transform
-        ... )
-        >>> # Create PreProcessor with a single transform for all stages
-        >>> common_transform = Compose([
-        ...     Resize((224, 224)),
-        ...     ToTensor()
-        ... ])
-        >>> pre_processor_common = PreProcessor(transform=common_transform)
-
-    Integration with Lightning:
->>>>>>> 58453efe
         >>> class MyModel(LightningModule):
         ...     def __init__(self):
         ...         super().__init__()
@@ -119,13 +67,6 @@
         ...         ])
         ...         return PreProcessor(transform)
         ...
-<<<<<<< HEAD
-=======
-        ...     def training_step(self, batch, batch_idx):
-        ...         # Pre-processor automatically applies correct transform
-        ...         processed_batch = self.pre_processor(batch)
-        ...         # Rest of the training step
->>>>>>> 58453efe
     """
 
     def __init__(
@@ -134,85 +75,8 @@
     ) -> None:
         super().__init__()
 
-<<<<<<< HEAD
         self.transform = transform
         self.export_transform = get_exportable_transform(self.transform)
-=======
-        if transform and any([train_transform, val_transform, test_transform]):
-            msg = (
-                "`transforms` cannot be used together with `train_transform`, `val_transform`, `test_transform`.\n"
-                "If you want to apply the same transform to the training, validation and test data, "
-                "use only `transforms`. \n"
-                "Otherwise, specify transforms for training, validation and test individually."
-            )
-            raise ValueError(msg)
-
-        self.train_transform = train_transform or transform
-        self.val_transform = val_transform or transform
-        self.test_transform = test_transform or transform
-        self.predict_transform = self.test_transform
-        self.export_transform = get_exportable_transform(self.test_transform)
-
-    def setup_datamodule_transforms(self, datamodule: "AnomalibDataModule") -> None:
-        """Set up datamodule transforms.
-
-        Args:
-            datamodule (AnomalibDataModule): The datamodule to configure
-                transforms for.
-        """
-        # If PreProcessor has transforms, propagate them to datamodule
-        if any([self.train_transform, self.val_transform, self.test_transform]):
-            transforms = {
-                "fit": self.train_transform,
-                "val": self.val_transform,
-                "test": self.test_transform,
-                "predict": self.predict_transform,
-            }
-
-            for stage, transform in transforms.items():
-                if transform is not None:
-                    set_datamodule_stage_transform(datamodule, transform, stage)
-
-    def setup_dataloader_transforms(self, dataloaders: "EVAL_DATALOADERS | TRAIN_DATALOADERS") -> None:
-        """Set up dataloader transforms.
-
-        Args:
-            dataloaders (EVAL_DATALOADERS | TRAIN_DATALOADERS): The dataloaders
-                to configure transforms for.
-        """
-        if isinstance(dataloaders, DataLoader):
-            dataloaders = [dataloaders]
-
-        # If PreProcessor has transforms, propagate them to dataloaders
-        if any([self.train_transform, self.val_transform, self.test_transform]):
-            transforms = {
-                "train": self.train_transform,
-                "val": self.val_transform,
-                "test": self.test_transform,
-            }
-            set_dataloaders_transforms(dataloaders, transforms)
-            return
-
-        # Try to get transforms from dataloaders
-        if dataloaders:
-            dataloaders_transforms = get_dataloaders_transforms(dataloaders)
-            if dataloaders_transforms:
-                self.train_transform = dataloaders_transforms.get("train")
-                self.val_transform = dataloaders_transforms.get("val")
-                self.test_transform = dataloaders_transforms.get("test")
-                self.predict_transform = self.test_transform
-                self.export_transform = get_exportable_transform(self.test_transform)
-
-    def setup(self, trainer: Trainer, pl_module: LightningModule, stage: str) -> None:
-        """Configure transforms at the start of each stage.
-
-        Args:
-            trainer (Trainer): The Lightning trainer.
-            pl_module (LightningModule): The Lightning module.
-            stage (str): The stage (e.g., 'fit', 'validate', 'test', 'predict').
-        """
-        stage = TrainerFn(stage).value  # Ensure stage is str
->>>>>>> 58453efe
 
     def on_train_batch_start(
         self,
