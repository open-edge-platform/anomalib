"""Methods to help post-process raw model outputs."""

# Copyright (C) 2022 Intel Corporation
# SPDX-License-Identifier: Apache-2.0

from .normalization import NormalizationMethod
from .post_process import (
    add_anomalous_label,
    add_normal_label,
    anomaly_map_to_color_map,
    compute_mask,
    superimpose_anomaly_map,
)
from .visualizer import ImageResult, VisualizationMode, Visualizer

__all__ = [
    "add_anomalous_label",
    "add_normal_label",
    "anomaly_map_to_color_map",
    "superimpose_anomaly_map",
    "compute_mask",
    "ImageResult",
    "NormalizationMethod",
    "Visualizer",
<<<<<<< HEAD
=======
    "VisualizationMode",
    "ThresholdMethod",
>>>>>>> 2661177b
]<|MERGE_RESOLUTION|>--- conflicted
+++ resolved
@@ -22,9 +22,5 @@
     "ImageResult",
     "NormalizationMethod",
     "Visualizer",
-<<<<<<< HEAD
-=======
     "VisualizationMode",
-    "ThresholdMethod",
->>>>>>> 2661177b
 ]