--- conflicted
+++ resolved
@@ -8,31 +8,14 @@
 from typing import Any
 
 import numpy as np
-<<<<<<< HEAD
+from lightning_utilities.core.imports import module_available
 from openvino.runtime.utils.data_helpers.wrappers import OVDict
-=======
-from lightning_utilities.core.imports import module_available
-from omegaconf import DictConfig
-from PIL import Image
->>>>>>> bcc0b439
 
 from anomalib.data import NumpyImageBatch
 from anomalib.data.utils import read_image
 
 logger = logging.getLogger("anomalib")
 
-<<<<<<< HEAD
-
-if find_spec("openvino") is not None:
-    import openvino as ov
-
-    if TYPE_CHECKING:
-        from openvino import CompiledModel
-else:
-    logger.warning("OpenVINO is not installed. Please install OpenVINO to use OpenVINOInferencer.")
-
-=======
->>>>>>> bcc0b439
 
 class OpenVINOInferencer:
     """OpenVINO implementation for the inference.
