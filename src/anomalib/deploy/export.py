--- conflicted
+++ resolved
@@ -10,11 +10,6 @@
 from torch import nn
 from torchvision.transforms.v2 import CenterCrop, Compose, Resize, Transform
 
-<<<<<<< HEAD
-from anomalib import TaskType
-from anomalib.data import AnomalibDataModule
-=======
->>>>>>> c36f87e1
 from anomalib.data.transforms import ExportableCenterCrop
 
 logger = logging.getLogger("anomalib")
@@ -50,14 +45,17 @@
     FP16 = "fp16"
     """
     Weight compression (FP16)
+    All weights are converted to FP16.
     """
     INT8 = "int8"
     """
     Weight compression (INT8)
+    All weights are quantized to INT8, but before inference they are dequantized to floating point.
     """
     INT8_PTQ = "int8_ptq"
     """
-    Full integer quantization (INT8)
+    Full integer post-training quantization (INT8)
+    All weights and all operations are quantized to INT8. The inference happens in INT8 precision.
     """
 
 
@@ -111,330 +109,4 @@
             transforms = self.transform.transforms
             for index in range(len(transforms)):
                 if isinstance(transforms[index], CenterCrop):
-<<<<<<< HEAD
-                    transforms[index] = ExportableCenterCrop(size=transforms[index].size)
-
-
-def export_to_torch(
-    model: AnomalyModule,
-    export_root: Path | str,
-    transform: Transform | None = None,
-    task: TaskType | None = None,
-) -> Path:
-    """Export AnomalibModel to torch.
-
-    Args:
-        model (AnomalyModule): Model to export.
-        export_root (Path): Path to the output folder.
-        transform (Transform, optional): Input transforms used for the model. If not provided, the transform is taken
-            from the model.
-            Defaults to ``None``.
-        task (TaskType | None): Task type.
-            Defaults to ``None``.
-
-    Returns:
-        Path: Path to the exported pytorch model.
-
-    Examples:
-        Assume that we have a model to train and we want to export it to torch format.
-
-        >>> from anomalib.data import Visa
-        >>> from anomalib.models import Patchcore
-        >>> from anomalib.engine import Engine
-        ...
-        >>> datamodule = Visa()
-        >>> model = Patchcore()
-        >>> engine = Engine()
-        ...
-        >>> engine.fit(model, datamodule)
-
-        Now that we have a model trained, we can export it to torch format.
-
-        >>> from anomalib.deploy import export_to_torch
-        ...
-        >>> export_to_torch(
-        ...     model=model,
-        ...     export_root="path/to/export",
-        ...     transform=datamodule.test_data.transform,
-        ...     task=datamodule.test_data.task,
-        ... )
-    """
-    transform = transform or model.transform or model.configure_transforms()
-    inference_model = InferenceModel(model=model.model, transform=transform)
-    export_root = _create_export_root(export_root, ExportType.TORCH)
-    metadata = get_metadata(task=task, model=model)
-    pt_model_path = export_root / "model.pt"
-    torch.save(
-        obj={"model": inference_model, "metadata": metadata},
-        f=pt_model_path,
-    )
-    return pt_model_path
-
-
-def export_to_onnx(
-    model: AnomalyModule,
-    export_root: Path | str,
-    input_size: tuple[int, int] | None = None,
-    transform: Transform | None = None,
-    task: TaskType | None = None,
-    export_type: ExportType = ExportType.ONNX,
-) -> Path:
-    """Export model to onnx.
-
-    Args:
-        model (AnomalyModule): Model to export.
-        export_root (Path): Path to the root folder of the exported model.
-        input_size (tuple[int, int] | None, optional): Image size used as the input for onnx converter.
-            Defaults to None.
-        transform (Transform, optional): Input transforms used for the model. If not provided, the transform is taken
-            from the model.
-            Defaults to ``None``.
-        task (TaskType | None): Task type.
-            Defaults to ``None``.
-        export_type (ExportType): Mode to export the model. Since this method is used by OpenVINO export as well, we
-            need to pass the export type so that the right export path is created.
-            Defaults to ``ExportType.ONNX``.
-
-    Returns:
-        Path: Path to the exported onnx model.
-
-    Examples:
-        Export the Lightning Model to ONNX:
-
-        >>> from anomalib.models import Patchcore
-        >>> from anomalib.data import Visa
-        >>> from anomalib.deploy import export_to_onnx
-        ...
-        >>> datamodule = Visa()
-        >>> model = Patchcore()
-        ...
-        >>> export_to_onnx(
-        ...     model=model,
-        ...     export_root="path/to/export",
-        ...     transform=datamodule.test_data.transform,
-        ...     task=datamodule.test_data.task
-        ... )
-
-        Using Custom Transforms:
-        This example shows how to use a custom ``Compose`` object for the ``transform`` argument.
-
-        >>> export_to_onnx(
-        ...     model=model,
-        ...     export_root="path/to/export",
-        ...     task="segmentation",
-        ... )
-    """
-    # TODO(djdameln): Move export functionality to anomaly module
-    # https://github.com/openvinotoolkit/anomalib/issues/1752
-    transform = transform or model.transform or model.configure_transforms()
-    inference_model = InferenceModel(model=model.model, transform=transform, disable_antialias=True)
-    export_root = _create_export_root(export_root, export_type)
-    input_shape = torch.zeros((1, 3, *input_size)) if input_size else torch.zeros((1, 3, 1, 1))
-    dynamic_axes = (
-        None if input_size else {"input": {0: "batch_size", 2: "height", 3: "weight"}, "output": {0: "batch_size"}}
-    )
-    _write_metadata_to_json(export_root, model, task)
-    onnx_path = export_root / "model.onnx"
-    torch.onnx.export(
-        inference_model,
-        input_shape.to(model.device),
-        str(onnx_path),
-        opset_version=14,
-        dynamic_axes=dynamic_axes,
-        input_names=["input"],
-        output_names=["output"],
-    )
-
-    return onnx_path
-
-
-def export_to_openvino(
-    model: AnomalyModule,
-    export_root: Path | str,
-    input_size: tuple[int, int] | None = None,
-    transform: Transform | None = None,
-    compression_type: CompressionType | None = CompressionType.FP16,
-    datamodule: AnomalibDataModule | None = None,
-    ov_args: dict[str, Any] | None = None,
-    task: TaskType | None = None,
-) -> Path:
-    """Convert onnx model to OpenVINO IR.
-
-    Args:
-        model (AnomalyModule): AnomalyModule to export.
-        export_root (Path): Path to the export folder.
-        input_size (tuple[int, int] | None, optional): Input size of the model. Used for adding metadata to the IR.
-            Defaults to None.
-        transform (Transform, optional): Input transforms used for the model. If not provided, the transform is taken
-            from the model.
-            Defaults to ``None``.
-        compression_type (CompressionType, optional): Compression type for better inference performance.
-            Defaults to ``CompressionType.FP16``.
-        datamodule (AnomalibDataModule | None, optional): Lightning datamodule.
-            Must be provided if CompressionType.INT8_PTQ is selected. Defaults to None.
-        ov_args (dict | None): Model optimizer arguments for OpenVINO model conversion.
-            Defaults to ``None``.
-        task (TaskType | None): Task type.
-            Defaults to ``None``.
-
-    Returns:
-        Path: Path to the exported onnx model.
-
-    Raises:
-        ModuleNotFoundError: If OpenVINO is not installed.
-
-    Returns:
-        Path: Path to the exported OpenVINO IR.
-
-    Examples:
-        Export the Lightning Model to OpenVINO IR:
-        This example demonstrates how to export the Lightning Model to OpenVINO IR.
-
-        >>> from anomalib.models import Patchcore
-        >>> from anomalib.data import Visa
-        >>> from anomalib.deploy import export_to_openvino
-        ...
-        >>> datamodule = Visa()
-        >>> model = Patchcore()
-        ...
-        >>> export_to_openvino(
-        ...     export_root="path/to/export",
-        ...     model=model,
-        ...     input_size=(224, 224),
-        ...     transform=datamodule.test_data.transform,
-        ...     task=datamodule.test_data.task
-        ... )
-
-        Using Custom Transforms:
-        This example shows how to use a custom ``Transform`` object for the ``transform`` argument.
-
-        >>> from torchvision.transforms.v2 import Resize
-        >>> transform = Resize(224, 224)
-        ...
-        >>> export_to_openvino(
-        ...     export_root="path/to/export",
-        ...     model=model,
-        ...     transform=transform,
-        ...     task="segmentation",
-        ... )
-
-    """
-    if not try_import("openvino"):
-        logger.exception("Could not find OpenVINO. Please check OpenVINO installation.")
-        raise ModuleNotFoundError
-
-    import nncf
-    import openvino as ov
-
-    model_path = export_to_onnx(model, export_root, input_size, transform, task, ExportType.OPENVINO)
-    ov_model_path = model_path.with_suffix(".xml")
-    ov_args = {} if ov_args is None else ov_args
-
-    model = ov.convert_model(model_path, **ov_args)
-    if compression_type == CompressionType.INT8:
-        model = nncf.compress_weights(model)
-    elif compression_type == CompressionType.INT8_PTQ:
-        assert datamodule is not None, "datamodule must be provided for OpenVINO INT8_PTQ compression"
-        dataloader = datamodule.val_dataloader()
-        if len(dataloader.dataset) < 300:
-            logger.warning(
-                f">300 images recommended for INT8 quantization, "
-                f"found only {len(dataloader.dataset)} images in the validation dataloader",
-            )
-        calibration_dataset = nncf.Dataset(dataloader, lambda x: x["image"])
-        model = nncf.quantize(model, calibration_dataset)
-
-    # fp16 compression is enabled by default
-    compress_to_fp16 = compression_type == CompressionType.FP16
-    ov.save_model(model, ov_model_path, compress_to_fp16=compress_to_fp16)
-
-    return ov_model_path
-
-
-def get_metadata(
-    model: AnomalyModule,
-    task: TaskType | None = None,
-) -> dict[str, Any]:
-    """Get metadata for the exported model.
-
-    Args:
-        model (AnomalyModule): Anomaly model which contains metadata related to normalization.
-        task (TaskType | None): Task type.
-            Defaults to None.
-
-    Returns:
-        dict[str, Any]: Metadata for the exported model.
-    """
-    data_metadata = {"task": task}
-    model_metadata = _get_model_metadata(model)
-    metadata = {**data_metadata, **model_metadata}
-
-    # Convert torch tensors to python lists or values for json serialization.
-    for key, value in metadata.items():
-        if isinstance(value, torch.Tensor):
-            metadata[key] = value.numpy().tolist()
-
-    return metadata
-
-
-def _get_model_metadata(model: AnomalyModule) -> dict[str, torch.Tensor]:
-    """Get meta data related to normalization from model.
-
-    Args:
-        model (AnomalyModule): Anomaly model which contains metadata related to normalization.
-
-    Returns:
-        dict[str, torch.Tensor]: Model metadata
-    """
-    metadata = {}
-    cached_metadata: dict[str, Number | torch.Tensor] = {}
-    for threshold_name in ("image_threshold", "pixel_threshold"):
-        if hasattr(model, threshold_name):
-            cached_metadata[threshold_name] = getattr(model, threshold_name).cpu().value.item()
-    if hasattr(model, "normalization_metrics") and model.normalization_metrics.state_dict() is not None:
-        for key, value in model.normalization_metrics.state_dict().items():
-            cached_metadata[key] = value.cpu()
-    # Remove undefined values by copying in a new dict
-    for key, val in cached_metadata.items():
-        if not np.isinf(val).all():
-            metadata[key] = val
-    del cached_metadata
-    return metadata
-
-
-def _create_export_root(export_root: str | Path, export_type: ExportType) -> Path:
-    """Create export directory.
-
-    Args:
-        export_root (str | Path): Path to the root folder of the exported model.
-        export_type (ExportType): Mode to export the model. Torch, ONNX or OpenVINO.
-
-    Returns:
-        Path: Path to the export directory.
-    """
-    export_root = Path(export_root) / "weights" / export_type.value
-    export_root.mkdir(parents=True, exist_ok=True)
-    return export_root
-
-
-def _write_metadata_to_json(
-    export_root: Path,
-    model: AnomalyModule,
-    task: TaskType | None = None,
-) -> None:
-    """Write metadata to json file.
-
-    Args:
-        export_root (Path): Path to the exported model.
-        transform (dict[str, Any] | AnomalibDataset | AnomalibDataModule | A.Compose): Data transforms (augmentations)
-            used for the model.
-        model (AnomalyModule): AnomalyModule to export.
-        task (TaskType | None): Task type.
-            Defaults to None.
-    """
-    metadata = get_metadata(task=task, model=model)
-    with (export_root / "metadata.json").open("w", encoding="utf-8") as metadata_file:
-        json.dump(metadata, metadata_file, ensure_ascii=False, indent=4)
-=======
-                    transforms[index] = ExportableCenterCrop(size=transforms[index].size)
->>>>>>> c36f87e1
+                    transforms[index] = ExportableCenterCrop(size=transforms[index].size)