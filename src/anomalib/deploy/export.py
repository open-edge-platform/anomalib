"""Utilities for optimization and OpenVINO conversion."""

# Copyright (C) 2022 Intel Corporation
# SPDX-License-Identifier: Apache-2.0


import json
import subprocess  # nosec
from enum import Enum
from pathlib import Path
from typing import Any
from warnings import warn

import torch
from torch import Tensor

from anomalib.models.components import AnomalyModule
from anomalib.trainer import AnomalibTrainer


class ExportMode(str, Enum):
    """Model export mode."""

    ONNX = "onnx"
    OPENVINO = "openvino"
    TORCH = "torch"


<<<<<<< HEAD
def get_metadata(trainer: AnomalibTrainer, transform: dict[str, Any]) -> dict[str, Any]:
=======
def get_metadata(trainer: AnomalibTrainer) -> dict[str, Any]:
>>>>>>> fa8fb874
    """Get metadata for the exported model.

    Args:
        trainer (AnomalibTrainer): Trainer used for training the model.
<<<<<<< HEAD
        transform (dict[str, Any]): Transform used for the model.
=======
>>>>>>> fa8fb874

    Returns:
        dict[str, Any]: Metadata for the exported model.
    """
<<<<<<< HEAD
=======
    transform = {}
    if trainer.datamodule is not None:
        transform = trainer.datamodule.test_data.transform.to_dict()
    else:
        warn("No datamodule found. Setting transform to empty dict.")

>>>>>>> fa8fb874
    data_metadata = {"task": trainer.task_type, "transform": transform}
    normalization_metadata = {
        "image_threshold": trainer.image_threshold.cpu().value.item(),
        "pixel_threshold": trainer.pixel_threshold.cpu().value.item(),
    }
<<<<<<< HEAD
    if trainer.normalizer:
        for key, value in trainer.normalizer.metric.state_dict().items():
=======
    if trainer.normalization_connector:
        for key, value in trainer.normalization_connector.metric.state_dict().items():
>>>>>>> fa8fb874
            normalization_metadata[key] = value.cpu()

    metadata = {**data_metadata, **normalization_metadata}
    # Convert torch tensors to python lists or values for json serialization.
    for key, value in metadata.items():
        if isinstance(value, Tensor):
            metadata[key] = value.numpy().tolist()

    return metadata


def export(
<<<<<<< HEAD
    transform: dict[str, Any],
=======
>>>>>>> fa8fb874
    trainer: AnomalibTrainer,
    input_size: tuple[int, int],
    model: AnomalyModule,
    export_mode: ExportMode,
    export_root: str | Path,
) -> None:
    """Export the model to onnx format and (optionally) convert to OpenVINO IR if export mode is set to OpenVINO.

    Args:
        trainer (AnomalibTrainer): Trainer used for training the model.
<<<<<<< HEAD
        transform (dict[str, Any]): Data transforms (augmentatiions) used for the model.
=======
>>>>>>> fa8fb874
        input_size (tuple[int, int]): Input size of the model.
        model (AnomalyModule): Anomaly model to export.
        export_mode (ExportMode): Mode to export the model. Torch, ONNX or OpenVINO.
        export_root (str | Path): Path to exported Torch, ONNX or OpenVINO IR.
    """
    # Create export directory.
    export_path = Path(export_root) / "weights" / export_mode.value
    export_path.mkdir(parents=True, exist_ok=True)

    # Get metadata.
<<<<<<< HEAD
    metadata = get_metadata(trainer, transform)
=======
    metadata = get_metadata(trainer)
>>>>>>> fa8fb874

    if export_mode == ExportMode.TORCH:
        export_to_torch(model, metadata, export_path)

    elif export_mode in (ExportMode.ONNX, ExportMode.OPENVINO):
        # Write metadata to json file. The file is written in the same directory as the target model.
        with (Path(export_path) / "metadata.json").open("w", encoding="utf-8") as metadata_file:
            json.dump(metadata, metadata_file, ensure_ascii=False, indent=4)

        # Export model to onnx and convert to OpenVINO IR if export mode is set to OpenVINO.
        onnx_path = export_to_onnx(model, input_size, export_path)
        if export_mode == ExportMode.OPENVINO:
            export_to_openvino(export_path, onnx_path)

    else:
        raise ValueError(f"Unknown export mode {export_mode}")


def export_to_torch(model: AnomalyModule, metadata: dict[str, Any], export_path: Path) -> None:
    """Export AnomalibModel to torch.

    Args:
        model (AnomalyModule): Model to export.
        export_path (Path): Path to the folder storing the exported model.
    """
    torch.save(
        obj={"model": model.model, "metadata": metadata},
        f=export_path / "model.pt",
    )


def export_to_onnx(model: AnomalyModule, input_size: tuple[int, int], export_path: Path) -> Path:
    """Export model to onnx.

    Args:
        model (AnomalyModule): Model to export.
        input_size (list[int] | tuple[int, int]): Image size used as the input for onnx converter.
        export_path (Path): Path to the root folder of the exported model.

    Returns:
        Path: Path to the exported onnx model.
    """
    onnx_path = export_path / "model.onnx"
    torch.onnx.export(
        model.model,
        torch.zeros((1, 3, *input_size)).to(model.device),
        onnx_path,
        opset_version=11,
        input_names=["input"],
        output_names=["output"],
    )

    return onnx_path


def export_to_openvino(export_path: str | Path, onnx_path: Path) -> None:
    """Convert onnx model to OpenVINO IR.

    Args:
        export_path (str | Path): Path to the root folder of the exported model.
        onnx_path (Path): Path to the exported onnx model.
    """
    optimize_command = ["mo", "--input_model", str(onnx_path), "--output_dir", str(export_path)]
    subprocess.run(optimize_command, check=True)  # nosec<|MERGE_RESOLUTION|>--- conflicted
+++ resolved
@@ -26,44 +26,28 @@
     TORCH = "torch"
 
 
-<<<<<<< HEAD
-def get_metadata(trainer: AnomalibTrainer, transform: dict[str, Any]) -> dict[str, Any]:
-=======
 def get_metadata(trainer: AnomalibTrainer) -> dict[str, Any]:
->>>>>>> fa8fb874
     """Get metadata for the exported model.
 
     Args:
         trainer (AnomalibTrainer): Trainer used for training the model.
-<<<<<<< HEAD
-        transform (dict[str, Any]): Transform used for the model.
-=======
->>>>>>> fa8fb874
 
     Returns:
         dict[str, Any]: Metadata for the exported model.
     """
-<<<<<<< HEAD
-=======
     transform = {}
     if trainer.datamodule is not None:
         transform = trainer.datamodule.test_data.transform.to_dict()
     else:
         warn("No datamodule found. Setting transform to empty dict.")
 
->>>>>>> fa8fb874
     data_metadata = {"task": trainer.task_type, "transform": transform}
     normalization_metadata = {
         "image_threshold": trainer.image_threshold.cpu().value.item(),
         "pixel_threshold": trainer.pixel_threshold.cpu().value.item(),
     }
-<<<<<<< HEAD
-    if trainer.normalizer:
-        for key, value in trainer.normalizer.metric.state_dict().items():
-=======
     if trainer.normalization_connector:
         for key, value in trainer.normalization_connector.metric.state_dict().items():
->>>>>>> fa8fb874
             normalization_metadata[key] = value.cpu()
 
     metadata = {**data_metadata, **normalization_metadata}
@@ -76,10 +60,6 @@
 
 
 def export(
-<<<<<<< HEAD
-    transform: dict[str, Any],
-=======
->>>>>>> fa8fb874
     trainer: AnomalibTrainer,
     input_size: tuple[int, int],
     model: AnomalyModule,
@@ -90,10 +70,6 @@
 
     Args:
         trainer (AnomalibTrainer): Trainer used for training the model.
-<<<<<<< HEAD
-        transform (dict[str, Any]): Data transforms (augmentatiions) used for the model.
-=======
->>>>>>> fa8fb874
         input_size (tuple[int, int]): Input size of the model.
         model (AnomalyModule): Anomaly model to export.
         export_mode (ExportMode): Mode to export the model. Torch, ONNX or OpenVINO.
@@ -104,11 +80,7 @@
     export_path.mkdir(parents=True, exist_ok=True)
 
     # Get metadata.
-<<<<<<< HEAD
-    metadata = get_metadata(trainer, transform)
-=======
     metadata = get_metadata(trainer)
->>>>>>> fa8fb874
 
     if export_mode == ExportMode.TORCH:
         export_to_torch(model, metadata, export_path)
