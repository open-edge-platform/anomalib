--- conflicted
+++ resolved
@@ -5,11 +5,7 @@
 
 from enum import Enum
 
-<<<<<<< HEAD
-__version__ = "1.1.0"
-=======
 __version__ = "1.2.0dev"
->>>>>>> 3e74e134
 
 
 class LearningType(str, Enum):
