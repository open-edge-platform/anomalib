"""Implements custom trainer for Anomalib."""

# Copyright (C) 2024 Intel Corporation
# SPDX-License-Identifier: Apache-2.0

import logging
from collections.abc import Iterable
from pathlib import Path
from typing import Any

import torch
from lightning.pytorch.callbacks import Callback
from lightning.pytorch.loggers import Logger
from lightning.pytorch.trainer import Trainer
from lightning.pytorch.utilities.types import _EVALUATE_OUTPUT, _PREDICT_OUTPUT, EVAL_DATALOADERS, TRAIN_DATALOADERS
from torch.utils.data import DataLoader, Dataset
from torchvision.transforms.v2 import Transform

from anomalib import LearningType, TaskType
from anomalib.callbacks.checkpoint import ModelCheckpoint
from anomalib.callbacks.metrics import _MetricsCallback
from anomalib.callbacks.normalization import get_normalization_callback
from anomalib.callbacks.normalization.base import NormalizationCallback
from anomalib.callbacks.post_processor import _PostProcessorCallback
from anomalib.callbacks.thresholding import _ThresholdCallback
from anomalib.callbacks.timer import TimerCallback
from anomalib.callbacks.visualizer import _VisualizationCallback
from anomalib.data import AnomalibDataModule, AnomalibDataset, PredictDataset
from anomalib.data.utils.path import resolve_path
from anomalib.deploy.export import ExportType, export_to_onnx, export_to_openvino, export_to_torch
from anomalib.models import AnomalyModule
from anomalib.utils.normalization import NormalizationMethod
from anomalib.utils.path import create_versioned_dir
from anomalib.utils.types import NORMALIZATION, THRESHOLD
from anomalib.utils.visualization import ImageVisualizer

logger = logging.getLogger(__name__)


class UnassignedError(Exception):
    """Unassigned error."""


class _TrainerArgumentsCache:
    """Cache arguments.

    Since the Engine class accepts PyTorch Lightning Trainer arguments, we store these arguments using this class
    before the trainer is instantiated.

    Args:
        (**kwargs): Trainer arguments that are cached

    Example:
        >>> conf = OmegaConf.load("config.yaml")
        >>> cache =  _TrainerArgumentsCache(**conf.trainer)
        >>> cache.args
        {
            ...
            'max_epochs': 100,
            'val_check_interval': 0
        }
        >>> model = Padim(layers=["layer1", "layer2", "layer3"], input_size=(256, 256), backbone="resnet18")
        >>> cache.update(model)
        Overriding max_epochs from 100 with 1 for Padim
        Overriding val_check_interval from 0 with 1.0 for Padim
        >>> cache.args
        {
            ...
            'max_epochs': 1,
            'val_check_interval': 1.0
        }
    """

    def __init__(self, **kwargs) -> None:
        self._cached_args = {**kwargs}

    def update(self, model: AnomalyModule) -> None:
        """Replace cached arguments with arguments retrieved from the model.

        Args:
            model (AnomalyModule): The model used for training
        """
        for key, value in model.trainer_arguments.items():
            if key in self._cached_args and self._cached_args[key] != value:
                logger.info(
                    f"Overriding {key} from {self._cached_args[key]} with {value} for {model.__class__.__name__}",
                )
            self._cached_args[key] = value

    def requires_update(self, model: AnomalyModule) -> bool:
        return any(self._cached_args.get(key, None) != value for key, value in model.trainer_arguments.items())

    @property
    def args(self) -> dict[str, Any]:
        return self._cached_args


class Engine:
    """Anomalib Engine.

    .. note::

        Refer to PyTorch Lightning's Trainer for a list of parameters for
        details on other Trainer parameters.

    Args:
        callbacks (list[Callback]): Add a callback or list of callbacks.
        normalization (NORMALIZATION, optional): Normalization method.
            Defaults to NormalizationMethod.MIN_MAX.
        threshold (THRESHOLD):
            Thresholding method. Defaults to "F1AdaptiveThreshold".
        task (TaskType, optional): Task type. Defaults to TaskType.SEGMENTATION.
        image_metrics (str | list[str] | None, optional): Image metrics to be used for evaluation.
            Defaults to None.
        pixel_metrics (str | list[str] | None, optional): Pixel metrics to be used for evaluation.
            Defaults to None.
        default_root_dir (str, optional): Default root directory for the trainer.
            The results will be saved in this directory.
            Defaults to ``results``.
        **kwargs: PyTorch Lightning Trainer arguments.
    """

    def __init__(
        self,
        callbacks: list[Callback] | None = None,
        normalization: NORMALIZATION = NormalizationMethod.MIN_MAX,
        threshold: THRESHOLD = "F1AdaptiveThreshold",
        task: TaskType | str = TaskType.SEGMENTATION,
        image_metrics: str | list[str] | None = None,
        pixel_metrics: str | list[str] | None = None,
        logger: Logger | Iterable[Logger] | bool | None = None,
        default_root_dir: str | Path = "results",
        **kwargs,
    ) -> None:
        # TODO(ashwinvaidya17): Add model argument to engine constructor
        # https://github.com/openvinotoolkit/anomalib/issues/1639
        if callbacks is None:
            callbacks = []

        # Cache the Lightning Trainer arguments.
        logger = False if logger is None else logger
        self._cache = _TrainerArgumentsCache(
            callbacks=[*callbacks],
            logger=logger,
            default_root_dir=Path(default_root_dir),
            **kwargs,
        )

        self.normalization = normalization
        self.threshold = threshold
        self.task = TaskType(task)
        self.image_metric_names = image_metrics if image_metrics else ["AUROC", "F1Score"]

        # pixel metrics are only used for segmentation tasks.
        self.pixel_metric_names = None
        if self.task == TaskType.SEGMENTATION:
            self.pixel_metric_names = pixel_metrics if pixel_metrics is not None else ["AUROC", "F1Score"]

        self._trainer: Trainer | None = None

    @property
    def trainer(self) -> Trainer:
        """Property to get the trainer.

        Raises:
            UnassignedError: When the trainer is not assigned yet.

        Returns:
            Trainer: Lightning Trainer.
        """
        if not self._trainer:
            msg = "``self.trainer`` is not assigned yet."
            raise UnassignedError(msg)
        return self._trainer

    @property
    def model(self) -> AnomalyModule:
        """Property to get the model.

        Raises:
            UnassignedError: When the model is not assigned yet.

        Returns:
            AnomalyModule: Anomaly model.
        """
        if not self.trainer.model:
            msg = "Trainer does not have a model assigned yet."
            raise UnassignedError(msg)
        return self.trainer.lightning_module

    @property
    def normalization_callback(self) -> NormalizationCallback | None:
        """The ``NormalizationCallback`` callback in the trainer.callbacks list, or ``None`` if it doesn't exist.

        Returns:
            NormalizationCallback | None: Normalization callback, if available.

        Raises:
            ValueError: If there are multiple normalization callbacks.
        """
        callbacks = [callback for callback in self.trainer.callbacks if isinstance(callback, NormalizationCallback)]
        if len(callbacks) > 1:
            msg = (
                f"Trainer can only have one normalization callback but multiple found: {callbacks}. "
                "Please check your configuration. Exiting to avoid unexpected behavior."
            )
            raise ValueError(msg)
        return callbacks[0] if len(callbacks) > 0 else None

    @property
    def threshold_callback(self) -> _ThresholdCallback | None:
        """The ``ThresholdCallback`` callback in the trainer.callbacks list, or ``None`` if it doesn't exist.

        Returns:
            _ThresholdCallback | None: Threshold callback, if available.

        Raises:
            ValueError: If there are multiple threshold callbacks.
        """
        callbacks = [callback for callback in self.trainer.callbacks if isinstance(callback, _ThresholdCallback)]
        if len(callbacks) > 1:
            msg = (
                f"Trainer can only have one thresholding callback but multiple found: {callbacks}. "
                "Please check your configuration. Exiting to avoid unexpected behavior."
            )
            raise ValueError(msg)
        return callbacks[0] if len(callbacks) > 0 else None

    def _setup_workspace(
        self,
        model: AnomalyModule,
        train_dataloaders: TRAIN_DATALOADERS | None = None,
        val_dataloaders: EVAL_DATALOADERS | None = None,
        test_dataloaders: EVAL_DATALOADERS | None = None,
        datamodule: AnomalibDataModule | None = None,
        dataset: AnomalibDataset | None = None,
        versioned_dir: bool = False,
    ) -> None:
        """Setup the workspace for the model.

        This method sets up the default root directory for the model based on
        the model name, dataset name, and category. Model checkpoints, logs, and
        other artifacts will be saved in this directory.

        Args:
            model (AnomalyModule): Input model.
            train_dataloaders (TRAIN_DATALOADERS | None, optional): Train dataloaders.
                Defaults to ``None``.
            val_dataloaders (EVAL_DATALOADERS | None, optional): Validation dataloaders.
                Defaults to ``None``.
            test_dataloaders (EVAL_DATALOADERS | None, optional): Test dataloaders.
                Defaults to ``None``.
            datamodule (AnomalibDataModule | None, optional): Lightning datamodule.
                Defaults to ``None``.
            dataset (AnomalibDataset | None, optional): Anomalib dataset.
                Defaults to ``None``.
            versioned_dir (bool, optional): Whether to create a versioned directory.
                Defaults to ``True``.

        Raises:
            TypeError: If the dataloader type is unknown.
        """
<<<<<<< HEAD
        # - - - - - - - - - - - - - - - - - - - - - - - - - - - - - - - - - - - - - - - - - - - - - - - - - - - - - - #
        # 1. Get the dataset name and category from the dataloaders, datamodule, or dataset.
        dataset_name: str = ""
        category: str | None

        # Check datamodule and dataset directly
        if datamodule is not None:
            dataset_name = datamodule.name
            category = datamodule.category
        elif dataset is not None:
            dataset_name = dataset.name
            category = dataset.category

        # Check dataloaders if dataset_name and category are not set
        dataloaders = [train_dataloaders, val_dataloaders, test_dataloaders]
        if not dataset_name or category is None:
            for dataloader in dataloaders:
                if dataloader is not None:
                    if hasattr(dataloader, "train_data"):
                        dataset_name = getattr(dataloader.train_data, "name", "")
                        category = getattr(dataloader.train_data, "category", "")
                        break
                    if dataset_name and category is not None:
                        break

        # Check if category is None and set it to empty string
        category = category if category is not None else ""

        # - - - - - - - - - - - - - - - - - - - - - - - - - - - - - - - - - - - - - - - - - - - - - - - - - - - - - - #
        # 2. Update the default root directory
=======

        def extract_dataset_info() -> tuple[str, str]:
            """Extracts dataset name and category from provided arguments."""
            nonlocal train_dataloaders, val_dataloaders, test_dataloaders, datamodule, dataset

            # Get the dataset name and category.
            dataset_name: str = ""
            category: str | None = None

            # Check datamodule and dataset directly
            if datamodule is not None:
                dataset_name = datamodule.name
                category = datamodule.category
            elif dataset is not None:
                dataset_name = dataset.name
                category = dataset.category

            # Check dataloaders if dataset_name and category are not set
            dataloaders = [train_dataloaders, val_dataloaders, test_dataloaders]
            if not dataset_name or category is None:
                for dataloader in dataloaders:
                    if dataloader is not None:
                        if hasattr(dataloader, "train_data"):
                            dataset_name = getattr(dataloader.train_data, "name", "")
                            category = getattr(dataloader.train_data, "category", "")
                            break
                        if dataset_name and category is not None:
                            break

            # Check if category is None and set it to empty string
            category = category if category is not None else ""

            # Return the dataset name and category
            return dataset_name, category

        # Get the dataset name and category
        dataset_name, category = extract_dataset_info()

        # Update the default root directory with the model name, dataset name, and category.
>>>>>>> a650df40
        root_dir = Path(self._cache.args["default_root_dir"]) / model.name / dataset_name / category
        self._cache.args["default_root_dir"] = create_versioned_dir(root_dir) if versioned_dir else root_dir / "latest"

    def _setup_trainer(self, model: AnomalyModule) -> None:
        """Instantiate the trainer based on the model parameters."""
        # Check if the cache requires an update
        if self._cache.requires_update(model):
            self._cache.update(model)

        # Setup anomalib callbacks to be used with the trainer
        self._setup_anomalib_callbacks()

        # Instantiate the trainer if it is not already instantiated
        if self._trainer is None:
            self._trainer = Trainer(**self._cache.args)

    def _setup_dataset_task(
        self,
        *dataloaders: EVAL_DATALOADERS | TRAIN_DATALOADERS | AnomalibDataModule | None,
    ) -> None:
        """Override the dataloader task with the task passed to the Engine.

        Args:
            dataloaders (TRAIN_DATALOADERS | EVAL_DATALOADERS): Dataloaders to be used for training or evaluation.
        """
        for dataloader in dataloaders:
            if dataloader is not None and isinstance(dataloader, AnomalibDataModule):
                for attribute in ("train_data", "val_data", "test_data"):
                    if hasattr(dataloader, attribute):
                        data: AnomalibDataset = getattr(dataloader, attribute)
                        if data.task != self.task:
                            logger.info(
                                f"Overriding task from {data.task} with {self.task} for {dataloader.__class__}",
                            )
                            data.task = self.task

    @staticmethod
    def _setup_transform(
        model: AnomalyModule,
        datamodule: AnomalibDataModule | None = None,
        dataloaders: EVAL_DATALOADERS | TRAIN_DATALOADERS | None = None,
        ckpt_path: Path | str | None = None,
    ) -> None:
        """Implements the logic for setting the transform at the start of each run.

        Any transform passed explicitly to the datamodule takes precedence. Otherwise, if a checkpoint path is provided,
        we can load the transform from the checkpoint. If no transform is provided, we use the default transform from
        the model.

        Args:
            model (AnomalyModule): The model to assign the transform to.
            datamodule (AnomalibDataModule | None): The datamodule to assign the transform from.
                defaults to ``None``.
            dataloaders (EVAL_DATALOADERS | TRAIN_DATALOADERS | None): Dataloaders to assign the transform to.
                defaults to ``None``.
            ckpt_path (str): The path to the checkpoint.
                defaults to ``None``.

        Returns:
            Transform: The transform loaded from the checkpoint.
        """
        if isinstance(dataloaders, DataLoader):
            dataloaders = [dataloaders]

        # get transform
        if datamodule and datamodule.transform:
            # a transform passed explicitly to the datamodule takes precedence
            transform = datamodule.transform
        elif dataloaders and any(getattr(dl.dataset, "transform", None) for dl in dataloaders):
            # if dataloaders are provided, we use the transform from the first dataloader that has a transform
            transform = next(dl.dataset.transform for dl in dataloaders if getattr(dl.dataset, "transform", None))
        elif ckpt_path is not None:
            # if a checkpoint path is provided, we can load the transform from the checkpoint
            checkpoint = torch.load(ckpt_path, map_location=model.device)
            transform = checkpoint["transform"]
        elif model.transform is None:
            # if no transform is provided, we use the default transform from the model
            image_size = datamodule.image_size if datamodule else None
            transform = model.configure_transforms(image_size)
        else:
            transform = model.transform

        # update transform in model
        model.set_transform(transform)
        # The dataloaders don't have access to the trainer and/or model, so we need to set the transforms manually
        if dataloaders:
            for dataloader in dataloaders:
                if not getattr(dataloader.dataset, "transform", None):
                    dataloader.dataset.transform = transform

    def _setup_anomalib_callbacks(self) -> None:
        """Set up callbacks for the trainer."""
        _callbacks: list[Callback] = []

        # Add ModelCheckpoint if it is not in the callbacks list.
        has_checkpoint_callback = any(isinstance(c, ModelCheckpoint) for c in self._cache.args["callbacks"])
        if has_checkpoint_callback is False:
            _callbacks.append(
                ModelCheckpoint(
                    dirpath=self._cache.args["default_root_dir"] / "weights" / "lightning",
                    filename="model",
                    auto_insert_metric_name=False,
                ),
            )

        # Add the post-processor callbacks.
        _callbacks.append(_PostProcessorCallback())

        # Add the the normalization callback.
        normalization_callback = get_normalization_callback(self.normalization)
        if normalization_callback is not None:
            _callbacks.append(normalization_callback)

        # Add the thresholding and metrics callbacks.
        _callbacks.append(_ThresholdCallback(self.threshold))
        _callbacks.append(_MetricsCallback(self.task, self.image_metric_names, self.pixel_metric_names))

        _callbacks.append(
            _VisualizationCallback(
                visualizers=ImageVisualizer(task=self.task),
                save=True,
                root=self._cache.args["default_root_dir"] / "images",
            ),
        )

        _callbacks.append(TimerCallback())

        # Combine the callbacks, and update the trainer callbacks.
        self._cache.args["callbacks"] = _callbacks + self._cache.args["callbacks"]

    def _should_run_validation(
        self,
        model: AnomalyModule,
        dataloaders: EVAL_DATALOADERS | None,
        datamodule: AnomalibDataModule | None,
        ckpt_path: str | Path | None,
    ) -> bool:
        """Check if we need to run validation to collect normalization statistics and thresholds.

        If a checkpoint path is provided, we don't need to run validation because we can load the model from the
        checkpoint and use the normalization metrics and thresholds from the checkpoint.

        We need to run validation if the model is configured with normalization enabled, but no normalization metrics
        have been collected yet. Similarly, we need to run validation if the model is configured with adaptive
        thresholding enabled, but no thresholds have been computed yet.

        We can only run validation if we have validation data available, so we check if the dataloaders or datamodule
        are available. If neither is available, we can't run validation.

        Args:
            model (AnomalyModule): Model passed to the entrypoint.
            dataloaders (EVAL_DATALOADERS | None): Dataloaders passed to the entrypoint.
            datamodule (AnomalibDataModule | None): Lightning datamodule passed to the entrypoint.
            ckpt_path (str | Path | None): Checkpoint path passed to the entrypoint.

        Returns:
            bool: Whether it is needed to run a validation sequence.
        """
        # validation before predict is only necessary for zero-/few-shot models
        if model.learning_type not in [LearningType.ZERO_SHOT, LearningType.FEW_SHOT]:
            return False
        # check if a checkpoint path is provided
        if ckpt_path is not None:
            return False
        # check if the model needs to be validated
        needs_normalization = self.normalization_callback is not None and not hasattr(model, "normalization_metrics")
        needs_thresholding = self.threshold_callback is not None and not hasattr(model, "image_threshold")
        # check if the model can be validated (i.e. validation data is available)
        return (needs_normalization or needs_thresholding) and (dataloaders is not None or datamodule is not None)

    def fit(
        self,
        model: AnomalyModule,
        train_dataloaders: TRAIN_DATALOADERS | None = None,
        val_dataloaders: EVAL_DATALOADERS | None = None,
        datamodule: AnomalibDataModule | None = None,
        ckpt_path: str | Path | None = None,
    ) -> None:
        """Fit the model using the trainer.

        Args:
            model (AnomalyModule): Model to be trained.
            train_dataloaders (TRAIN_DATALOADERS | None, optional): Train dataloaders.
                Defaults to None.
            val_dataloaders (EVAL_DATALOADERS | None, optional): Validation dataloaders.
                Defaults to None.
            datamodule (AnomalibDataModule | None, optional): Lightning datamodule.
                If provided, dataloaders will be instantiated from this.
                Defaults to None.
            ckpt_path (str | None, optional): Checkpoint path. If provided, the model will be loaded from this path.
                Defaults to None.

        CLI Usage:
            1. you can pick a model, and you can run through the MVTec dataset.
                ```python
                anomalib fit --model anomalib.models.Padim
                ```
            2. Of course, you can override the various values with commands.
                ```python
                anomalib fit --model anomalib.models.Padim --data <CONFIG | CLASS_PATH_OR_NAME> --trainer.max_epochs 3
                ```
            4. If you have a ready configuration file, run it like this.
                ```python
                anomalib fit --config <config_file_path>
                ```
        """
<<<<<<< HEAD
        self._setup_workspace(
            model=model,
            train_dataloaders=train_dataloaders,
            val_dataloaders=val_dataloaders,
            datamodule=datamodule,
            versioned_dir=True,
        )
=======
        if ckpt_path:
            ckpt_path = resolve_path(ckpt_path)
        self._setup_workspace(model, train_dataloaders, val_dataloaders, datamodule, versioned_dir=True)
>>>>>>> a650df40
        self._setup_trainer(model)
        self._setup_dataset_task(train_dataloaders, val_dataloaders, datamodule)
        self._setup_transform(model, datamodule=datamodule, ckpt_path=ckpt_path)
        if model.learning_type in [LearningType.ZERO_SHOT, LearningType.FEW_SHOT]:
            # if the model is zero-shot or few-shot, we only need to run validate for normalization and thresholding
            self.trainer.validate(model, val_dataloaders, datamodule=datamodule, ckpt_path=ckpt_path)
        else:
            self.trainer.fit(model, train_dataloaders, val_dataloaders, datamodule, ckpt_path)

    def validate(
        self,
        model: AnomalyModule | None = None,
        dataloaders: EVAL_DATALOADERS | None = None,
        ckpt_path: str | Path | None = None,
        verbose: bool = True,
        datamodule: AnomalibDataModule | None = None,
    ) -> _EVALUATE_OUTPUT | None:
        """Validate the model using the trainer.

        Args:
            model (AnomalyModule | None, optional): Model to be validated.
                Defaults to None.
            dataloaders (EVAL_DATALOADERS | None, optional): Dataloaders to be used for
                validation.
                Defaults to None.
            ckpt_path (str | None, optional): Checkpoint path. If provided, the model will be loaded from this path.
                Defaults to None.
            verbose (bool, optional): Boolean to print the validation results.
                Defaults to True.
            datamodule (AnomalibDataModule | None, optional): A :class:`~lightning.pytorch.core.datamodule
                AnomalibDataModule` that defines the
                :class:`~lightning.pytorch.core.hooks.DataHooks.val_dataloader` hook.
                Defaults to None.

        Returns:
            _EVALUATE_OUTPUT | None: Validation results.

        CLI Usage:
            1. you can pick a model.
                ```python
                anomalib validate --model anomalib.models.Padim
                ```
            2. Of course, you can override the various values with commands.
                ```python
                anomalib validate --model anomalib.models.Padim --data <CONFIG | CLASS_PATH_OR_NAME>
                ```
            4. If you have a ready configuration file, run it like this.
                ```python
                anomalib validate --config <config_file_path>
                ```
        """
        if model:
            self._setup_trainer(model)
        if ckpt_path:
            ckpt_path = resolve_path(ckpt_path)
        self._setup_dataset_task(dataloaders)
        self._setup_transform(model or self.model, datamodule=datamodule, ckpt_path=ckpt_path)
        return self.trainer.validate(model, dataloaders, ckpt_path, verbose, datamodule)

    def test(
        self,
        model: AnomalyModule | None = None,
        dataloaders: EVAL_DATALOADERS | None = None,
        ckpt_path: str | Path | None = None,
        verbose: bool = True,
        datamodule: AnomalibDataModule | None = None,
    ) -> _EVALUATE_OUTPUT:
        """Test the model using the trainer.

        Sets up the trainer and the dataset task if not already set up. Then validates the model if needed and
        finally tests the model.

        Args:
            model (AnomalyModule | None, optional):
                The model to be tested.
                Defaults to None.
            dataloaders (EVAL_DATALOADERS | None, optional):
                An iterable or collection of iterables specifying test samples.
                Defaults to None.
            ckpt_path (str | None, optional):
                Either ``"best"``, ``"last"``, ``"hpc"`` or path to the checkpoint you wish to test.
                If ``None`` and the model instance was passed, use the current weights.
                Otherwise, the best model checkpoint from the previous ``trainer.fit`` call will be loaded
                if a checkpoint callback is configured.
                Defaults to None.
            verbose (bool, optional):
                If True, prints the test results.
                Defaults to True.
            datamodule (AnomalibDataModule | None, optional):
                A :class:`~lightning.pytorch.core.datamodule.AnomalibDataModule` that defines
                the :class:`~lightning.pytorch.core.hooks.DataHooks.test_dataloader` hook.
                Defaults to None.

        Returns:
            _EVALUATE_OUTPUT: A List of dictionaries containing the test results. 1 dict per dataloader.

        Examples:
            # fit and test a one-class model
            >>> from anomalib.data import MVTec
            >>> from anomalib.models import Padim
            >>> from anomalib.engine import Engine

            >>> datamodule = MVTec()
            >>> model = Padim()
            >>> model.learning_type
            <LearningType.ONE_CLASS: 'one_class'>

            >>> engine = Engine()
            >>> engine.fit(model, datamodule=datamodule)
            >>> engine.test(model, datamodule=datamodule)

            # Test a zero-shot model
            >>> from anomalib.data import MVTec
            >>> from anomalib.models import Padim
            >>> from anomalib.engine import Engine

            >>> datamodule = MVTec(image_size=240, normalization="clip")
            >>> model = Padim()
            >>> model.learning_type
            <LearningType.ZERO_SHOT: 'zero_shot'>

            >>> engine = Engine()
            >>> engine.test(model, datamodule=datamodule)

        CLI Usage:
            1. you can pick a model.
                ```python
                anomalib test --model anomalib.models.Padim
                ```
            2. Of course, you can override the various values with commands.
                ```python
                anomalib test --model anomalib.models.Padim --data <CONFIG | CLASS_PATH_OR_NAME>
                ```
            4. If you have a ready configuration file, run it like this.
                ```python
                anomalib test --config <config_file_path>
                ```
        """
        if ckpt_path:
            ckpt_path = resolve_path(ckpt_path)

        self._setup_workspace(model=model or self.model, datamodule=datamodule, test_dataloaders=dataloaders)

        if model:
            self._setup_trainer(model)
        elif not self.model:
            msg = "`Engine.test()` requires an `AnomalyModule` when it hasn't been passed in a previous run."
            raise RuntimeError(msg)

        self._setup_dataset_task(dataloaders)
        self._setup_transform(model or self.model, datamodule=datamodule, ckpt_path=ckpt_path)
        if self._should_run_validation(model or self.model, dataloaders, datamodule, ckpt_path):
            logger.info("Running validation before testing to collect normalization metrics and/or thresholds.")
            self.trainer.validate(model, dataloaders, None, verbose=False, datamodule=datamodule)
        return self.trainer.test(model, dataloaders, ckpt_path, verbose, datamodule)

    def predict(
        self,
        model: AnomalyModule | None = None,
        dataloaders: EVAL_DATALOADERS | None = None,
        datamodule: AnomalibDataModule | None = None,
        dataset: Dataset | PredictDataset | None = None,
        return_predictions: bool | None = None,
        ckpt_path: str | Path | None = None,
    ) -> _PREDICT_OUTPUT | None:
        """Predict using the model using the trainer.

        Sets up the trainer and the dataset task if not already set up. Then validates the model if needed and a
        validation dataloader is available. Finally, predicts using the model.

        Args:
            model (AnomalyModule | None, optional):
                Model to be used for prediction.
                Defaults to None.
            dataloaders (EVAL_DATALOADERS | None, optional):
                An iterable or collection of iterables specifying predict samples.
                Defaults to None.
            datamodule (AnomalibDataModule | None, optional):
                A :class:`~lightning.pytorch.core.datamodule.AnomalibDataModule` that defines
                the :class:`~lightning.pytorch.core.hooks.DataHooks.predict_dataloader` hook.
                The datamodule can also be a dataset that will be wrapped in a torch Dataloader.
                Defaults to None.
            dataset (Dataset | PredictDataset | None, optional):
                A :class:`~torch.utils.data.Dataset` or :class:`~anomalib.data.PredictDataset` that will be used
                to create a dataloader. Defaults to None.
            return_predictions (bool | None, optional):
                Whether to return predictions.
                ``True`` by default except when an accelerator that spawns processes is used (not supported).
                Defaults to None.
            ckpt_path (str | None, optional):
                Either ``"best"``, ``"last"``, ``"hpc"`` or path to the checkpoint you wish to predict.
                If ``None`` and the model instance was passed, use the current weights.
                Otherwise, the best model checkpoint from the previous ``trainer.fit`` call will be loaded
                if a checkpoint callback is configured.
                Defaults to None.

        Returns:
            _PREDICT_OUTPUT | None: Predictions.

        CLI Usage:
            1. you can pick a model.
                ```python
                anomalib predict --model anomalib.models.Padim
                anomalib predict --model Padim \
                                 --data datasets/MVTec/bottle/test/broken_large
                ```
            2. Of course, you can override the various values with commands.
                ```python
                anomalib predict --model anomalib.models.Padim \
                                 --data <CONFIG | CLASS_PATH_OR_NAME>
                ```
            4. If you have a ready configuration file, run it like this.
                ```python
                anomalib predict --config <config_file_path> --return_predictions
                ```
            5. You can also point to a folder with image or a single image instead of passing a dataset.
                ```python
                anomalib predict --model Padim --data <PATH_TO_IMAGE_OR_FOLDER> --ckpt_path <PATH_TO_CHECKPOINT>
                ```
        """
        assert (
            model or self.model
        ), "`Engine.predict()` requires an `AnomalyModule` when it hasn't been passed in a previous run."

        if ckpt_path:
            ckpt_path = resolve_path(ckpt_path)

        self._setup_workspace(model=model or self.model, datamodule=datamodule, test_dataloaders=dataloaders)

        if model:
            self._setup_trainer(model)

        if not ckpt_path:
            logger.warning("ckpt_path is not provided. Model weights will not be loaded.")

        # Handle the instance when a dataset is passed to the predict method
        if dataset is not None:
            dataloader = DataLoader(dataset)
            if dataloaders is None:
                dataloaders = dataloader
            elif isinstance(dataloaders, DataLoader):
                dataloaders = [dataloaders, dataloader]
            elif isinstance(dataloaders, list):  # dataloader is a list
                dataloaders.append(dataloader)
            else:
                msg = f"Unknown type for dataloaders {type(dataloaders)}"
                raise TypeError(msg)

        self._setup_dataset_task(dataloaders, datamodule)
        self._setup_transform(model or self.model, datamodule=datamodule, dataloaders=dataloaders, ckpt_path=ckpt_path)

        if self._should_run_validation(model or self.model, None, datamodule, ckpt_path):
            logger.info("Running validation before predicting to collect normalization metrics and/or thresholds.")
            self.trainer.validate(
                model,
                dataloaders=None,
                ckpt_path=None,
                verbose=False,
                datamodule=datamodule,
            )

        return self.trainer.predict(model, dataloaders, datamodule, return_predictions, ckpt_path)

    def train(
        self,
        model: AnomalyModule,
        train_dataloaders: TRAIN_DATALOADERS | None = None,
        val_dataloaders: EVAL_DATALOADERS | None = None,
        test_dataloaders: EVAL_DATALOADERS | None = None,
        datamodule: AnomalibDataModule | None = None,
        ckpt_path: str | Path | None = None,
    ) -> _EVALUATE_OUTPUT:
        """Fits the model and then calls test on it.

        Args:
            model (AnomalyModule): Model to be trained.
            train_dataloaders (TRAIN_DATALOADERS | None, optional): Train dataloaders.
                Defaults to None.
            val_dataloaders (EVAL_DATALOADERS | None, optional): Validation dataloaders.
                Defaults to None.
            test_dataloaders (EVAL_DATALOADERS | None, optional): Test dataloaders.
                Defaults to None.
            datamodule (AnomalibDataModule | None, optional): Lightning datamodule.
                If provided, dataloaders will be instantiated from this.
                Defaults to None.
            ckpt_path (str | None, optional): Checkpoint path. If provided, the model will be loaded from this path.
                Defaults to None.

        CLI Usage:
            1. you can pick a model, and you can run through the MVTec dataset.
                ```python
                anomalib train --model anomalib.models.Padim --data MVTec
                ```
            2. Of course, you can override the various values with commands.
                ```python
                anomalib train --model anomalib.models.Padim --data <CONFIG | CLASS_PATH_OR_NAME> --trainer.max_epochs 3
                ```
            4. If you have a ready configuration file, run it like this.
                ```python
                anomalib train --config <config_file_path>
                ```
        """
        if ckpt_path:
            ckpt_path = resolve_path(ckpt_path)
        self._setup_workspace(
            model,
            train_dataloaders,
            val_dataloaders,
            test_dataloaders,
            datamodule,
            versioned_dir=True,
        )
        self._setup_trainer(model)
        self._setup_dataset_task(
            train_dataloaders,
            val_dataloaders,
            test_dataloaders,
            datamodule,
        )
        self._setup_transform(model, datamodule=datamodule, ckpt_path=ckpt_path)
        if model.learning_type in [LearningType.ZERO_SHOT, LearningType.FEW_SHOT]:
            # if the model is zero-shot or few-shot, we only need to run validate for normalization and thresholding
            self.trainer.validate(model, val_dataloaders, None, verbose=False, datamodule=datamodule)
        else:
            self.trainer.fit(model, train_dataloaders, val_dataloaders, datamodule, ckpt_path)
        self.trainer.test(model, test_dataloaders, ckpt_path=ckpt_path, datamodule=datamodule)

    def export(
        self,
        model: AnomalyModule,
        export_type: ExportType,
        export_root: str | Path | None = None,
        transform: Transform | None = None,
        ov_args: dict[str, Any] | None = None,
        ckpt_path: str | None = None,
    ) -> Path | None:
        """Export the model in PyTorch, ONNX or OpenVINO format.

        Args:
            model (AnomalyModule): Trained model.
            export_type (ExportType): Export type.
            export_root (str | Path | None, optional): Path to the output directory. If it is not set, the model is
                exported to trainer.default_root_dir. Defaults to None.
            transform (Transform | None, optional): Input transform to include in the exported model. If not provided,
                the engine will try to use the transform from the datamodule or dataset. Defaults to None.
            ov_args (dict[str, Any] | None, optional): This is optional and used only for OpenVINO's model optimizer.
                Defaults to None.
            ckpt_path (str | None): Checkpoint path. If provided, the model will be loaded from this path.

        Returns:
            Path: Path to the exported model.

        Raises:
            ValueError: If Dataset, Datamodule, and transform are not provided.
            TypeError: If path to the transform file is not a string or Path.

        CLI Usage:
            1. To export as a torch ``.pt`` file you can run the following command.
                ```python
                anomalib export --model Padim --export_mode TORCH --data MVTec
                ```
            2. To export as an ONNX ``.onnx`` file you can run the following command.
                ```python
                anomalib export --model Padim --export_mode ONNX --data Visa --input_size "[256,256]"
                ```
            3. To export as an OpenVINO ``.xml`` and ``.bin`` file you can run the following command.
                ```python
                anomalib export --model Padim --export_mode OPENVINO --data Visa --input_size "[256,256]"
                ```
            4. You can also overrride OpenVINO model optimizer by adding the ``--mo_args.<key>`` arguments.
                ```python
                anomalib export --model Padim --export_mode OPENVINO --data Visa --input_size "[256,256]" \
                    --mo_args.compress_to_fp16 False
                ```
        """
        self._setup_trainer(model)
        if ckpt_path:
            model = model.__class__.load_from_checkpoint(ckpt_path)

        if export_root is None:
            export_root = Path(self.trainer.default_root_dir)

        exported_model_path: Path | None = None
        if export_type == ExportType.TORCH:
            exported_model_path = export_to_torch(
                model=model,
                export_root=export_root,
                transform=transform,
                task=self.task,
            )
        elif export_type == ExportType.ONNX:
            exported_model_path = export_to_onnx(
                model=model,
                export_root=export_root,
                transform=transform,
                task=self.task,
            )
        elif export_type == ExportType.OPENVINO:
            exported_model_path = export_to_openvino(
                model=model,
                export_root=export_root,
                transform=transform,
                task=self.task,
                ov_args=ov_args,
            )
        else:
            logging.error(f"Export type {export_type} is not supported yet.")

        if exported_model_path:
            logging.info(f"Exported model to {exported_model_path}")
        return exported_model_path<|MERGE_RESOLUTION|>--- conflicted
+++ resolved
@@ -260,7 +260,6 @@
         Raises:
             TypeError: If the dataloader type is unknown.
         """
-<<<<<<< HEAD
         # - - - - - - - - - - - - - - - - - - - - - - - - - - - - - - - - - - - - - - - - - - - - - - - - - - - - - - #
         # 1. Get the dataset name and category from the dataloaders, datamodule, or dataset.
         dataset_name: str = ""
@@ -291,47 +290,6 @@
 
         # - - - - - - - - - - - - - - - - - - - - - - - - - - - - - - - - - - - - - - - - - - - - - - - - - - - - - - #
         # 2. Update the default root directory
-=======
-
-        def extract_dataset_info() -> tuple[str, str]:
-            """Extracts dataset name and category from provided arguments."""
-            nonlocal train_dataloaders, val_dataloaders, test_dataloaders, datamodule, dataset
-
-            # Get the dataset name and category.
-            dataset_name: str = ""
-            category: str | None = None
-
-            # Check datamodule and dataset directly
-            if datamodule is not None:
-                dataset_name = datamodule.name
-                category = datamodule.category
-            elif dataset is not None:
-                dataset_name = dataset.name
-                category = dataset.category
-
-            # Check dataloaders if dataset_name and category are not set
-            dataloaders = [train_dataloaders, val_dataloaders, test_dataloaders]
-            if not dataset_name or category is None:
-                for dataloader in dataloaders:
-                    if dataloader is not None:
-                        if hasattr(dataloader, "train_data"):
-                            dataset_name = getattr(dataloader.train_data, "name", "")
-                            category = getattr(dataloader.train_data, "category", "")
-                            break
-                        if dataset_name and category is not None:
-                            break
-
-            # Check if category is None and set it to empty string
-            category = category if category is not None else ""
-
-            # Return the dataset name and category
-            return dataset_name, category
-
-        # Get the dataset name and category
-        dataset_name, category = extract_dataset_info()
-
-        # Update the default root directory with the model name, dataset name, and category.
->>>>>>> a650df40
         root_dir = Path(self._cache.args["default_root_dir"]) / model.name / dataset_name / category
         self._cache.args["default_root_dir"] = create_versioned_dir(root_dir) if versioned_dir else root_dir / "latest"
 
@@ -538,7 +496,9 @@
                 anomalib fit --config <config_file_path>
                 ```
         """
-<<<<<<< HEAD
+        if ckpt_path:
+            ckpt_path = resolve_path(ckpt_path)
+
         self._setup_workspace(
             model=model,
             train_dataloaders=train_dataloaders,
@@ -546,11 +506,6 @@
             datamodule=datamodule,
             versioned_dir=True,
         )
-=======
-        if ckpt_path:
-            ckpt_path = resolve_path(ckpt_path)
-        self._setup_workspace(model, train_dataloaders, val_dataloaders, datamodule, versioned_dir=True)
->>>>>>> a650df40
         self._setup_trainer(model)
         self._setup_dataset_task(train_dataloaders, val_dataloaders, datamodule)
         self._setup_transform(model, datamodule=datamodule, ckpt_path=ckpt_path)
