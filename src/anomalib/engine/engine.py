"""Implements custom trainer for Anomalib."""

# Copyright (C) 2023 Intel Corporation
# SPDX-License-Identifier: Apache-2.0

import logging
from typing import Any

from lightning import Callback
from lightning.pytorch import LightningDataModule, Trainer
from lightning.pytorch.trainer.connectors.callback_connector import _CallbackConnector
from lightning.pytorch.utilities.types import _EVALUATE_OUTPUT, _PREDICT_OUTPUT, EVAL_DATALOADERS, TRAIN_DATALOADERS
from omegaconf import DictConfig, ListConfig

from anomalib.data import TaskType
from anomalib.models import AnomalyModule
from anomalib.post_processing import NormalizationMethod
from anomalib.utils.callbacks import get_visualization_callbacks
from anomalib.utils.callbacks.metrics import _MetricsCallback
from anomalib.utils.callbacks.normalization import get_normalization_callback
from anomalib.utils.callbacks.post_processor import _PostProcessorCallback
from anomalib.utils.callbacks.thresholding import _ThresholdCallback
from anomalib.utils.metrics.threshold import BaseThreshold

log = logging.getLogger(__name__)


class UnassignedError(Exception):
    """Unassigned error."""

    ...


class _TrainerArgumentsCache:
    """Cache arguments.

    Since the Engine class accepts PyTorch Lightning Trainer arguments, we store these arguments using this class
    before the trainer is instantiated.

    Args:
    ----
        (**kwargs): Trainer arguments that are cached

    Example:
    -------
        >>> conf = OmegaConf.load("config.yaml")
        >>> cache =  _TrainerArgumentsCache(**conf.trainer)
        >>> cache.args
        {
            ...
            'max_epochs': 100,
            'val_check_interval': 0
        }
        >>> model = Padim(layers=["layer1", "layer2", "layer3"], input_size=(256, 256), backbone="resnet18")
        >>> cache.update(model)
        Overriding max_epochs from 100 with 1 for Padim
        Overriding val_check_interval from 0 with 1.0 for Padim
        >>> cache.args
        {
            ...
            'max_epochs': 1,
            'val_check_interval': 1.0
        }
    """

    def __init__(self, **kwargs) -> None:
        self._cached_args = {**kwargs}

    def update(self, model: AnomalyModule) -> None:
        """Replace cached arguments with arguments retrieved from the model.

        Args:
        ----
            model (AnomalyModule): The model used for training
        """
        for key, value in model.trainer_arguments.items():
            if key in self._cached_args:
                if self._cached_args[key] != value:
                    log.info(
                        f"Overriding {key} from {self._cached_args[key]} with {value} for {model.__class__.__name__}",
                    )
                self._cached_args[key] = value

    def requires_update(self, model: AnomalyModule) -> bool:
        for key, value in model.trainer_arguments.items():
            if key in self._cached_args and self._cached_args[key] != value:
                return True
        return False

    @property
    def args(self) -> dict[str, Any]:
        return self._cached_args


class Engine:
    """Anomalib Engine.

    Note:
    ----
        Refer to PyTorch Lightning's Trainer for a list of parameters for details on other Trainer parameters.

    Args:
    ----
        callbacks: Add a callback or list of callbacks.
    """

    def __init__(
        self,
        callbacks: list[Callback] | None = None,
        normalization: NormalizationMethod | DictConfig | Callback | str = NormalizationMethod.MIN_MAX,
        threshold: BaseThreshold
        | tuple[BaseThreshold, BaseThreshold]
        | DictConfig
        | ListConfig
        | str = "F1AdaptiveThreshold",
        task: TaskType = TaskType.SEGMENTATION,
        image_metrics: str | list[str] | None = None,
        pixel_metrics: str | list[str] | None = None,
        visualization: DictConfig | None = None,
        **kwargs,
    ) -> None:
        if callbacks is None:
            callbacks = []

        self._cache = _TrainerArgumentsCache(callbacks=[*callbacks], **kwargs)
        self.normalization = normalization
        self.threshold = threshold
        self.task = task
        self.image_metric_names = image_metrics
        self.pixel_metric_names = pixel_metrics
        self.visualization = visualization

        self._trainer: Trainer | None = None

    @property
    def trainer(self) -> Trainer:
        """Property to get the trainer.

        Raises
        ------
            UnassignedError: When the trainer is not assigned yet.

        Returns
        -------
            Trainer: Lightning Trainer.
        """
        if not self._trainer:
            msg = "``self.trainer`` is not assigned yet."
            raise UnassignedError(msg)
        return self._trainer

    def _setup_trainer(self, model: AnomalyModule) -> None:
        """Instantiate the trainer based on the model parameters."""
        if self._cache.requires_update(model) or self._trainer is None:
            self._cache.update(model)
            self._trainer = Trainer(**self._cache.args)
            # Callbacks need to be setup later as they depend on default_root_dir from the trainer
            self._setup_anomalib_callbacks()

    def _setup_anomalib_callbacks(self) -> None:
        """Set up callbacks for the trainer."""
        _callbacks: list[Callback] = [_PostProcessorCallback()]
        normalization_callback = get_normalization_callback(self.normalization)
        if normalization_callback is not None:
            _callbacks.append(normalization_callback)

        _callbacks.append(_ThresholdCallback(self.threshold))
        _callbacks.append(_MetricsCallback(self.task, self.image_metric_names, self.pixel_metric_names))

        if self.visualization is not None:
            image_save_path = self.visualization.pop("image_save_path", None)
            if image_save_path is None:
                image_save_path = self.trainer.default_root_dir + "/images"
            _callbacks += get_visualization_callbacks(
                task=self.task,
                image_save_path=image_save_path,
                **self.visualization,
            )

        self.trainer.callbacks = _CallbackConnector._reorder_callbacks(  # noqa: SLF001
            self.trainer.callbacks + _callbacks,
        )

    def fit(
        self,
        model: AnomalyModule,
        train_dataloaders: TRAIN_DATALOADERS | LightningDataModule | None = None,
        val_dataloaders: EVAL_DATALOADERS | None = None,
        datamodule: LightningDataModule | None = None,
        ckpt_path: str | None = None,
    ) -> None:
<<<<<<< HEAD
        """
        Trains the given `model` using the provided training and validation dataloaders.

        Args:
            model (AnomalyModule): The model to train.
            train_dataloaders (TRAIN_DATALOADERS | LightningDataModule | None, optional): The training dataloaders.
                Defaults to None.
            val_dataloaders (EVAL_DATALOADERS | None, optional): The validation dataloaders. Defaults to None.
            datamodule (LightningDataModule | None, optional): The LightningDataModule to use for training.
                Defaults to None.
            ckpt_path (str | None, optional): The path to a checkpoint to load before training. Defaults to None.

        CLI Usage:
            1. you can pick a model, and you can run through the MVTec dataset.
                ```python
                anomalib fit --model anomalib.models.Padim
                ```
            2. Of course, you can override the various values with commands.
                ```python
                anomalib fit --model anomalib.models.Padim --data <CONFIG | CLASS_PATH_OR_NAME> --trainer.max_epochs 3
                ```
            4. If you have a ready configuration file, run it like this.
                ```python
                anomalib fit --config <config_file_path>
                ```
=======
        """Fit the model using the trainer.

        Args:
        ----
            model (AnomalyModule): Model to be trained.
            train_dataloaders (TRAIN_DATALOADERS | LightningDataModule | None, optional): Train dataloaders.
                Defaults to None.
            val_dataloaders (EVAL_DATALOADERS | None, optional): Validation dataloaders.
                Defaults to None.
            datamodule (LightningDataModule | None, optional): Lightning datamodule.
                If provided, dataloaders will be instantiated from this.
                Defaults to None.
            ckpt_path (str | None, optional): Checkpoint path. If provided, the model will be loaded from this path.
                Defaults to None.
>>>>>>> adf6348a
        """
        self._setup_trainer(model)
        self.trainer.fit(model, train_dataloaders, val_dataloaders, datamodule, ckpt_path)

    def validate(
        self,
        model: AnomalyModule | None = None,
        dataloaders: EVAL_DATALOADERS | LightningDataModule | None = None,
        ckpt_path: str | None = None,
        verbose: bool = True,
        datamodule: LightningDataModule | None = None,
    ) -> _EVALUATE_OUTPUT | None:
<<<<<<< HEAD
        """
        Validates the given anomaly model on the specified dataloaders.

        Args:
            model: AnomalyModule, optional
                The anomaly model to validate. If not provided, the previously set model will be used.
            dataloaders: EVAL_DATALOADERS | LightningDataModule, optional
                The dataloaders to use for validation. If not provided, the previously set dataloaders will be used.
            ckpt_path: str, optional
                The path to the checkpoint to use for validation. If not provided, the best checkpoint will be used.
            verbose: bool, optional
                Whether to print validation progress to the console. Defaults to True.
            datamodule: LightningDataModule, optional
                The datamodule to use for validation. If not provided, the previously set datamodule will be used.

        Returns:
            The output of the validation step, or None if validation failed.

        CLI Usage:
            1. you can pick a model.
                ```python
                anomalib validate --model anomalib.models.Padim
                ```
            2. Of course, you can override the various values with commands.
                ```python
                anomalib validate --model anomalib.models.Padim --data <CONFIG | CLASS_PATH_OR_NAME>
                ```
            4. If you have a ready configuration file, run it like this.
                ```python
                anomalib validate --config <config_file_path>
                ```
=======
        """Validate the model using the trainer.

        Args:
        ----
            model (AnomalyModule | None, optional): Model to be validated.
                Defaults to None.
            dataloaders (EVAL_DATALOADERS | LightningDataModule | None, optional): Dataloaders to be used for
                validation.
                Defaults to None.
            ckpt_path (str | None, optional): Checkpoint path. If provided, the model will be loaded from this path.
                Defaults to None.
            verbose (bool, optional): Boolean to print the validation results.
                Defaults to True.
            datamodule (LightningDataModule | None, optional): A :class:`~lightning.pytorch.core.datamodule
                LightningDataModule` that defines the
                :class:`~lightning.pytorch.core.hooks.DataHooks.val_dataloader` hook.
                Defaults to None.

        Returns:
        -------
            _EVALUATE_OUTPUT | None: Validation results.
>>>>>>> adf6348a
        """
        if model:
            self._setup_trainer(model)
        return self.trainer.validate(model, dataloaders, ckpt_path, verbose, datamodule)

    def test(
        self,
        model: AnomalyModule | None = None,
        dataloaders: EVAL_DATALOADERS | LightningDataModule | None = None,
        ckpt_path: str | None = None,
        verbose: bool = True,
        datamodule: LightningDataModule | None = None,
    ) -> _EVALUATE_OUTPUT:
<<<<<<< HEAD
        """
        Test the given anomaly model on the specified dataloaders.

        Args:
            model: Anomaly model to test. If None, the previously set model will be used.
            dataloaders: Dataloaders to use for testing. If None, the previously set dataloaders will be used.
            ckpt_path: Path to a checkpoint to use for testing. If None, the latest checkpoint will be used.
            verbose: Whether to print detailed information during testing.
            datamodule: LightningDataModule to use for testing. If None, the previously set datamodule will be used.

        Returns:
            The evaluation results as a dictionary.

        CLI Usage:
            1. you can pick a model.
                ```python
                anomalib test --model anomalib.models.Padim
                ```
            2. Of course, you can override the various values with commands.
                ```python
                anomalib test --model anomalib.models.Padim --data <CONFIG | CLASS_PATH_OR_NAME>
                ```
            4. If you have a ready configuration file, run it like this.
                ```python
                anomalib test --config <config_file_path>
                ```
=======
        """Test the model using the trainer.

        Args:
        ----
            model (AnomalyModule | None, optional):
                The model to be tested.
                Defaults to None.
            dataloaders (EVAL_DATALOADERS | LightningDataModule | None, optional):
                An iterable or collection of iterables specifying test samples.
                Defaults to None.
            ckpt_path (str | None, optional):
                Either ``"best"``, ``"last"``, ``"hpc"`` or path to the checkpoint you wish to test.
                If ``None`` and the model instance was passed, use the current weights.
                Otherwise, the best model checkpoint from the previous ``trainer.fit`` call will be loaded
                if a checkpoint callback is configured.
                Defaults to None.
            verbose (bool, optional):
                If True, prints the test results.
                Defaults to True.
            datamodule (LightningDataModule | None, optional):
                A :class:`~lightning.pytorch.core.datamodule.LightningDataModule` that defines
                the :class:`~lightning.pytorch.core.hooks.DataHooks.test_dataloader` hook.
                Defaults to None.

        Returns:
        -------
            _EVALUATE_OUTPUT: A List of dictionaries containing the test results. 1 dict per dataloader.
>>>>>>> adf6348a
        """
        if model:
            self._setup_trainer(model)
        return self.trainer.test(model, dataloaders, ckpt_path, verbose, datamodule)

    def predict(
        self,
        model: AnomalyModule | None = None,
        dataloaders: EVAL_DATALOADERS | LightningDataModule | None = None,
        datamodule: LightningDataModule | None = None,
        return_predictions: bool | None = None,
        ckpt_path: str | None = None,
    ) -> _PREDICT_OUTPUT | None:
<<<<<<< HEAD
        """
        Generates predictions for the given model and data.

        Args:
            model: The anomaly model to use for prediction. If None, the previously set model will be used.
            dataloaders: The data loaders to use for prediction. If None, the previously set data loaders will be used.
            datamodule: The data module to use for prediction. If None, the previously set data module will be used.
            return_predictions: Whether to return the predictions or not. If None, the default value is used.
            ckpt_path: The path to the checkpoint to use for prediction.
                If None, the previously set checkpoint will be used.

        Returns:
            The predictions generated by the model, or None if `return_predictions` is False.

        CLI Usage:
            1. you can pick a model.
                ```python
                anomalib predict --model anomalib.models.Padim
                ```
            2. Of course, you can override the various values with commands.
                ```python
                anomalib predict --model anomalib.models.Padim --data <CONFIG | CLASS_PATH_OR_NAME>
                ```
            4. If you have a ready configuration file, run it like this.
                ```python
                anomalib predict --config <config_file_path> --return_predictions
                ```
=======
        """Predict using the model using the trainer.

        Args:
        ----
            model (AnomalyModule | None, optional):
                Model to be used for prediction.
                Defaults to None.
            dataloaders (EVAL_DATALOADERS | LightningDataModule | None, optional):
                An iterable or collection of iterables specifying predict samples.
                Defaults to None.
            datamodule (LightningDataModule | None, optional):
                A :class:`~lightning.pytorch.core.datamodule.LightningDataModule` that defines
                the :class:`~lightning.pytorch.core.hooks.DataHooks.predict_dataloader` hook.
                Defaults to None.
            return_predictions (bool | None, optional):
                Whether to return predictions.
                ``True`` by default except when an accelerator that spawns processes is used (not supported).
                Defaults to None.
            ckpt_path (str | None, optional):
                Either ``"best"``, ``"last"``, ``"hpc"`` or path to the checkpoint you wish to predict.
                If ``None`` and the model instance was passed, use the current weights.
                Otherwise, the best model checkpoint from the previous ``trainer.fit`` call will be loaded
                if a checkpoint callback is configured.
                Defaults to None.

        Returns:
        -------
            _PREDICT_OUTPUT | None: Predictions.
>>>>>>> adf6348a
        """
        if model:
            self._setup_trainer(model)
        return self.trainer.predict(model, dataloaders, datamodule, return_predictions, ckpt_path)<|MERGE_RESOLUTION|>--- conflicted
+++ resolved
@@ -189,18 +189,20 @@
         datamodule: LightningDataModule | None = None,
         ckpt_path: str | None = None,
     ) -> None:
-<<<<<<< HEAD
-        """
-        Trains the given `model` using the provided training and validation dataloaders.
-
-        Args:
-            model (AnomalyModule): The model to train.
-            train_dataloaders (TRAIN_DATALOADERS | LightningDataModule | None, optional): The training dataloaders.
-                Defaults to None.
-            val_dataloaders (EVAL_DATALOADERS | None, optional): The validation dataloaders. Defaults to None.
-            datamodule (LightningDataModule | None, optional): The LightningDataModule to use for training.
-                Defaults to None.
-            ckpt_path (str | None, optional): The path to a checkpoint to load before training. Defaults to None.
+        """Fit the model using the trainer.
+
+        Args:
+        ----
+            model (AnomalyModule): Model to be trained.
+            train_dataloaders (TRAIN_DATALOADERS | LightningDataModule | None, optional): Train dataloaders.
+                Defaults to None.
+            val_dataloaders (EVAL_DATALOADERS | None, optional): Validation dataloaders.
+                Defaults to None.
+            datamodule (LightningDataModule | None, optional): Lightning datamodule.
+                If provided, dataloaders will be instantiated from this.
+                Defaults to None.
+            ckpt_path (str | None, optional): Checkpoint path. If provided, the model will be loaded from this path.
+                Defaults to None.
 
         CLI Usage:
             1. you can pick a model, and you can run through the MVTec dataset.
@@ -215,22 +217,6 @@
                 ```python
                 anomalib fit --config <config_file_path>
                 ```
-=======
-        """Fit the model using the trainer.
-
-        Args:
-        ----
-            model (AnomalyModule): Model to be trained.
-            train_dataloaders (TRAIN_DATALOADERS | LightningDataModule | None, optional): Train dataloaders.
-                Defaults to None.
-            val_dataloaders (EVAL_DATALOADERS | None, optional): Validation dataloaders.
-                Defaults to None.
-            datamodule (LightningDataModule | None, optional): Lightning datamodule.
-                If provided, dataloaders will be instantiated from this.
-                Defaults to None.
-            ckpt_path (str | None, optional): Checkpoint path. If provided, the model will be loaded from this path.
-                Defaults to None.
->>>>>>> adf6348a
         """
         self._setup_trainer(model)
         self.trainer.fit(model, train_dataloaders, val_dataloaders, datamodule, ckpt_path)
@@ -243,39 +229,6 @@
         verbose: bool = True,
         datamodule: LightningDataModule | None = None,
     ) -> _EVALUATE_OUTPUT | None:
-<<<<<<< HEAD
-        """
-        Validates the given anomaly model on the specified dataloaders.
-
-        Args:
-            model: AnomalyModule, optional
-                The anomaly model to validate. If not provided, the previously set model will be used.
-            dataloaders: EVAL_DATALOADERS | LightningDataModule, optional
-                The dataloaders to use for validation. If not provided, the previously set dataloaders will be used.
-            ckpt_path: str, optional
-                The path to the checkpoint to use for validation. If not provided, the best checkpoint will be used.
-            verbose: bool, optional
-                Whether to print validation progress to the console. Defaults to True.
-            datamodule: LightningDataModule, optional
-                The datamodule to use for validation. If not provided, the previously set datamodule will be used.
-
-        Returns:
-            The output of the validation step, or None if validation failed.
-
-        CLI Usage:
-            1. you can pick a model.
-                ```python
-                anomalib validate --model anomalib.models.Padim
-                ```
-            2. Of course, you can override the various values with commands.
-                ```python
-                anomalib validate --model anomalib.models.Padim --data <CONFIG | CLASS_PATH_OR_NAME>
-                ```
-            4. If you have a ready configuration file, run it like this.
-                ```python
-                anomalib validate --config <config_file_path>
-                ```
-=======
         """Validate the model using the trainer.
 
         Args:
@@ -297,7 +250,20 @@
         Returns:
         -------
             _EVALUATE_OUTPUT | None: Validation results.
->>>>>>> adf6348a
+
+        CLI Usage:
+            1. you can pick a model.
+                ```python
+                anomalib validate --model anomalib.models.Padim
+                ```
+            2. Of course, you can override the various values with commands.
+                ```python
+                anomalib validate --model anomalib.models.Padim --data <CONFIG | CLASS_PATH_OR_NAME>
+                ```
+            4. If you have a ready configuration file, run it like this.
+                ```python
+                anomalib validate --config <config_file_path>
+                ```
         """
         if model:
             self._setup_trainer(model)
@@ -311,34 +277,6 @@
         verbose: bool = True,
         datamodule: LightningDataModule | None = None,
     ) -> _EVALUATE_OUTPUT:
-<<<<<<< HEAD
-        """
-        Test the given anomaly model on the specified dataloaders.
-
-        Args:
-            model: Anomaly model to test. If None, the previously set model will be used.
-            dataloaders: Dataloaders to use for testing. If None, the previously set dataloaders will be used.
-            ckpt_path: Path to a checkpoint to use for testing. If None, the latest checkpoint will be used.
-            verbose: Whether to print detailed information during testing.
-            datamodule: LightningDataModule to use for testing. If None, the previously set datamodule will be used.
-
-        Returns:
-            The evaluation results as a dictionary.
-
-        CLI Usage:
-            1. you can pick a model.
-                ```python
-                anomalib test --model anomalib.models.Padim
-                ```
-            2. Of course, you can override the various values with commands.
-                ```python
-                anomalib test --model anomalib.models.Padim --data <CONFIG | CLASS_PATH_OR_NAME>
-                ```
-            4. If you have a ready configuration file, run it like this.
-                ```python
-                anomalib test --config <config_file_path>
-                ```
-=======
         """Test the model using the trainer.
 
         Args:
@@ -366,7 +304,20 @@
         Returns:
         -------
             _EVALUATE_OUTPUT: A List of dictionaries containing the test results. 1 dict per dataloader.
->>>>>>> adf6348a
+
+        CLI Usage:
+            1. you can pick a model.
+                ```python
+                anomalib test --model anomalib.models.Padim
+                ```
+            2. Of course, you can override the various values with commands.
+                ```python
+                anomalib test --model anomalib.models.Padim --data <CONFIG | CLASS_PATH_OR_NAME>
+                ```
+            4. If you have a ready configuration file, run it like this.
+                ```python
+                anomalib test --config <config_file_path>
+                ```
         """
         if model:
             self._setup_trainer(model)
@@ -380,35 +331,6 @@
         return_predictions: bool | None = None,
         ckpt_path: str | None = None,
     ) -> _PREDICT_OUTPUT | None:
-<<<<<<< HEAD
-        """
-        Generates predictions for the given model and data.
-
-        Args:
-            model: The anomaly model to use for prediction. If None, the previously set model will be used.
-            dataloaders: The data loaders to use for prediction. If None, the previously set data loaders will be used.
-            datamodule: The data module to use for prediction. If None, the previously set data module will be used.
-            return_predictions: Whether to return the predictions or not. If None, the default value is used.
-            ckpt_path: The path to the checkpoint to use for prediction.
-                If None, the previously set checkpoint will be used.
-
-        Returns:
-            The predictions generated by the model, or None if `return_predictions` is False.
-
-        CLI Usage:
-            1. you can pick a model.
-                ```python
-                anomalib predict --model anomalib.models.Padim
-                ```
-            2. Of course, you can override the various values with commands.
-                ```python
-                anomalib predict --model anomalib.models.Padim --data <CONFIG | CLASS_PATH_OR_NAME>
-                ```
-            4. If you have a ready configuration file, run it like this.
-                ```python
-                anomalib predict --config <config_file_path> --return_predictions
-                ```
-=======
         """Predict using the model using the trainer.
 
         Args:
@@ -437,7 +359,20 @@
         Returns:
         -------
             _PREDICT_OUTPUT | None: Predictions.
->>>>>>> adf6348a
+
+        CLI Usage:
+            1. you can pick a model.
+                ```python
+                anomalib predict --model anomalib.models.Padim
+                ```
+            2. Of course, you can override the various values with commands.
+                ```python
+                anomalib predict --model anomalib.models.Padim --data <CONFIG | CLASS_PATH_OR_NAME>
+                ```
+            4. If you have a ready configuration file, run it like this.
+                ```python
+                anomalib predict --config <config_file_path> --return_predictions
+                ```
         """
         if model:
             self._setup_trainer(model)
