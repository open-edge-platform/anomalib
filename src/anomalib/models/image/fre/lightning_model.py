--- conflicted
+++ resolved
@@ -17,11 +17,8 @@
 from anomalib.data import Batch
 from anomalib.metrics import Evaluator
 from anomalib.models.components import AnomalyModule
-<<<<<<< HEAD
+from anomalib.post_processing import PostProcessor
 from anomalib.pre_processing import PreProcessor
-=======
-from anomalib.post_processing import PostProcessor
->>>>>>> 6e1d8706
 
 from .torch_model import FREModel
 
@@ -58,16 +55,11 @@
         pooling_kernel_size: int = 2,
         input_dim: int = 65536,
         latent_dim: int = 220,
-<<<<<<< HEAD
         pre_processor: PreProcessor | bool = True,
-    ) -> None:
-        super().__init__(pre_processor=pre_processor)
-=======
         post_processor: PostProcessor | None = None,
         evaluator: Evaluator | bool = True,
     ) -> None:
-        super().__init__(post_processor=post_processor, evaluator=evaluator)
->>>>>>> 6e1d8706
+        super().__init__(pre_processor=pre_processor, post_processor=post_processor, evaluator=evaluator)
 
         self.model: FREModel = FREModel(
             backbone=backbone,
