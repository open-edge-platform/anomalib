"""DRÆM - A discriminatively trained reconstruction embedding for surface anomaly detection.

Paper https://arxiv.org/abs/2108.07610
"""

# Copyright (C) 2022-2024 Intel Corporation
# SPDX-License-Identifier: Apache-2.0

from collections.abc import Callable
from typing import Any

import torch
from lightning.pytorch.utilities.types import STEP_OUTPUT
from torch import nn
from torchvision.transforms.v2 import Compose, Resize, Transform

from anomalib import LearningType
from anomalib.data import Batch
from anomalib.data.utils import Augmenter
from anomalib.metrics import Evaluator
from anomalib.models.components import AnomalyModule
<<<<<<< HEAD
from anomalib.pre_processing import PreProcessor
=======
from anomalib.post_processing import PostProcessor
>>>>>>> 6e1d8706

from .loss import DraemLoss
from .torch_model import DraemModel

__all__ = ["Draem"]


class Draem(AnomalyModule):
    """DRÆM: A discriminatively trained reconstruction embedding for surface anomaly detection.

    Args:
        enable_sspcab (bool): Enable SSPCAB training.
            Defaults to ``False``.
        sspcab_lambda (float): SSPCAB loss weight.
            Defaults to ``0.1``.
        anomaly_source_path (str | None): Path to folder that contains the anomaly source images. Random noise will
            be used if left empty.
            Defaults to ``None``.
        pre_processor (PreProcessor, optional): Pre-processor for the model.
            This is used to pre-process the input data before it is passed to the model.
            Defaults to ``None``.
    """

    def __init__(
        self,
        enable_sspcab: bool = False,
        sspcab_lambda: float = 0.1,
        anomaly_source_path: str | None = None,
        beta: float | tuple[float, float] = (0.1, 1.0),
<<<<<<< HEAD
        pre_processor: PreProcessor | bool = True,
    ) -> None:
        super().__init__(pre_processor=pre_processor)
=======
        post_processor: PostProcessor | None = None,
        evaluator: Evaluator | bool = True,
    ) -> None:
        super().__init__(post_processor=post_processor, evaluator=evaluator)
>>>>>>> 6e1d8706

        self.augmenter = Augmenter(anomaly_source_path, beta=beta)
        self.model = DraemModel(sspcab=enable_sspcab)
        self.loss = DraemLoss()
        self.sspcab = enable_sspcab

        if self.sspcab:
            self.sspcab_activations: dict = {}
            self.setup_sspcab()
            self.sspcab_loss = nn.MSELoss()
            self.sspcab_lambda = sspcab_lambda

    def setup_sspcab(self) -> None:
        """Prepare the model for the SSPCAB training step by adding forward hooks for the SSPCAB layer activations."""

        def get_activation(name: str) -> Callable:
            """Retrieve the activations.

            Args:
                name (str): Identifier for the retrieved activations.
            """

            def hook(_, __, output: torch.Tensor) -> None:  # noqa: ANN001
                """Create hook for retrieving the activations.

                Args:
                    _: Placeholder for the module input.
                    __: Placeholder for the module output.
                    output (torch.Tensor): The output tensor of the module.
                """
                self.sspcab_activations[name] = output

            return hook

        self.model.reconstructive_subnetwork.encoder.mp4.register_forward_hook(get_activation("input"))
        self.model.reconstructive_subnetwork.encoder.block5.register_forward_hook(get_activation("output"))

    def training_step(self, batch: Batch, *args, **kwargs) -> STEP_OUTPUT:
        """Perform the training step of DRAEM.

        Feeds the original image and the simulated anomaly
        image through the network and computes the training loss.

        Args:
            batch (Batch): Batch containing image filename, image, label and mask
            args: Arguments.
            kwargs: Keyword arguments.

        Returns:
            Loss dictionary
        """
        del args, kwargs  # These variables are not used.

        input_image = batch.image
        # Apply corruption to input image
        augmented_image, anomaly_mask = self.augmenter.augment_batch(input_image)
        # Generate model prediction
        reconstruction, prediction = self.model(augmented_image)
        # Compute loss
        loss = self.loss(input_image, reconstruction, anomaly_mask, prediction)

        if self.sspcab:
            loss += self.sspcab_lambda * self.sspcab_loss(
                self.sspcab_activations["input"],
                self.sspcab_activations["output"],
            )

        self.log("train_loss", loss.item(), on_epoch=True, prog_bar=True, logger=True)
        return {"loss": loss}

    def validation_step(self, batch: Batch, *args, **kwargs) -> STEP_OUTPUT:
        """Perform the validation step of DRAEM. The Softmax predictions of the anomalous class are used as anomaly map.

        Args:
            batch (Batch): Batch of input images
            args: Arguments.
            kwargs: Keyword arguments.

        Returns:
            Dictionary to which predicted anomaly maps have been added.
        """
        del args, kwargs  # These variables are not used.

        prediction = self.model(batch.image)
        return batch.update(**prediction._asdict())

    @property
    def trainer_arguments(self) -> dict[str, Any]:
        """Return DRÆM-specific trainer arguments."""
        return {"gradient_clip_val": 0, "num_sanity_val_steps": 0}

    def configure_optimizers(self) -> torch.optim.Optimizer:
        """Configure the Adam optimizer."""
        optimizer = torch.optim.Adam(params=self.model.parameters(), lr=0.0001)
        scheduler = torch.optim.lr_scheduler.MultiStepLR(optimizer, milestones=[400, 600], gamma=0.1)
        return [optimizer], [scheduler]

    @property
    def learning_type(self) -> LearningType:
        """Return the learning type of the model.

        Returns:
            LearningType: Learning type of the model.
        """
        return LearningType.ONE_CLASS

    @staticmethod
    def configure_transforms(image_size: tuple[int, int] | None = None) -> Transform:
        """Default transform for DRAEM. Normalization is not needed as the images are scaled to [0, 1] in Dataset."""
        image_size = image_size or (256, 256)
        return Compose(
            [
                Resize(image_size, antialias=True),
            ],
        )<|MERGE_RESOLUTION|>--- conflicted
+++ resolved
@@ -19,11 +19,8 @@
 from anomalib.data.utils import Augmenter
 from anomalib.metrics import Evaluator
 from anomalib.models.components import AnomalyModule
-<<<<<<< HEAD
+from anomalib.post_processing import PostProcessor
 from anomalib.pre_processing import PreProcessor
-=======
-from anomalib.post_processing import PostProcessor
->>>>>>> 6e1d8706
 
 from .loss import DraemLoss
 from .torch_model import DraemModel
@@ -53,16 +50,11 @@
         sspcab_lambda: float = 0.1,
         anomaly_source_path: str | None = None,
         beta: float | tuple[float, float] = (0.1, 1.0),
-<<<<<<< HEAD
         pre_processor: PreProcessor | bool = True,
-    ) -> None:
-        super().__init__(pre_processor=pre_processor)
-=======
         post_processor: PostProcessor | None = None,
         evaluator: Evaluator | bool = True,
     ) -> None:
-        super().__init__(post_processor=post_processor, evaluator=evaluator)
->>>>>>> 6e1d8706
+        super().__init__(pre_processor=pre_processor, post_processor=post_processor, evaluator=evaluator)
 
         self.augmenter = Augmenter(anomaly_source_path, beta=beta)
         self.model = DraemModel(sspcab=enable_sspcab)
