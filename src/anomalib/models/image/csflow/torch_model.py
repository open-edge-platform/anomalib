--- conflicted
+++ resolved
@@ -592,12 +592,8 @@
         anomaly_maps = self.anomaly_map_generator(z_dist)
         return InferenceBatch(anomaly_map=anomaly_maps, pred_score=anomaly_scores)
 
-<<<<<<< HEAD
-    def _compute_anomaly_scores(self, z_dists: torch.Tensor) -> torch.Tensor:
-=======
     @staticmethod
     def _compute_anomaly_scores(z_dists: torch.Tensor) -> torch.Tensor:
->>>>>>> 627be88e
         """Get anomaly scores from the latent distribution.
 
         Args:
