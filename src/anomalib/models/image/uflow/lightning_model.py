"""U-Flow: A U-shaped Normalizing Flow for Anomaly Detection with Unsupervised Threshold.

https://arxiv.org/pdf/2211.12353.pdf
"""

# Copyright (C) 2023-2024 Intel Corporation
# SPDX-License-Identifier: Apache-2.0

import logging
from typing import Any

import torch
from lightning.pytorch.core.optimizer import LightningOptimizer
from lightning.pytorch.utilities.types import STEP_OUTPUT
from torch.optim.lr_scheduler import LRScheduler
from torchvision.transforms.v2 import Compose, Normalize, Resize

from anomalib import LearningType
from anomalib.data import Batch
from anomalib.metrics import Evaluator
from anomalib.models.components import AnomalyModule
<<<<<<< HEAD
from anomalib.pre_processing import PreProcessor
=======
from anomalib.post_processing import PostProcessor
>>>>>>> 6e1d8706

from .loss import UFlowLoss
from .torch_model import UflowModel

logger = logging.getLogger(__name__)

__all__ = ["Uflow"]


class Uflow(AnomalyModule):
    """Uflow model.

    Args:
        backbone (str): Backbone name.
        flow_steps (int): Number of flow steps.
        affine_clamp (float): Affine clamp.
        affine_subnet_channels_ratio (float): Affine subnet channels ratio.
        permute_soft (bool): Whether to use soft permutation.
    """

    def __init__(
        self,
        backbone: str = "mcait",
        flow_steps: int = 4,
        affine_clamp: float = 2.0,
        affine_subnet_channels_ratio: float = 1.0,
        permute_soft: bool = False,
<<<<<<< HEAD
        pre_processor: PreProcessor | bool = True,
    ) -> None:
        """Uflow model.

        Args:
            backbone (str): Backbone name.
            flow_steps (int): Number of flow steps.
            affine_clamp (float): Affine clamp.
            affine_subnet_channels_ratio (float): Affine subnet channels ratio.
            permute_soft (bool): Whether to use soft permutation.
            pre_processor (PreProcessor, optional): Pre-processor for the model.
                This is used to pre-process the input data before it is passed to the model.
                Defaults to ``None``.
        """
        super().__init__(pre_processor=pre_processor)

        if self.input_size is None:
            msg = "Input size is required for UFlow model."
            raise ValueError(msg)
=======
        post_processor: PostProcessor | None = None,
        evaluator: Evaluator | bool = True,
    ) -> None:
        super().__init__(post_processor=post_processor, evaluator=evaluator)
>>>>>>> 6e1d8706

        self.backbone = backbone
        self.flow_steps = flow_steps
        self.affine_clamp = affine_clamp
        self.affine_subnet_channels_ratio = affine_subnet_channels_ratio
        self.permute_soft = permute_soft

        self.model = UflowModel(
            input_size=self.input_size,
            backbone=self.backbone,
            flow_steps=self.flow_steps,
            affine_clamp=self.affine_clamp,
            affine_subnet_channels_ratio=self.affine_subnet_channels_ratio,
            permute_soft=self.permute_soft,
        )
        self.loss = UFlowLoss()

    @classmethod
    def configure_pre_processor(cls, image_size: tuple[int, int] | None = None) -> PreProcessor:
        """Default pre-processor for UFlow."""
        if image_size is not None:
            logger.warning("Image size is not used in UFlow. The input image size is determined by the model.")
        transform = Compose([
            Resize((448, 448), antialias=True),
            Normalize(mean=[0.485, 0.456, 0.406], std=[0.229, 0.224, 0.225]),
        ])
        return PreProcessor(transform=transform)

    def configure_optimizers(self) -> tuple[list[LightningOptimizer], list[LRScheduler]]:
        """Return optimizer and scheduler."""
        # Optimizer
        # values used in paper: bottle: 0.0001128999, cable: 0.0016160391, capsule: 0.0012118892, carpet: 0.0012118892,
        # grid: 0.0000362248, hazelnut: 0.0013268899, leather: 0.0006124724, metal_nut: 0.0008148858,
        # pill: 0.0010756100, screw: 0.0004155987, tile: 0.0060457548, toothbrush: 0.0001287313,
        # transistor: 0.0011212904, wood: 0.0002466546, zipper: 0.0000455247
        optimizer = torch.optim.Adam([{"params": self.parameters(), "initial_lr": 1e-3}], lr=1e-3, weight_decay=1e-5)

        # Scheduler for slowly reducing learning rate
        scheduler = torch.optim.lr_scheduler.LinearLR(
            optimizer,
            start_factor=1.0,
            end_factor=0.4,
            total_iters=25000,
        )
        return [optimizer], [scheduler]

    def training_step(self, batch: Batch, *args, **kwargs) -> STEP_OUTPUT:  # noqa: ARG002 | unused arguments
        """Training step."""
        z, ljd = self.model(batch.image)
        loss = self.loss(z, ljd)
        self.log_dict({"loss": loss}, on_step=True, on_epoch=False, prog_bar=False, logger=True)
        return {"loss": loss}

    def validation_step(self, batch: Batch, *args, **kwargs) -> STEP_OUTPUT:  # noqa: ARG002 | unused arguments
        """Validation step."""
        predictions = self.model(batch.image)
        return batch.update(**predictions._asdict())

    @property
    def trainer_arguments(self) -> dict[str, Any]:
        """Return EfficientAD trainer arguments."""
        return {"num_sanity_val_steps": 0}

    @property
    def learning_type(self) -> LearningType:
        """Return the learning type of the model.

        Returns:
            LearningType: Learning type of the model.
        """
        return LearningType.ONE_CLASS<|MERGE_RESOLUTION|>--- conflicted
+++ resolved
@@ -19,11 +19,8 @@
 from anomalib.data import Batch
 from anomalib.metrics import Evaluator
 from anomalib.models.components import AnomalyModule
-<<<<<<< HEAD
+from anomalib.post_processing import PostProcessor
 from anomalib.pre_processing import PreProcessor
-=======
-from anomalib.post_processing import PostProcessor
->>>>>>> 6e1d8706
 
 from .loss import UFlowLoss
 from .torch_model import UflowModel
@@ -51,8 +48,9 @@
         affine_clamp: float = 2.0,
         affine_subnet_channels_ratio: float = 1.0,
         permute_soft: bool = False,
-<<<<<<< HEAD
         pre_processor: PreProcessor | bool = True,
+        post_processor: PostProcessor | None = None,
+        evaluator: Evaluator | bool = True,
     ) -> None:
         """Uflow model.
 
@@ -65,18 +63,17 @@
             pre_processor (PreProcessor, optional): Pre-processor for the model.
                 This is used to pre-process the input data before it is passed to the model.
                 Defaults to ``None``.
+            post_processor (PostProcessor, optional): Post-processor for the model.
+                This is used to post-process the output data after it is passed to the model.
+                Defaults to ``None``.
+            evaluator (Evaluator, optional): Evaluator for the model.
+                This is used to evaluate the model.
+                Defaults to ``True``.
         """
-        super().__init__(pre_processor=pre_processor)
-
+        super().__init__(pre_processor=pre_processor, post_processor=post_processor, evaluator=evaluator)
         if self.input_size is None:
             msg = "Input size is required for UFlow model."
             raise ValueError(msg)
-=======
-        post_processor: PostProcessor | None = None,
-        evaluator: Evaluator | bool = True,
-    ) -> None:
-        super().__init__(post_processor=post_processor, evaluator=evaluator)
->>>>>>> 6e1d8706
 
         self.backbone = backbone
         self.flow_steps = flow_steps
