--- conflicted
+++ resolved
@@ -91,14 +91,10 @@
         self.model: GanomalyModel
 
     def _setup(self) -> None:
-<<<<<<< HEAD
-        assert self.input_size is not None, "GANomaly needs input size to build torch model."
-=======
         if self.input_size is None:
-            msg = "CSflow needs input size to build torch model."
+            msg = "GANomaly needs input size to build torch model."
             raise ValueError(msg)
 
->>>>>>> 4c7d7c34
         self.model = GanomalyModel(
             input_size=self.input_size,
             num_input_channels=3,
