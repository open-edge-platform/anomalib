--- conflicted
+++ resolved
@@ -39,14 +39,9 @@
 from anomalib.data import InferenceBatch
 from anomalib.models.components import BufferListMixin, DynamicBufferMixin
 
-<<<<<<< HEAD
 from .prompting import create_prompt_ensemble
 from .utils import class_scores, harmonic_aggregation, make_masks, visual_association_score
 
-if TYPE_CHECKING or module_available("open_clip"):
-    import open_clip
-    from open_clip.tokenizer import tokenize
-=======
 # Optional import for open_clip
 try:
     import open_clip
@@ -54,7 +49,6 @@
 except ImportError:
     open_clip = None
     tokenize = None
->>>>>>> 28815db4
 
 
 BACKBONE = "ViT-B-16-plus-240"
