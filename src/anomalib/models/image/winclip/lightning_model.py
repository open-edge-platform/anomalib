"""WinCLIP: Zero-/Few-Shot Anomaly Classification and Segmentation.

Paper https://arxiv.org/abs/2303.14814
"""

# Copyright (C) 2024 Intel Corporation
# SPDX-License-Identifier: Apache-2.0

import logging
from collections import OrderedDict
from pathlib import Path
from typing import Any

import torch
from torch.utils.data import DataLoader
from torchvision.transforms.v2 import Compose, InterpolationMode, Normalize, Resize

from anomalib import LearningType
from anomalib.data import Batch
from anomalib.data.predict import PredictDataset
from anomalib.metrics import Evaluator
from anomalib.models.components import AnomalyModule
<<<<<<< HEAD
from anomalib.post_processing import OneClassPostProcessor
from anomalib.pre_processing import PreProcessor
=======
from anomalib.post_processing import OneClassPostProcessor, PostProcessor
>>>>>>> 6e1d8706

from .torch_model import WinClipModel

logger = logging.getLogger(__name__)

__all__ = ["WinClip"]


class WinClip(AnomalyModule):
    """WinCLIP Lightning model.

    Args:
        class_name (str, optional): The name of the object class used in the prompt ensemble.
            Defaults to ``None``.
        k_shot (int): The number of reference images for few-shot inference.
            Defaults to ``0``.
        scales (tuple[int], optional): The scales of the sliding windows used for multiscale anomaly detection.
            Defaults to ``(2, 3)``.
        few_shot_source (str | Path, optional): Path to a folder of reference images used for few-shot inference.
            Defaults to ``None``.
        pre_processor (PreProcessor, optional): Pre-processor for the model.
            This is used to pre-process the input data before it is passed to the model.
            Defaults to ``None``.
    """

    EXCLUDE_FROM_STATE_DICT = frozenset({"model.clip"})

    def __init__(
        self,
        class_name: str | None = None,
        k_shot: int = 0,
        scales: tuple = (2, 3),
        few_shot_source: Path | str | None = None,
<<<<<<< HEAD
        pre_processor: PreProcessor | bool = True,
    ) -> None:
        super().__init__(pre_processor=pre_processor)
=======
        post_processor: PostProcessor | None = None,
        evaluator: Evaluator | bool = True,
    ) -> None:
        super().__init__(post_processor=post_processor, evaluator=evaluator)
>>>>>>> 6e1d8706
        self.model = WinClipModel(scales=scales, apply_transform=False)
        self.class_name = class_name
        self.k_shot = k_shot
        self.few_shot_source = Path(few_shot_source) if few_shot_source else None

    def _setup(self) -> None:
        """Setup WinCLIP.

        - Set the class name used in the prompt ensemble.
        - Collect text embeddings for zero-shot inference.
        - Collect reference images for few-shot inference.

        We need to pass the device because this hook is called before the model is moved to the device.
        """
        # get class name
        self.class_name = self._get_class_name()
        ref_images = None

        # get reference images
        if self.k_shot:
            if self.few_shot_source:
                logger.info("Loading reference images from %s", self.few_shot_source)
                reference_dataset = PredictDataset(
                    self.few_shot_source,
                    transform=self.pre_processor.test_transform if self.pre_processor else None,
                )
                dataloader = DataLoader(reference_dataset, batch_size=1, shuffle=False)
            else:
                logger.info("Collecting reference images from training dataset")
                dataloader = self.trainer.datamodule.train_dataloader()

            ref_images = self.collect_reference_images(dataloader)

        # call setup to initialize the model
        self.model.setup(self.class_name, ref_images)

    def _get_class_name(self) -> str:
        """Set the class name used in the prompt ensemble.

        - When a class name is provided by the user, it is used.
        - When the user did not provide a class name, the category name from the datamodule is used, if available.
        - When the user did not provide a class name and the datamodule does not have a category name, the default
            class name "object" is used.
        """
        if self.class_name is not None:
            logger.info("Using class name from init args: %s", self.class_name)
            return self.class_name
        if getattr(self, "_trainer", None) and hasattr(self.trainer.datamodule, "category"):
            logger.info("No class name provided, using category from datamodule: %s", self.trainer.datamodule.category)
            return self.trainer.datamodule.category
        logger.info("No class name provided and no category name found in datamodule using default: object")
        return "object"

    def collect_reference_images(self, dataloader: DataLoader) -> torch.Tensor:
        """Collect reference images for few-shot inference.

        The reference images are collected by iterating the training dataset until the required number of images are
        collected.

        Returns:
            ref_images (Tensor): A tensor containing the reference images.
        """
        ref_images = torch.Tensor()
        for batch in dataloader:
            images = batch.image[: self.k_shot - ref_images.shape[0]]
            ref_images = torch.cat((ref_images, images))
            if self.k_shot == ref_images.shape[0]:
                break
        return ref_images

    @staticmethod
    def configure_optimizers() -> None:
        """WinCLIP doesn't require optimization, therefore returns no optimizers."""
        return

    def validation_step(self, batch: Batch, *args, **kwargs) -> dict:
        """Validation Step of WinCLIP."""
        del args, kwargs  # These variables are not used.
        predictions = self.model(batch.image)
        return batch.update(**predictions._asdict())

    @property
    def trainer_arguments(self) -> dict[str, int | float]:
        """Set model-specific trainer arguments."""
        return {}

    @property
    def learning_type(self) -> LearningType:
        """The learning type of the model.

        WinCLIP is a zero-/few-shot model, depending on the user configuration. Therefore, the learning type is
        set to ``LearningType.FEW_SHOT`` when ``k_shot`` is greater than zero and ``LearningType.ZERO_SHOT`` otherwise.
        """
        return LearningType.FEW_SHOT if self.k_shot else LearningType.ZERO_SHOT

    def state_dict(self, **kwargs) -> OrderedDict[str, Any]:
        """Return the state dict of the model.

        Before returning the state dict, we remove the parameters of the frozen backbone to reduce the size of the
        checkpoint.
        """
        state_dict = super().state_dict(**kwargs)
        for pattern in self.EXCLUDE_FROM_STATE_DICT:
            remove_keys = [key for key in state_dict if key.startswith(pattern)]
            for key in remove_keys:
                state_dict.pop(key)
        return state_dict

    def load_state_dict(self, state_dict: OrderedDict[str, Any], strict: bool = True) -> Any:  # noqa: ANN401
        """Load the state dict of the model.

        Before loading the state dict, we restore the parameters of the frozen backbone to ensure that the model
        is loaded correctly. We also restore the auxiliary objects like threshold classes and normalization metrics.
        """
        # restore the parameters of the excluded modules, if any
        full_dict = super().state_dict()
        for pattern in self.EXCLUDE_FROM_STATE_DICT:
            restore_dict = {key: value for key, value in full_dict.items() if key.startswith(pattern)}
            state_dict.update(restore_dict)
        return super().load_state_dict(state_dict, strict)

    @classmethod
    def configure_pre_processor(cls, image_size: tuple[int, int] | None = None) -> PreProcessor:
        """Configure the default pre-processor used by the model."""
        if image_size is not None:
            logger.warning("Image size is not used in WinCLIP. The input image size is determined by the model.")

        transform = Compose([
            Resize((240, 240), antialias=True, interpolation=InterpolationMode.BICUBIC),
            Normalize(mean=(0.48145466, 0.4578275, 0.40821073), std=(0.26862954, 0.26130258, 0.27577711)),
        ])
        return PreProcessor(val_transform=transform, test_transform=transform)

    @staticmethod
    def default_post_processor() -> OneClassPostProcessor:
        """Return the default post-processor for WinCLIP."""
        return OneClassPostProcessor()<|MERGE_RESOLUTION|>--- conflicted
+++ resolved
@@ -20,12 +20,8 @@
 from anomalib.data.predict import PredictDataset
 from anomalib.metrics import Evaluator
 from anomalib.models.components import AnomalyModule
-<<<<<<< HEAD
-from anomalib.post_processing import OneClassPostProcessor
+from anomalib.post_processing import OneClassPostProcessor, PostProcessor
 from anomalib.pre_processing import PreProcessor
-=======
-from anomalib.post_processing import OneClassPostProcessor, PostProcessor
->>>>>>> 6e1d8706
 
 from .torch_model import WinClipModel
 
@@ -59,16 +55,12 @@
         k_shot: int = 0,
         scales: tuple = (2, 3),
         few_shot_source: Path | str | None = None,
-<<<<<<< HEAD
         pre_processor: PreProcessor | bool = True,
-    ) -> None:
-        super().__init__(pre_processor=pre_processor)
-=======
         post_processor: PostProcessor | None = None,
         evaluator: Evaluator | bool = True,
     ) -> None:
-        super().__init__(post_processor=post_processor, evaluator=evaluator)
->>>>>>> 6e1d8706
+        super().__init__(pre_processor=pre_processor, post_processor=post_processor, evaluator=evaluator)
+
         self.model = WinClipModel(scales=scales, apply_transform=False)
         self.class_name = class_name
         self.k_shot = k_shot
