--- conflicted
+++ resolved
@@ -64,19 +64,9 @@
     def configure_optimizers(self) -> Optimizer:
         """Configure optimizers for each decoder.
 
-<<<<<<< HEAD
-=======
-        Note:
-        ----
-            This method is used for the existing CLI.
-            When PL CLI is introduced, configure optimizers method will be
-                deprecated, and optimizers will be configured from either
-                config.yaml file or from CLI.
-
->>>>>>> 5114eeb1
-        Returns:
+        Returns
         -------
-            Optimizer: Adam optimizer for each decoder
+                    Optimizer: Adam optimizer for each decoder
         """
         decoders_parameters = []
         for decoder_idx in range(len(self.model.pool_layers)):
@@ -216,25 +206,4 @@
             permute_soft=hparams.model.permute_soft,
         )
         self.hparams: DictConfig | ListConfig
-<<<<<<< HEAD
-        self.save_hyperparameters(hparams)
-=======
-        self.save_hyperparameters(hparams)
-
-    def configure_callbacks(self) -> list[EarlyStopping]:
-        """Configure model-specific callbacks.
-
-        Note:
-        ----
-            This method is used for the existing CLI.
-            When PL CLI is introduced, configure callback method will be
-                deprecated, and callbacks will be configured from either
-                config.yaml file or from CLI.
-        """
-        early_stopping = EarlyStopping(
-            monitor=self.hparams.model.early_stopping.metric,
-            patience=self.hparams.model.early_stopping.patience,
-            mode=self.hparams.model.early_stopping.mode,
-        )
-        return [early_stopping]
->>>>>>> 5114eeb1
+        self.save_hyperparameters(hparams)