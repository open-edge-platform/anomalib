--- conflicted
+++ resolved
@@ -98,11 +98,7 @@
         self.model.classifier.fit(embeddings)
 
     def validation_step(self, batch: dict[str, str | Tensor], *args, **kwargs) -> STEP_OUTPUT:
-<<<<<<< HEAD
-        """Perform the validation stepof DFKDE.
-=======
         """Perform the validation step of DFKDE.
->>>>>>> adf6348a
 
         Similar to the training step, features are extracted from the CNN for each batch.
 
