--- conflicted
+++ resolved
@@ -20,12 +20,7 @@
         self.max_iter = max_iter
 
     def fit(self, inputs: torch.Tensor) -> tuple[torch.Tensor, torch.Tensor]:
-<<<<<<< HEAD
-        """Fits the K-means algorithm to the input data.
-=======
-        """
-        Fits the K-means algorithm to the input data.
->>>>>>> 550d67db
+        """Fit the K-means algorithm to the input data.
 
         Args:
         ----
@@ -64,12 +59,7 @@
         return self.labels_, self.cluster_centers_
 
     def predict(self, inputs: torch.Tensor) -> torch.Tensor:
-<<<<<<< HEAD
-        """Predicts the labels of input data based on the fitted model.
-=======
-        """
-        Predicts the labels of input data based on the fitted model.
->>>>>>> 550d67db
+        """Predict the labels of input data based on the fitted model.
 
         Args:
         ----
