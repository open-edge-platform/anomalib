"""Base Anomaly Module for Training Task."""

# Copyright (C) 2022-2024 Intel Corporation
# SPDX-License-Identifier: Apache-2.0

import logging
from abc import ABC, abstractmethod
<<<<<<< HEAD
from collections import OrderedDict
from collections.abc import Sequence
=======
>>>>>>> 6e1d8706
from pathlib import Path
from typing import TYPE_CHECKING, Any

import lightning.pytorch as pl
import torch
from lightning.pytorch import Callback
from lightning.pytorch.trainer.states import TrainerFn
from lightning.pytorch.utilities.types import STEP_OUTPUT
from torch import nn
from torchvision.transforms.v2 import Compose, Normalize, Resize

from anomalib import LearningType
from anomalib.data import Batch, InferenceBatch
from anomalib.metrics import AUROC, F1Score
from anomalib.metrics.evaluator import Evaluator
from anomalib.metrics.threshold import Threshold
from anomalib.post_processing import OneClassPostProcessor, PostProcessor
from anomalib.pre_processing import PreProcessor

from .export_mixin import ExportMixin

if TYPE_CHECKING:
<<<<<<< HEAD
    from anomalib.metrics import AnomalibMetricCollection
=======
    from lightning.pytorch.callbacks import Callback

>>>>>>> 6e1d8706

logger = logging.getLogger(__name__)


class AnomalyModule(ExportMixin, pl.LightningModule, ABC):
    """AnomalyModule to train, validate, predict and test images.

    Acts as a base class for all the Anomaly Modules in the library.
    """

    def __init__(
        self,
<<<<<<< HEAD
        pre_processor: PreProcessor | bool = True,
        post_processor: PostProcessor | None = None,
=======
        post_processor: PostProcessor | None = None,
        evaluator: Evaluator | bool = True,
>>>>>>> 6e1d8706
    ) -> None:
        super().__init__()
        logger.info("Initializing %s model.", self.__class__.__name__)

        self.save_hyperparameters()
        self.model: nn.Module
        self.loss: nn.Module
        self.callbacks: list[Callback]

<<<<<<< HEAD
        self.image_metrics: AnomalibMetricCollection
        self.pixel_metrics: AnomalibMetricCollection

        self.pre_processor = self._resolve_pre_processor(pre_processor)
        self.post_processor = post_processor or self.default_post_processor()

=======
        # set the post-processor
        self.post_processor = post_processor or self.default_post_processor()

        self.evaluator = self._resolve_evaluator(evaluator)

        self._transform: Transform | None = None
>>>>>>> 6e1d8706
        self._input_size: tuple[int, int] | None = None
        self._is_setup = False  # flag to track if setup has been called from the trainer

    @property
    def name(self) -> str:
        """Name of the model."""
        return self.__class__.__name__

    def setup(self, stage: str | None = None) -> None:
        """Calls the _setup method to build the model if the model is not already built."""
        if getattr(self, "model", None) is None or not self._is_setup:
            self._setup()
            if isinstance(stage, TrainerFn):
                # only set the flag if the stage is a TrainerFn, which means the setup has been called from a trainer
                self._is_setup = True

    def _setup(self) -> None:
        """The _setup method is used to build the torch model dynamically or adjust something about them.

        The model implementer may override this method to build the model. This is useful when the model cannot be set
        in the `__init__` method because it requires some information or data that is not available at the time of
        initialization.
        """

    def _resolve_pre_processor(self, pre_processor: PreProcessor | bool) -> PreProcessor | None:
        """Resolve and validate which pre-processor to use..

        Args:
            pre_processor: Pre-processor configuration
                - True -> use default pre-processor
                - False -> no pre-processor
                - PreProcessor -> use the provided pre-processor

        Returns:
            Configured pre-processor
        """
        if isinstance(pre_processor, PreProcessor):
            return pre_processor
        if isinstance(pre_processor, bool):
            return self.configure_pre_processor() if pre_processor else None
        msg = f"Invalid pre-processor type: {type(pre_processor)}"
        raise TypeError(msg)

    def configure_callbacks(self) -> Sequence[Callback] | Callback:
        """Configure default callbacks for AnomalyModule."""
        return [self.pre_processor] if self.pre_processor else []

    def forward(self, batch: torch.Tensor, *args, **kwargs) -> InferenceBatch:
        """Perform the forward-pass by passing input tensor to the module.

        Args:
            batch (dict[str, str | torch.Tensor]): Input batch.
            *args: Arguments.
            **kwargs: Keyword arguments.

        Returns:
            Tensor: Output tensor from the model.
        """
        del args, kwargs  # These variables are not used.
        batch = self.pre_processor(batch) if self.pre_processor else batch
        batch = self.model(batch)
        return self.post_processor(batch) if self.post_processor else batch

    def predict_step(
        self,
        batch: Batch,
        batch_idx: int,
        dataloader_idx: int = 0,
    ) -> STEP_OUTPUT:
        """Step function called during :meth:`~lightning.pytorch.trainer.Trainer.predict`.

        By default, it calls :meth:`~lightning.pytorch.core.lightning.LightningModule.forward`.
        Override to add any processing logic.

        Args:
            batch (Any): Current batch
            batch_idx (int): Index of current batch
            dataloader_idx (int): Index of the current dataloader

        Return:
            Predicted output
        """
        del dataloader_idx  # These variables are not used.

        return self.validation_step(batch, batch_idx)

    def test_step(self, batch: Batch, batch_idx: int, *args, **kwargs) -> STEP_OUTPUT:
        """Calls validation_step for anomaly map/score calculation.

        Args:
          batch (Batch): Input batch
          batch_idx (int): Batch index
          args: Arguments.
          kwargs: Keyword arguments.

        Returns:
          Dictionary containing images, features, true labels and masks.
          These are required in `validation_epoch_end` for feature concatenation.
        """
        del args, kwargs  # These variables are not used.

        return self.predict_step(batch, batch_idx)

    @property
    @abstractmethod
    def trainer_arguments(self) -> dict[str, Any]:
        """Arguments used to override the trainer parameters so as to train the model correctly."""
        raise NotImplementedError

    @property
    @abstractmethod
    def learning_type(self) -> LearningType:
        """Learning type of the model."""
        raise NotImplementedError

    @classmethod
    def configure_pre_processor(cls, image_size: tuple[int, int] | None = None) -> PreProcessor:
        """Configure the pre-processor.

        The default pre-processor resizes images to 256x256 and normalizes using ImageNet statistics.
        Individual models can override this method to provide custom transforms and pre-processing pipelines.

        Args:
            image_size (tuple[int, int] | None, optional): Target size for resizing images.
                If None, defaults to (256, 256). Defaults to None.
            **kwargs (Any): Additional keyword arguments (unused).

        Returns:
            PreProcessor: Configured pre-processor instance.

        Examples:
            Get default pre-processor with custom image size:

            >>> preprocessor = AnomalyModule.configure_pre_processor(image_size=(512, 512))

            Create model with custom pre-processor:

            >>> from torchvision.transforms.v2 import RandomHorizontalFlip
            >>> custom_transform = Compose([
            ...     Resize((256, 256), antialias=True),
            ...     CenterCrop((224, 224)),
            ...     RandomHorizontalFlip(p=0.5),
            ...     Normalize(mean=[0.485, 0.456, 0.406], std=[0.229, 0.224, 0.225])
            ... ])
            >>> preprocessor.train_transform = custom_transform
            >>> model = PatchCore(pre_processor=preprocessor)

            Disable pre-processing:

            >>> model = PatchCore(pre_processor=False)
        """
        image_size = image_size or (256, 256)
        return PreProcessor(
            transform=Compose([
                Resize(image_size, antialias=True),
                Normalize(mean=[0.485, 0.456, 0.406], std=[0.229, 0.224, 0.225]),
            ]),
        )

    def default_post_processor(self) -> PostProcessor:
        """Default post processor.

        Override in subclass for model-specific post-processing behaviour.
        """
        if self.learning_type == LearningType.ONE_CLASS:
            return OneClassPostProcessor()
        msg = f"No default post-processor available for model {self.__name__} with learning type {self.learning_type}. \
              Please override the default_post_processor method in the model implementation."
        raise NotImplementedError(msg)

    def _resolve_evaluator(self, evaluator: Evaluator | bool) -> Evaluator | None:
        """Resolve the evaluator to be used in the model.

        If the evaluator is set to True, the default evaluator will be used. If the evaluator is set to False, no
        evaluator will be used. If the evaluator is an instance of Evaluator, it will be used as the evaluator.
        """
        if isinstance(evaluator, Evaluator):
            return evaluator
        if isinstance(evaluator, bool):
            return self.configure_evaluator() if evaluator else None
        msg = f"evaluator must be of type Evaluator or bool, got {type(evaluator)}"
        raise TypeError(msg)

    @staticmethod
    def configure_evaluator() -> Evaluator:
        """Default evaluator.

        Override in subclass for model-specific evaluator behaviour.
        """
        image_auroc = AUROC(fields=["pred_score", "gt_label"], prefix="image_")
        image_f1score = F1Score(fields=["pred_label", "gt_label"], prefix="image_")
        pixel_auroc = AUROC(fields=["anomaly_map", "gt_mask"], prefix="pixel_")
        pixel_f1score = F1Score(fields=["pred_mask", "gt_mask"], prefix="pixel_")
        test_metrics = [image_auroc, image_f1score, pixel_auroc, pixel_f1score]
        return Evaluator(test_metrics=test_metrics)

    @property
    def input_size(self) -> tuple[int, int] | None:
        """Return the effective input size of the model.

        The effective input size is the size of the input tensor after the transform has been applied. If the transform
        is not set, or if the transform does not change the shape of the input tensor, this method will return None.
        """
        transform = self.pre_processor.predict_transform if self.pre_processor else None
        if transform is None:
            return None
        dummy_input = torch.zeros(1, 3, 1, 1)
        output_shape = transform(dummy_input).shape[-2:]
        return None if output_shape == (1, 1) else output_shape[-2:]

    @classmethod
    def from_config(
        cls: type["AnomalyModule"],
        config_path: str | Path,
        **kwargs,
    ) -> "AnomalyModule":
        """Create a model instance from the configuration.

        Args:
            config_path (str | Path): Path to the model configuration file.
            **kwargs (dict): Additional keyword arguments.

        Returns:
            AnomalyModule: model instance.

        Example:
            The following example shows how to get model from patchcore.yaml:

            .. code-block:: python
                >>> model_config = "configs/model/patchcore.yaml"
                >>> model = AnomalyModule.from_config(config_path=model_config)

            The following example shows overriding the configuration file with additional keyword arguments:

            .. code-block:: python
                >>> override_kwargs = {"model.pre_trained": False}
                >>> model = AnomalyModule.from_config(config_path=model_config, **override_kwargs)
        """
        from jsonargparse import ActionConfigFile, ArgumentParser
        from lightning.pytorch import Trainer

        from anomalib import TaskType

        if not Path(config_path).exists():
            msg = f"Configuration file not found: {config_path}"
            raise FileNotFoundError(msg)

        model_parser = ArgumentParser()
        model_parser.add_argument(
            "-c",
            "--config",
            action=ActionConfigFile,
            help="Path to a configuration file in json or yaml format.",
        )
        model_parser.add_subclass_arguments(AnomalyModule, "model", required=False, fail_untyped=False)
        model_parser.add_argument("--task", type=TaskType | str, default=TaskType.SEGMENTATION)
        model_parser.add_argument("--metrics.image", type=list[str] | str | None, default=["F1Score", "AUROC"])
        model_parser.add_argument("--metrics.pixel", type=list[str] | str | None, default=None, required=False)
        model_parser.add_argument("--metrics.threshold", type=Threshold | str, default="F1AdaptiveThreshold")
        model_parser.add_class_arguments(Trainer, "trainer", fail_untyped=False, instantiate=False, sub_configs=True)
        args = ["--config", str(config_path)]
        for key, value in kwargs.items():
            args.extend([f"--{key}", str(value)])
        config = model_parser.parse_args(args=args)
        instantiated_classes = model_parser.instantiate_classes(config)
        model = instantiated_classes.get("model")
        if isinstance(model, AnomalyModule):
            return model

        msg = f"Model is not an instance of AnomalyModule: {model}"
        raise ValueError(msg)<|MERGE_RESOLUTION|>--- conflicted
+++ resolved
@@ -5,13 +5,9 @@
 
 import logging
 from abc import ABC, abstractmethod
-<<<<<<< HEAD
-from collections import OrderedDict
 from collections.abc import Sequence
-=======
->>>>>>> 6e1d8706
 from pathlib import Path
-from typing import TYPE_CHECKING, Any
+from typing import Any
 
 import lightning.pytorch as pl
 import torch
@@ -31,14 +27,6 @@
 
 from .export_mixin import ExportMixin
 
-if TYPE_CHECKING:
-<<<<<<< HEAD
-    from anomalib.metrics import AnomalibMetricCollection
-=======
-    from lightning.pytorch.callbacks import Callback
-
->>>>>>> 6e1d8706
-
 logger = logging.getLogger(__name__)
 
 
@@ -50,13 +38,9 @@
 
     def __init__(
         self,
-<<<<<<< HEAD
         pre_processor: PreProcessor | bool = True,
         post_processor: PostProcessor | None = None,
-=======
-        post_processor: PostProcessor | None = None,
         evaluator: Evaluator | bool = True,
->>>>>>> 6e1d8706
     ) -> None:
         super().__init__()
         logger.info("Initializing %s model.", self.__class__.__name__)
@@ -66,21 +50,10 @@
         self.loss: nn.Module
         self.callbacks: list[Callback]
 
-<<<<<<< HEAD
-        self.image_metrics: AnomalibMetricCollection
-        self.pixel_metrics: AnomalibMetricCollection
-
         self.pre_processor = self._resolve_pre_processor(pre_processor)
         self.post_processor = post_processor or self.default_post_processor()
-
-=======
-        # set the post-processor
-        self.post_processor = post_processor or self.default_post_processor()
-
         self.evaluator = self._resolve_evaluator(evaluator)
 
-        self._transform: Transform | None = None
->>>>>>> 6e1d8706
         self._input_size: tuple[int, int] | None = None
         self._is_setup = False  # flag to track if setup has been called from the trainer
 
