--- conflicted
+++ resolved
@@ -23,11 +23,8 @@
     """DFM: Deep Featured Kernel Density Estimation.
 
     Args:
-<<<<<<< HEAD
+    ----
         input_size (tuple[int, int]): Input size for the model.
-=======
-    ----
->>>>>>> 5114eeb1
         backbone (str): Backbone CNN network
         layer (str): Layer to extract features from the backbone CNN
         pre_trained (bool, optional): Boolean to check whether to use a pre_trained backbone.
