--- conflicted
+++ resolved
@@ -26,7 +26,6 @@
 
 ## [MVTec AD Dataset](https://www.mvtec.com/company/research/datasets/mvtec-ad)
 
-<<<<<<< HEAD
 | Category   | Image AUROC | Image F1 | Pixel AUROC | Pixel AUPRO |
 | ---------- | ----------- | -------- | ----------- | ----------- |
 | bottle     | 0.9984      | 0.9920   | 0.9717      | 0.8778      |
@@ -45,26 +44,6 @@
 | wood       | 0.9939      | 0.9836   | 0.9048      | 0.8362      |
 | zipper     | 0.9638      | 0.9710   | 0.9580      | 0.8502      |
 | Average    | 0.9477      | 0.9447   | 0.9661      | 0.8702      |
-=======
-| Model      | Image AUROC | Image F1 | Pixel AUROC | Pixel AUPRO |
-| ---------- | ----------- | -------- | ----------- | ----------- |
-| Bottle     |             |          |             |             |
-| Cable      |             |          |             |             |
-| Capsule    |             |          |             |             |
-| Carpet     |             |          |             |             |
-| Grid       |             |          |             |             |
-| Hazelnut   |             |          |             |             |
-| Leather    |             |          |             |             |
-| Metal_nut  |             |          |             |             |
-| Pill       |             |          |             |             |
-| Screw      |             |          |             |             |
-| Tile       |             |          |             |             |
-| Toothbrush |             |          |             |             |
-| Transistor |             |          |             |             |
-| Wood       |             |          |             |             |
-| Zipper     |             |          |             |             |
-| Average    |             |          |             |             |
->>>>>>> a0efdd48
 
 ## [BTAD Dataset](https://www.mvtec.com/company/research/datasets/mvtec-ad)
 
@@ -77,36 +56,18 @@
 
 ## [Visa Dataset](https://github.com/amazon-science/spot-diff)
 
-<<<<<<< HEAD
-| Model      | Image AUROC | Image F1   | Pixel AUROC | Pixel AUPRO |
-| ---------- | ----------- | ---------- | ----------- | ----------- |
-| candle     | 0.94679999  | 0.8921569  | 0.97814381  | 0.91176367  |
-| capsules   | 0.67116666  | 0.77366251 | 0.94374216  | 0.45603833  |
-| cashew     | 0.93540001  | 0.91079819 | 0.98766309  | 0.71012241  |
-| chewinggum | 0.98640001  | 0.95918369 | 0.97767627  | 0.79671788  |
-| fryum      | 0.93779999  | 0.92307687 | 0.97122395  | 0.74374688  |
-| macaroni1  | 0.76919997  | 0.75396824 | 0.9490428   | 0.86897069  |
-| macaroni2  | 0.7299      | 0.74698794 | 0.91983593  | 0.79018855  |
-| pcb1       | 0.93400002  | 0.86124402 | 0.99148774  | 0.86543226  |
-| pcb2       | 0.84109998  | 0.78378379 | 0.96313369  | 0.78399605  |
-| pcb3       | 0.82980204  | 0.76305223 | 0.96070528  | 0.68428123  |
-| pcb4       | 0.97227728  | 0.93532342 | 0.97289878  | 0.85156047  |
-| pipe_fryum | 0.81239998  | 0.83962262 | 0.99198556  | 0.88500786  |
-| Average    | 0.86385383  | 0.84523837 | 0.96729492  | 0.77898552  |
-=======
 | Model      | Image AUROC | Image F1 | Pixel AUROC | Pixel AUPRO |
 | ---------- | ----------- | -------- | ----------- | ----------- |
-| candle     |             |          |             |             |
-| capsules   |             |          |             |             |
-| cashew     |             |          |             |             |
-| chewinggum |             |          |             |             |
-| fryum      |             |          |             |             |
-| macaroni1  |             |          |             |             |
-| macaroni2  |             |          |             |             |
-| pcb1       |             |          |             |             |
-| pcb2       |             |          |             |             |
-| pcb3       |             |          |             |             |
-| pcb4       |             |          |             |             |
-| pipe_fryum |             |          |             |             |
-| Average    |             |          |             |             |
->>>>>>> a0efdd48
+| candle     | 0.9468      | 0.8922   | 0.9781      | 0.9118      |
+| capsules   | 0.6712      | 0.7737   | 0.9437      | 0.4560      |
+| cashew     | 0.9354      | 0.9108   | 0.9877      | 0.7101      |
+| chewinggum | 0.9864      | 0.9592   | 0.9777      | 0.7967      |
+| fryum      | 0.9378      | 0.9231   | 0.9712      | 0.7437      |
+| macaroni1  | 0.7692      | 0.7540   | 0.9490      | 0.8690      |
+| macaroni2  | 0.7299      | 0.7470   | 0.9198      | 0.7902      |
+| pcb1       | 0.9340      | 0.8612   | 0.9915      | 0.8654      |
+| pcb2       | 0.8411      | 0.7838   | 0.9631      | 0.7840      |
+| pcb3       | 0.8298      | 0.7631   | 0.9607      | 0.6843      |
+| pcb4       | 0.9723      | 0.9353   | 0.9729      | 0.8516      |
+| pipe_fryum | 0.8124      | 0.8396   | 0.9920      | 0.8850      |
+| Average    | 0.8639      | 0.8452   | 0.9673      | 0.7790      |