"""Load Anomaly Model."""

# Copyright (C) 2022-2023 Intel Corporation
# SPDX-License-Identifier: Apache-2.0


import logging
from importlib import import_module

from jsonargparse import Namespace
from omegaconf import DictConfig, OmegaConf

<<<<<<< HEAD
from anomalib.models.components import AnomalyModule, ExportType
=======
from anomalib.models.components import AnomalyModule
from anomalib.utils.path import convert_to_snake_case
>>>>>>> 1b2c2c9a

from .image import (
    Cfa,
    Cflow,
    Csflow,
    Dfkde,
    Dfm,
    Draem,
    Dsr,
    EfficientAd,
    Fastflow,
    Ganomaly,
    Padim,
    Patchcore,
    ReverseDistillation,
    Rkde,
    Stfpm,
    Uflow,
    WinClip,
)
from .video import AiVad


class UnknownModelError(ModuleNotFoundError):
    ...


__all__ = [
    "Cfa",
    "Cflow",
    "Csflow",
    "Dfkde",
    "Dfm",
    "Draem",
    "Dsr",
    "EfficientAd",
    "Fastflow",
    "Ganomaly",
    "Padim",
    "Patchcore",
    "ReverseDistillation",
    "Rkde",
    "Stfpm",
    "Uflow",
    "AiVad",
    "WinClip",
    "ExportType",
]

logger = logging.getLogger(__name__)


def convert_snake_to_pascal_case(snake_case: str) -> str:
    """Convert snake_case to PascalCase.

    Args:
        snake_case (str): Input string in snake_case

    Returns:
        str: Output string in PascalCase

    Examples:
        >>> _convert_snake_to_pascal_case("efficient_ad")
        EfficientAd

        >>> _convert_snake_to_pascal_case("patchcore")
        Patchcore
    """
    return "".join(word.capitalize() for word in snake_case.split("_"))


def get_available_models() -> set[str]:
    """Get set of available models.

    Returns:
        set[str]: List of available models.

    Example:
        >>> get_available_models()
        ['ai_vad', 'cfa', 'cflow', 'csflow', 'dfkde', 'dfm', 'draem', 'efficient_ad', 'fastflow', ...]
    """
    return {convert_to_snake_case(cls.__name__) for cls in AnomalyModule.__subclasses__()}


def _get_model_class_by_name(name: str) -> type[AnomalyModule]:
    """Retrieves an anomaly model based on its name.

    Args:
        name (str): The name of the model to retrieve. The name is case insensitive.

    Raises:
        UnknownModelError: If the model is not found.

    Returns:
        type[AnomalyModule]: Anomaly Model
    """
    logger.info("Loading the model.")
    model_class: type[AnomalyModule] | None = None

    name = convert_snake_to_pascal_case(name).lower()
    for model in AnomalyModule.__subclasses__():
        if name == model.__name__.lower():
            model_class = model
    if model_class is None:
        logger.exception(f"Could not find the model {name}. Available models are {get_available_models()}")
        raise UnknownModelError

    return model_class


def get_model(model: DictConfig | str | dict | Namespace, *args, **kwdargs) -> AnomalyModule:
    """Get Anomaly Model.

    Args:
        model (DictConfig | str): Can either be a configuration or a string.
        *args: Variable length argument list for model init.
        **kwdargs: Arbitrary keyword arguments for model init.

    Examples:
        >>> get_model("Padim")
        >>> get_model("efficient_ad")
        >>> get_model("Patchcore", input_size=(100, 100))
        >>> get_model({"class_path": "Padim"})
        >>> get_model({"class_path": "Patchcore"}, input_size=(100, 100))
        >>> get_model({"class_path": "Padim", "init_args": {"input_size": (100, 100)}})
        >>> get_model({"class_path": "anomalib.models.Padim", "init_args": {"input_size": (100, 100)}}})

    Raises:
        TypeError: If unsupported type is passed.

    Returns:
        AnomalyModule: Anomaly Model
    """
    _model: AnomalyModule
    if isinstance(model, str):
        _model_class = _get_model_class_by_name(model)
        _model = _model_class(*args, **kwdargs)
    elif isinstance(model, DictConfig | Namespace | dict):
        if isinstance(model, dict):
            model = OmegaConf.create(model)
        try:
            if len(model.class_path.split(".")) > 1:
                module = import_module(".".join(model.class_path.split(".")[:-1]))
            else:
                module = import_module("anomalib.models")
        except ModuleNotFoundError as exception:
            logger.exception(
                f"Could not find the module {model.class_path}. Available models are {get_available_models()}",
            )
            raise UnknownModelError from exception
        try:
            model_class = getattr(module, model.class_path.split(".")[-1])
            init_args = model.get("init_args", {})
            if len(kwdargs) > 0:
                init_args.update(kwdargs)
            _model = model_class(*args, **init_args)
        except AttributeError as exception:
            logger.exception(
                f"Could not find the model {model.class_path}. Available models are {get_available_models()}",
            )
            raise UnknownModelError from exception
    else:
        logger.error(f"Unsupported type {type(model)} for model configuration.")
        raise TypeError
    return _model<|MERGE_RESOLUTION|>--- conflicted
+++ resolved
@@ -10,12 +10,8 @@
 from jsonargparse import Namespace
 from omegaconf import DictConfig, OmegaConf
 
-<<<<<<< HEAD
 from anomalib.models.components import AnomalyModule, ExportType
-=======
-from anomalib.models.components import AnomalyModule
 from anomalib.utils.path import convert_to_snake_case
->>>>>>> 1b2c2c9a
 
 from .image import (
     Cfa,
