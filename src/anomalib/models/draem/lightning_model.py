--- conflicted
+++ resolved
@@ -137,30 +137,5 @@
             sspcab_lambda=hparams.model.sspcab_lambda,
             anomaly_source_path=hparams.model.anomaly_source_path,
         )
-<<<<<<< HEAD
-        self.hparams: DictConfig | ListConfig  # type: ignore
-        self.save_hyperparameters(hparams)
-=======
         self.hparams: DictConfig | ListConfig
-        self.save_hyperparameters(hparams)
-
-    def configure_callbacks(self) -> list[EarlyStopping]:
-        """Configure model-specific callbacks.
-
-        Note:
-            This method is used for the existing CLI.
-            When PL CLI is introduced, configure callback method will be
-                deprecated, and callbacks will be configured from either
-                config.yaml file or from CLI.
-        """
-        early_stopping = EarlyStopping(
-            monitor=self.hparams.model.early_stopping.metric,
-            patience=self.hparams.model.early_stopping.patience,
-            mode=self.hparams.model.early_stopping.mode,
-        )
-        return [early_stopping]
-
-    def configure_optimizers(self) -> torch.optim.Optimizer:
-        """Configure the Adam optimizer."""
-        return torch.optim.Adam(params=self.model.parameters(), lr=self.hparams.model.lr)
->>>>>>> be3ae27f
+        self.save_hyperparameters(hparams)