"""PyTorch model for the DSR model implementation."""

# Original Code
# Copyright (c) 2022 VitjanZ
# https://github.com/VitjanZ/DSR_anomaly_detection.
# SPDX-License-Identifier: Apache-2.0
#
# Modified
# Copyright (C) 2023 Intel Corporation
# SPDX-License-Identifier: Apache-2.0

from __future__ import annotations

import torch
import torch.nn.functional as F
from torch import Tensor, nn


class DsrModel(nn.Module):
    """DSR PyTorch model consisting of the discrete latent model, image reconstruction network,
    subspace restriction modules, anomaly detection module and upsampling module.

    Args:
        embedding_dim (int): Dimension of codebook embeddings.
        num_embeddings (int): Number of embeddings.
        anom_par (float):
        num_hiddens (int): Number of output channels in residual layers.
        num_residual_layers (int): Number of residual layers.
        num_residual_hiddens (int): Number of intermediate channels.
    """

    def __init__(
        self,
        ckpt,
        anom_par: float = 0.2,
        embedding_dim: int = 128,
        num_embeddings: int = 4096,
        num_hiddens: int = 128,
        num_residual_layers: int = 2,
        num_residual_hiddens: int = 64,
    ):
        super(DsrModel, self).__init__()

        self.image_dim: int = 3
        self.anomaly_map_dim: int = 2
        self.anom_par: float = anom_par

        self.discrete_latent_model = DiscreteLatentModel(
            num_hiddens=num_hiddens,
            num_residual_layers=num_residual_layers,
            num_residual_hiddens=num_residual_hiddens,
            num_embeddings=num_embeddings,
            embedding_dim=embedding_dim,
        )

        self.image_reconstruction_network = ImageReconstructionNetwork(
            in_channels=embedding_dim * 2,
            num_hiddens=num_hiddens,
            num_residual_layers=num_residual_layers,
            num_residual_hiddens=num_residual_hiddens,
        )

        self.subspace_restriction_module_lo = SubspaceRestrictionModule(base_width=embedding_dim)
        self.subspace_restriction_module_hi = SubspaceRestrictionModule(base_width=embedding_dim)

        self.anomaly_detection_module = AnomalyDetectionModule(
            in_channels=2 * self.image_dim, out_channels=self.anomaly_map_dim, base_width=64
        )

        self.upsampling_module = UpsamplingModule(
            in_channels=(2 * self.image_dim) + self.anomaly_map_dim,
            out_channels=self.anomaly_map_dim,
            base_width=64,
        )

        self.i = 0

        self.discrete_latent_model.load_state_dict(torch.load(ckpt + "/vq_model_pretrained_128_4096.pckl"))
        self.subspace_restriction_module_hi.load_state_dict(torch.load(ckpt+"/DSR_subspace_restriction_hi_bottle.pckl"))
        self.subspace_restriction_module_lo.load_state_dict(torch.load(ckpt+"/DSR_subspace_restriction_lo_bottle.pckl"))
        self.anomaly_detection_module.load_state_dict(torch.load(ckpt+"/DSR_anomaly_det_module_bottle.pckl"))
        self.image_reconstruction_network.load_state_dict(torch.load(ckpt+"/DSR_image_recon_module_bottle.pckl"), strict=False)
        # self.upsampling_module.load_state_dict(torch.load(ckpt+"/DSR_upsample_module_bottle.pckl"))

        for parameters in self.discrete_latent_model.parameters():
            parameters.requires_grad = False

    def forward(
        self, batch: Tensor, anomaly_map_to_generate: Tensor | None = None
    ) -> Tensor | tuple[Tensor, Tensor]:
        """Compute the anomaly mask from an input image.

        Args:
            batch (Tensor): Batch of input images.
        return recon_feat_hi, recon_feat_lo, embd_top, embd_bot, gen_image_def, out_mask_sm, anomaly_map
        Returns:
            Tuple of :
                - Reconstructed non-quantized hi features of defect (F~_hi)
                - Reconstructed non-quantized lo features of defect (F~_lo)
                - Quantized features of non defective img (Q_hi)
                - Quantized features of non defective img (Q_lo)
                - Object-specific-decoded image (I_spc)
                - Computed segmentation mask (M)
                - Resized ground-truth anomaly map (M_gt)
        """
        # top == lo

        from anomalib.post_processing.visualizer import Visualizer, VisualizationMode
        from anomalib.data import TaskType
        v = Visualizer(VisualizationMode.SIMPLE, TaskType.SEGMENTATION)
        from pathlib import Path

        # Generate latent embeddings decoded image via general object decoder
        if anomaly_map_to_generate is None:
            # either evaluating or training phase 3 
            gen_image, embd_top, embd_bot = self.discrete_latent_model(batch)

            embd_bot = embd_bot.detach()
            embd_top = embd_top.detach()

            # Get embedders from the discrete latent model
            embedder_bot = self.discrete_latent_model._vq_vae_bot
            embedder_top = self.discrete_latent_model._vq_vae_top

            # Copy embeddings in order to input them to the subspace restriction module
            anomaly_embedding_bot_copy = embd_bot.clone()
            anomaly_embedding_top_copy = embd_top.clone()

            # Apply subspace restriction module to copied embeddings
            _, recon_embd_bot = self.subspace_restriction_module_hi(anomaly_embedding_bot_copy, embedder_bot)
            _, recon_embd_top = self.subspace_restriction_module_lo(anomaly_embedding_top_copy, embedder_top)

            # Upscale top (lo) embedding
            up_quantized_recon_t = self.discrete_latent_model.upsample_t(recon_embd_top)

            # Concat embeddings and reconstruct image (object specific decoder)
            quant_join = torch.cat((up_quantized_recon_t, recon_embd_bot), dim=1)
            obj_spec_image = self.image_reconstruction_network(quant_join)

            # Anomaly detection module
            out_mask = self.anomaly_detection_module(obj_spec_image.detach(), gen_image.detach())
            out_mask_sm = torch.softmax(out_mask, dim=1)

            # Mask upsampling and score calculation
<<<<<<< HEAD
            # upsampled_mask = self.upsampling_module(obj_spec_image.detach(), gen_image.detach(), out_mask_sm)
            # out_mask_sm_up = torch.softmax(upsampled_mask, dim=1)
            # out_mask_sm_up = self.crop_image(out_mask_sm_up, height, width)
            # out_mask_cv = out_mask_sm_up[0,1,:,:]
            out_mask_averaged = torch.nn.functional.avg_pool2d(
                out_mask_sm[:, 1:, :, :], 21, stride=1, padding=21 // 2
            ).detach()
            image_score = torch.max(out_mask_averaged).unsqueeze(0)

            return out_mask_averaged, image_score
=======
            upsampled_mask = self.upsampling_module(obj_spec_image.detach(), gen_image.detach(), out_mask_sm.detach())
            out_mask_sm_up = torch.softmax(upsampled_mask, dim=1)
>>>>>>> 2251333b

            # if testing, extract image score
            if not self.training:
                out_mask_averaged = torch.nn.functional.avg_pool2d(out_mask_sm[:,1:,:,:], 21, stride=1,
                                                            padding=21 // 2).detach()
                image_score = torch.max(out_mask_averaged).unsqueeze(0)
                
                out_mask_cv = out_mask_sm_up[:,1,:,:]

                return out_mask_cv, image_score
            
            # else, return upsampled softmax mask 
            else:
                v.save(Path("temp/upsampled" + str(self.i) + ".png"), out_mask_sm_up[0,0].detach().cpu().numpy()*255)
                self.i = self.i + 1
                return out_mask_sm_up

        elif anomaly_map_to_generate and self.training:
            # we are in phase two

            # Generate anomaly strength factors
            anom_str_lo = (torch.rand(batch.shape[0]) * (1.0 - self.anom_par) + self.anom_par).cuda()
            anom_str_hi = (torch.rand(batch.shape[0]) * (1.0 - self.anom_par) + self.anom_par).cuda()

            # Generate image through general object decoder, and defective & non defective quantized feature maps.
            with torch.no_grad():
                gen_image_def, anomaly_map, embd_top, embd_bot, embd_top_def, embd_bot_def = self.discrete_latent_model(
                    batch, anomaly_map_to_generate, anom_str_lo, anom_str_hi
                )
            
            
            # Restore the features to normality with the Subspace restriction modules
            recon_feat_hi, recon_embeddings_hi = self.subspace_restriction_module_hi(
                embd_bot_def, self.discrete_latent_model._vq_vae_bot
            )
            recon_feat_lo, recon_embeddings_lo = self.subspace_restriction_module_lo(
                embd_top_def, self.discrete_latent_model._vq_vae_top
            )

            # Reconstruct the image from the reconstructed features
            # with the object-specific image reconstruction module
            up_quantized_recon_t = self.discrete_latent_model.upsample_t(recon_embeddings_lo)
            quant_join = torch.cat((up_quantized_recon_t, recon_embeddings_hi), dim=1)
            spec_image_def = self.image_reconstruction_network(quant_join)

            

            # Generate the anomaly segmentation map
            out_mask = self.anomaly_detection_module(spec_image_def.detach(), gen_image_def.detach())
            out_mask_sm = torch.softmax(out_mask, dim=1)

<<<<<<< HEAD
            return recon_feat_hi, recon_feat_lo, embd_bot, embd_top, spec_image_def, out_mask_sm, anomaly_map
=======
            v.save(Path("temp/defect" + str(self.i) + ".png"), gen_image_def[0].detach().cpu().numpy().transpose(1,2,0)*255)
            v.save(Path("temp/recon" + str(self.i) + ".png"), spec_image_def[0].detach().cpu().numpy().transpose(1,2,0)*255)
            v.save(Path("temp/anom" + str(self.i) + ".png"), anomaly_map[0].detach().cpu().numpy().transpose(1,2,0)*255)
            v.save(Path("temp/anom_detection" + str(self.i) + ".png"), out_mask_sm[0,0].detach().cpu().numpy()*255)
            self.i = self.i + 1
>>>>>>> 2251333b

            return recon_feat_hi, recon_feat_lo, embd_bot, embd_top, spec_image_def, out_mask_sm, anomaly_map

        else:
            raise Exception("Should not happen")

class SubspaceRestrictionModule(nn.Module):
    """Subspace restriction module that restricts the appearance subspace into configurations
    that agree with normal appearances and applies quantization.

    Args:
        base_width (int): Base dimensionality of the layers of the autoencoder.
    """

    def __init__(self, base_width: int):
        super(SubspaceRestrictionModule, self).__init__()

        self.unet = SubspaceRestrictionNetwork(in_channels=base_width, out_channels=base_width, base_width=base_width)

    def forward(self, batch: Tensor, quantization: function | object) -> tuple[Tensor, Tensor]:
        """Generate the quantized anomaly-free representation of an anomalous image.

        Args:
            batch (Tensor): Batch of input images.
            quantization (function | object): Quantization function.

        Returns:
            Reconstructed batch of non-quantized features and corresponding quantized features.
        """
        batch = self.unet(batch)
        quantized_b = quantization(batch)
        return batch, quantized_b


class SubspaceRestrictionNetwork(nn.Module):
    """Subspace restriction network that reconstructs the input image into a
    non-quantized configuration that agrees with normal appearances.

    Args:
        in_channels (int): Number of input channels.
        out_channels (int): Number of output channels.
        base_width (int): Base dimensionality of the layers of the autoencoder.
    """

    def __init__(self, in_channels: int = 64, out_channels: int = 64, base_width: int = 64):
        super().__init__()
        self.base_width = base_width
        self.encoder = FeatureEncoder(in_channels, self.base_width)
        self.decoder = FeatureDecoder(self.base_width, out_channels=out_channels)

    def forward(self, batch: Tensor) -> Tensor:
        """Generate non-quantized feature maps from potentially anomalous images, to
        be quantized into non-anomalous quantized representations.

        Args:
            batch (Tensor): Batch of input images.

        Returns:
            Reconstructed non-quantized representation.
        """
        b1, b2, b3 = self.encoder(batch)
        output = self.decoder(b1, b2, b3)
        return output


class FeatureEncoder(nn.Module):
    """Feature encoder for the subspace restriction network.

    Args:
        in_channels (int): Number of input channels.
        base_width (int): Base dimensionality of the layers of the autoencoder.
    """

    def __init__(self, in_channels: int, base_width: int):
        super().__init__()
        self.block1 = nn.Sequential(
            nn.Conv2d(in_channels, base_width, kernel_size=3, padding=1),
            nn.InstanceNorm2d(base_width),
            nn.ReLU(inplace=True),
            nn.Conv2d(base_width, base_width, kernel_size=3, padding=1),
            nn.InstanceNorm2d(base_width),
            nn.ReLU(inplace=True),
        )
        self.mp1 = nn.Sequential(nn.MaxPool2d(2))
        self.block2 = nn.Sequential(
            nn.Conv2d(base_width, base_width * 2, kernel_size=3, padding=1),
            nn.InstanceNorm2d(base_width * 2),
            nn.ReLU(inplace=True),
            nn.Conv2d(base_width * 2, base_width * 2, kernel_size=3, padding=1),
            nn.InstanceNorm2d(base_width * 2),
            nn.ReLU(inplace=True),
        )
        self.mp2 = nn.Sequential(nn.MaxPool2d(2))
        self.block3 = nn.Sequential(
            nn.Conv2d(base_width * 2, base_width * 4, kernel_size=3, padding=1),
            nn.InstanceNorm2d(base_width * 4),
            nn.ReLU(inplace=True),
            nn.Conv2d(base_width * 4, base_width * 4, kernel_size=3, padding=1),
            nn.InstanceNorm2d(base_width * 4),
            nn.ReLU(inplace=True),
        )

    def forward(self, batch: Tensor) -> tuple[Tensor, Tensor, Tensor]:
        """Encode a batch of input features to the latent space.

        Args:
            batch (Tensor): Batch of input images.

        Returns:
            Encoded feature maps."""
        b1 = self.block1(batch)
        mp1 = self.mp1(b1)
        b2 = self.block2(mp1)
        mp2 = self.mp2(b2)
        b3 = self.block3(mp2)
        return b1, b2, b3


class FeatureDecoder(nn.Module):
    """Feature decoder for the subspace restriction network.

    Args:
        base_width (int): Base dimensionality of the layers of the autoencoder.
        out_channels (int): Number of output channels.
    """

    def __init__(self, base_width: int, out_channels: int = 1):
        super().__init__()

        self.up2 = nn.Sequential(
            nn.Upsample(scale_factor=2, mode="bilinear", align_corners=True),
            nn.Conv2d(base_width * 4, base_width * 2, kernel_size=3, padding=1),
            nn.InstanceNorm2d(base_width * 2),
            nn.ReLU(inplace=True),
        )

        self.db2 = nn.Sequential(
            nn.Conv2d(base_width * 2, base_width * 2, kernel_size=3, padding=1),
            nn.InstanceNorm2d(base_width * 2),
            nn.ReLU(inplace=True),
            nn.Conv2d(base_width * 2, base_width * 2, kernel_size=3, padding=1),
            nn.InstanceNorm2d(base_width * 2),
            nn.ReLU(inplace=True),
        )

        self.up3 = nn.Sequential(
            nn.Upsample(scale_factor=2, mode="bilinear", align_corners=True),
            nn.Conv2d(base_width * 2, base_width, kernel_size=3, padding=1),
            nn.InstanceNorm2d(base_width),
            nn.ReLU(inplace=True),
        )
        self.db3 = nn.Sequential(
            nn.Conv2d(base_width, base_width, kernel_size=3, padding=1),
            nn.InstanceNorm2d(base_width),
            nn.ReLU(inplace=True),
            nn.Conv2d(base_width, base_width, kernel_size=3, padding=1),
            nn.InstanceNorm2d(base_width),
            nn.ReLU(inplace=True),
        )

        self.fin_out = nn.Sequential(nn.Conv2d(base_width, out_channels, kernel_size=3, padding=1))

    def forward(self, b1: Tensor, b2: Tensor, b3: Tensor) -> Tensor:
        """Decode a batch of latent features to a non-quantized representation.

        Args:
            b1 (Tensor): Top latent feature layer.
            b2 (Tensor): Middle latent feature layer.
            b3 (Tensor): Bottom latent feature layer.

        Returns:
            Decoded non-quantized representation.
        """
        up2 = self.up2(b3)
        db2 = self.db2(up2)

        up3 = self.up3(db2)
        db3 = self.db3(up3)

        out = self.fin_out(db3)
        return out


class Residual(nn.Module):
    """Residual layer.

    Args:
        in_channels (int): Number of input channels.
        out_channels (int): Number of output channels.
        num_residual_hiddens (int): Number of intermediate channels.
    """

    def __init__(self, in_channels: int, out_channels: int, num_residual_hiddens: int):
        super(Residual, self).__init__()
        self._block = nn.Sequential(
            nn.ReLU(True),
            nn.Conv2d(
                in_channels=in_channels,
                out_channels=num_residual_hiddens,
                kernel_size=3,
                stride=1,
                padding=1,
                bias=False,
            ),
            nn.ReLU(True),
            nn.Conv2d(in_channels=num_residual_hiddens, out_channels=out_channels, kernel_size=1, stride=1, bias=False),
        )

    def forward(self, batch: Tensor) -> Tensor:
        """Compute residual layer.

        Args:
            batch (Tensor): Batch of input images.

        Returns:
            Computed feature maps.
        """
        return batch + self._block(batch)


class ResidualStack(nn.Module):
    """Stack of residual layers.

    Args:
        in_channels (int): Number of input channels.
        num_hiddens (int): Number of output channels in residual layers.
        num_residual_layers (int): Number of residual layers.
        num_residual_hiddens (int): Number of intermediate channels.
    """

    def __init__(self, in_channels: int, num_hiddens: int, num_residual_layers: int, num_residual_hiddens: int):
        super(ResidualStack, self).__init__()
        self._num_residual_layers = num_residual_layers
        self._layers = nn.ModuleList(
            [Residual(in_channels, num_hiddens, num_residual_hiddens) for _ in range(self._num_residual_layers)]
        )

    def forward(self, batch: Tensor) -> Tensor:
        """Compute residual stack.

        Args:
            batch (Tensor): Batch of input images.

        Returns:
            Computed feature maps.
        """
        for i in range(self._num_residual_layers):
            batch = self._layers[i](batch)
        return F.relu(batch)


class ImageReconstructionNetwork(nn.Module):
    """Image reconstruction network that reconstructs the image from a quantized
    representation.

    Args:
        in_channels (int): Number of input channels.
        num_hiddens (int): Number of output channels in residual layers.
        num_residual_layers (int): Number of residual layers.
        num_residual_hiddens (int): Number of intermediate channels.
    """

    def __init__(self, in_channels: int, num_hiddens: int, num_residual_layers: int, num_residual_hiddens: int):
        super(ImageReconstructionNetwork, self).__init__()
        norm_layer = nn.InstanceNorm2d
        self.block1 = nn.Sequential(
            nn.Conv2d(in_channels, in_channels, kernel_size=3, padding=1),
            norm_layer(in_channels),
            nn.ReLU(inplace=True),
            nn.Conv2d(in_channels, in_channels * 2, kernel_size=3, padding=1),
            norm_layer(in_channels * 2),
            nn.ReLU(inplace=True),
        )
        self.mp1 = nn.Sequential(nn.MaxPool2d(2))
        self.block2 = nn.Sequential(
            nn.Conv2d(in_channels * 2, in_channels * 2, kernel_size=3, padding=1),
            norm_layer(in_channels * 2),
            nn.ReLU(inplace=True),
            nn.Conv2d(in_channels * 2, in_channels * 4, kernel_size=3, padding=1),
            norm_layer(in_channels * 4),
            nn.ReLU(inplace=True),
        )
        self.mp2 = nn.Sequential(nn.MaxPool2d(2))

        self.pre_vq_conv = nn.Conv2d(in_channels=in_channels * 4, out_channels=64, kernel_size=1, stride=1)

        self.upblock1 = nn.ConvTranspose2d(in_channels=64, out_channels=64, kernel_size=4, stride=2, padding=1)

        self.upblock2 = nn.ConvTranspose2d(in_channels=64, out_channels=64, kernel_size=4, stride=2, padding=1)

        self._conv_1 = nn.Conv2d(in_channels=64, out_channels=num_hiddens, kernel_size=3, stride=1, padding=1)

        self._residual_stack = ResidualStack(
            in_channels=num_hiddens,
            num_hiddens=num_hiddens,
            num_residual_layers=num_residual_layers,
            num_residual_hiddens=num_residual_hiddens,
        )

        self._conv_trans_1 = nn.ConvTranspose2d(
            in_channels=num_hiddens, out_channels=num_hiddens // 2, kernel_size=4, stride=2, padding=1
        )

        self._conv_trans_2 = nn.ConvTranspose2d(
            in_channels=num_hiddens // 2, out_channels=3, kernel_size=4, stride=2, padding=1
        )

    def forward(self, inputs: Tensor) -> Tensor:
        """Reconstructs an image from a quantized representation.

        Args:
            inputs (Tensor): Quantized features.

        Returns:
            Reconstructed image.
        """
        batch = self.block1(inputs)
        batch = self.mp1(batch)
        batch = self.block2(batch)
        batch = self.mp2(batch)
        batch = self.pre_vq_conv(batch)

        batch = self.upblock1(batch)
        batch = F.relu(batch)
        batch = self.upblock2(batch)
        batch = F.relu(batch)
        batch = self._conv_1(batch)

        batch = self._residual_stack(batch)

        batch = self._conv_trans_1(batch)
        batch = F.relu(batch)

        return self._conv_trans_2(batch)


class UnetEncoder(nn.Module):
    """Encoder of the Unet network.

    Args:
        in_channels (int): Number of input channels.
        base_width (int): Base dimensionality of the layers of the autoencoder.
    """

    def __init__(self, in_channels: int, base_width: int):
        super().__init__()
        norm_layer = nn.InstanceNorm2d
        self.block1 = nn.Sequential(
            nn.Conv2d(in_channels, base_width, kernel_size=3, padding=1),
            norm_layer(base_width),
            nn.ReLU(inplace=True),
            nn.Conv2d(base_width, base_width, kernel_size=3, padding=1),
            norm_layer(base_width),
            nn.ReLU(inplace=True),
        )
        self.mp1 = nn.Sequential(nn.MaxPool2d(2))
        self.block2 = nn.Sequential(
            nn.Conv2d(base_width, base_width * 2, kernel_size=3, padding=1),
            norm_layer(base_width * 2),
            nn.ReLU(inplace=True),
            nn.Conv2d(base_width * 2, base_width * 2, kernel_size=3, padding=1),
            norm_layer(base_width * 2),
            nn.ReLU(inplace=True),
        )
        self.mp2 = nn.Sequential(nn.MaxPool2d(2))
        self.block3 = nn.Sequential(
            nn.Conv2d(base_width * 2, base_width * 4, kernel_size=3, padding=1),
            norm_layer(base_width * 4),
            nn.ReLU(inplace=True),
            nn.Conv2d(base_width * 4, base_width * 4, kernel_size=3, padding=1),
            norm_layer(base_width * 4),
            nn.ReLU(inplace=True),
        )
        self.mp3 = nn.Sequential(nn.MaxPool2d(2))
        self.block4 = nn.Sequential(
            nn.Conv2d(base_width * 4, base_width * 4, kernel_size=3, padding=1),
            norm_layer(base_width * 4),
            nn.ReLU(inplace=True),
            nn.Conv2d(base_width * 4, base_width * 4, kernel_size=3, padding=1),
            norm_layer(base_width * 4),
            nn.ReLU(inplace=True),
        )

    def forward(self, batch: Tensor) -> tuple[Tensor, Tensor, Tensor, Tensor]:
        """Encodes batch of images into a latent representation.

        Args:
            inputs (Tensor): Quantized features.

        Returns:
            Latent representations of the input batch.
        """
        b1 = self.block1(batch)
        mp1 = self.mp1(b1)
        b2 = self.block2(mp1)
        mp2 = self.mp2(b2)
        b3 = self.block3(mp2)
        mp3 = self.mp3(b3)
        b4 = self.block4(mp3)
        return b1, b2, b3, b4


class UnetDecoder(nn.Module):
    """Decoder of the Unet network.

    Args:
        base_width (int): Base dimensionality of the layers of the autoencoder.
        out_channels (int): Number of output channels.
    """

    def __init__(self, base_width: int, out_channels: int = 1):
        super().__init__()
        norm_layer = nn.InstanceNorm2d
        self.up1 = nn.Sequential(
            nn.Upsample(scale_factor=2, mode="bilinear", align_corners=True),
            nn.Conv2d(base_width * 4, base_width * 4, kernel_size=3, padding=1),
            norm_layer(base_width * 4),
            nn.ReLU(inplace=True),
        )
        # cat with base*4
        self.db1 = nn.Sequential(
            nn.Conv2d(base_width * (4 + 4), base_width * 4, kernel_size=3, padding=1),
            norm_layer(base_width * 4),
            nn.ReLU(inplace=True),
            nn.Conv2d(base_width * 4, base_width * 4, kernel_size=3, padding=1),
            norm_layer(base_width * 4),
            nn.ReLU(inplace=True),
        )

        self.up2 = nn.Sequential(
            nn.Upsample(scale_factor=2, mode="bilinear", align_corners=True),
            nn.Conv2d(base_width * 4, base_width * 2, kernel_size=3, padding=1),
            norm_layer(base_width * 2),
            nn.ReLU(inplace=True),
        )
        # cat with base*2
        self.db2 = nn.Sequential(
            nn.Conv2d(base_width * (2 + 2), base_width * 2, kernel_size=3, padding=1),
            norm_layer(base_width * 2),
            nn.ReLU(inplace=True),
            nn.Conv2d(base_width * 2, base_width * 2, kernel_size=3, padding=1),
            norm_layer(base_width * 2),
            nn.ReLU(inplace=True),
        )

        self.up3 = nn.Sequential(
            nn.Upsample(scale_factor=2, mode="bilinear", align_corners=True),
            nn.Conv2d(base_width * 2, base_width, kernel_size=3, padding=1),
            norm_layer(base_width),
            nn.ReLU(inplace=True),
        )
        # cat with base*1
        self.db3 = nn.Sequential(
            nn.Conv2d(base_width * (1 + 1), base_width, kernel_size=3, padding=1),
            norm_layer(base_width),
            nn.ReLU(inplace=True),
            nn.Conv2d(base_width, base_width, kernel_size=3, padding=1),
            norm_layer(base_width),
            nn.ReLU(inplace=True),
        )

        self.fin_out = nn.Sequential(nn.Conv2d(base_width, out_channels, kernel_size=3, padding=1))

    def forward(self, b1: Tensor, b2: Tensor, b3: Tensor, b4: Tensor) -> Tensor:
        """Decodes latent represnetations into an image.

        Args:
            b1 (Tensor): First (top level) quantized feature map.
            b2 (Tensor): Second quantized feature map.
            b3 (Tensor): Third quantized feature map.
            b4 (Tensor): Fourth (bottom level) quantized feature map.

        Returns:
            Reconstructed image.
        """
        up1 = self.up1(b4)
        cat1 = torch.cat((up1, b3), dim=1)
        db1 = self.db1(cat1)

        up2 = self.up2(db1)
        cat2 = torch.cat((up2, b2), dim=1)
        db2 = self.db2(cat2)

        up3 = self.up3(db2)
        cat3 = torch.cat((up3, b1), dim=1)
        db3 = self.db3(cat3)

        out = self.fin_out(db3)
        return out


class UnetModel(nn.Module):
    """Autoencoder model that reconstructs the input image.

    Args:
        in_channels (int): Number of input channels.
        out_channels (int): Number of output channels.
        base_width (int): Base dimensionality of the layers of the autoencoder.
    """

    def __init__(self, in_channels: int = 64, out_channels: int = 64, base_width: int = 64):
        super().__init__()
        self.encoder = UnetEncoder(in_channels, base_width)
        self.decoder = UnetDecoder(base_width, out_channels=out_channels)

    def forward(self, batch: Tensor) -> Tensor:
        """Reconstructs an input batch of images.

        Args:
            batch (Tensor): Batch of input images.

        Returns:
            Reconstructed images.
        """
        b1, b2, b3, b4 = self.encoder(batch)
        output = self.decoder(b1, b2, b3, b4)
        return output


class AnomalyDetectionModule(nn.Module):
    """Module that detects the preence of an anomaly by comparing two images reconstructed by
    the object specific decoder and the general object decoder.

    Args:
        in_channels (int): Number of input channels.
        out_channels (int): Number of output channels.
        base_width (int): Base dimensionality of the layers of the autoencoder.
    """

    def __init__(self, in_channels: int, out_channels: int, base_width: int):
        super(AnomalyDetectionModule, self).__init__()
        self.unet = UnetModel(in_channels, out_channels, base_width)

    def forward(self, batch_real: Tensor, batch_anomaly: Tensor) -> Tensor:
        """Computes the anomaly map over corresponding real and anomalous images.

        Args:
            batch_real (Tensor): Batch of real, non defective images.
            batch_anomaly (Tensor): Batch of potentially anomalous images.

        Returns:
            The anomaly segmentation map.
        """
        img_x = torch.cat((batch_real, batch_anomaly), dim=1)
        x = self.unet(img_x)
        return x


class UpsamplingModule(nn.Module):
    """Module that upsamples the generated anomaly mask to full resolution.

    Args:
        in_channels (int): Number of input channels.
        out_channels (int): Number of output channels.
        base_width (int): Base dimensionality of the layers of the autoencoder.
    """

    def __init__(self, in_channels: int = 8, out_channels: int = 2, base_width: int = 64):
        super(UpsamplingModule, self).__init__()
        self.unet = UnetModel(in_channels, out_channels, base_width)

    def forward(self, batch_real: Tensor, batch_anomaly: Tensor, batch_segmentation_map: Tensor) -> Tensor:
        """Computes upsampled segmentation maps.

        Args:
            batch_real (Tensor): Batch of real, non defective images.
            batch_anomaly (Tensor): Batch of potentially anomalous images.
            batch_segmentation_map (Tensor): Batch of anomaly segmentation maps.

        Returns:
            Upsampled anomaly segmentation maps.
        """
        img_x = torch.cat((batch_real, batch_anomaly, batch_segmentation_map), dim=1)
        x = self.unet(img_x)
        return x


class VectorQuantizer(nn.Module):
    """Module that quantizes a given feature map using learned quantization codebooks.

    Args:
        num_embeddings (int): Size of embedding codebook.
        embedding_dim (int): Dimension of embeddings.
    """

    def __init__(self, num_embeddings: int, embedding_dim: int):
        # Source for the VectorQuantizer module: https://github.com/zalandoresearch/pytorch-vq-vae
        super(VectorQuantizer, self).__init__()

        self._embedding_dim = embedding_dim
        self._num_embeddings = num_embeddings

        self._embedding = nn.Embedding(self._num_embeddings, self._embedding_dim)
        self._embedding.weight.data.normal_()

        # necessary to correctly load the checkpoint file
        self.register_buffer("_ema_cluster_size", torch.zeros(num_embeddings))
        self._ema_w = nn.Parameter(torch.Tensor(num_embeddings, self._embedding_dim))
        self._ema_w.data.normal_()

    def forward(self, inputs: Tensor) -> Tensor:
        """Calculates quantized feature map.

        Args:
            inputs (Tensor): Non-quantized feature maps.

        Returns:
            Quantized feature maps.
        """
        # convert inputs from BCHW -> BHWC
        inputs = inputs.permute(0, 2, 3, 1).contiguous()
        input_shape = inputs.shape

        # Flatten input
        flat_input = inputs.view(-1, self._embedding_dim)

        # Calculate distances
        distances = (
            torch.sum(flat_input**2, dim=1, keepdim=True)
            + torch.sum(self._embedding.weight**2, dim=1)
            - 2 * torch.matmul(flat_input, self._embedding.weight.t())
        )

        # Encoding
        encoding_indices = torch.argmin(distances, dim=1).unsqueeze(1)
        encodings = torch.zeros(encoding_indices.shape[0], self._num_embeddings, device=inputs.device)
        encodings.scatter_(1, encoding_indices, 1)

        # Quantize and unflatten
        quantized = torch.matmul(encodings, self._embedding.weight).view(input_shape)
        quantized = inputs + (quantized - inputs).detach()

        # convert quantized from BHWC -> BCHW
        return quantized.permute(0, 3, 1, 2).contiguous()


class EncoderBot(nn.Module):
    """Encoder module for bottom quantized feature maps.

    Args:
        in_channels (int): Number of input channels.
        num_hiddens (int): Number of hidden channels.
        num_residual_layers (int): Number of residual layers in residual stacks.
        num_residual_hiddens (int): Number of channels in residual layers.
    """

    def __init__(self, in_channels: int, num_hiddens: int, num_residual_layers: int, num_residual_hiddens: int):
        super(EncoderBot, self).__init__()

        self._conv_1 = nn.Conv2d(
            in_channels=in_channels, out_channels=num_hiddens // 2, kernel_size=4, stride=2, padding=1
        )
        self._conv_2 = nn.Conv2d(
            in_channels=num_hiddens // 2, out_channels=num_hiddens, kernel_size=4, stride=2, padding=1
        )
        self._conv_3 = nn.Conv2d(in_channels=num_hiddens, out_channels=num_hiddens, kernel_size=3, stride=1, padding=1)
        self._residual_stack = ResidualStack(
            in_channels=num_hiddens,
            num_hiddens=num_hiddens,
            num_residual_layers=num_residual_layers,
            num_residual_hiddens=num_residual_hiddens,
        )

    def forward(self, batch: Tensor) -> Tensor:
        """Encode inputs to be quantized into the bottom feature map.

        Args:
            batch (Tensor): Batch of input images.

        Returns:
            Encoded feature maps.
        """
        x = self._conv_1(batch)
        x = F.relu(x)

        x = self._conv_2(x)
        x = F.relu(x)

        x = self._conv_3(x)
        return self._residual_stack(x)


class EncoderTop(nn.Module):
    """Encoder module for top quantized feature maps.

    Args:
        in_channels (int): Number of input channels.
        num_hiddens (int): Number of hidden channels.
        num_residual_layers (int): Number of residual layers in residual stacks.
        num_residual_hiddens (int): Number of channels in residual layers.
    """

    def __init__(self, in_channels: int, num_hiddens: int, num_residual_layers: int, num_residual_hiddens: int):
        super(EncoderTop, self).__init__()

        self._conv_1 = nn.Conv2d(in_channels=in_channels, out_channels=num_hiddens, kernel_size=4, stride=2, padding=1)
        self._conv_2 = nn.Conv2d(in_channels=num_hiddens, out_channels=num_hiddens, kernel_size=3, stride=1, padding=1)
        self._residual_stack = ResidualStack(
            in_channels=num_hiddens,
            num_hiddens=num_hiddens,
            num_residual_layers=num_residual_layers,
            num_residual_hiddens=num_residual_hiddens,
        )

    def forward(self, batch: Tensor) -> Tensor:
        """Encode inputs to be quantized into the top feature map.

        Args:
            batch (Tensor): Batch of input images.

        Returns:
            Encoded feature maps.
        """
        x = self._conv_1(batch)
        x = F.relu(x)

        x = self._conv_2(x)
        x = F.relu(x)

        x = self._residual_stack(x)
        return x


class DecoderBot(nn.Module):
    """General appearance decoder module to reconstruct images while keeping possible anomalies.

    Args:
        in_channels (int): Number of input channels.
        num_hiddens (int): Number of hidden channels.
        num_residual_layers (int): Number of residual layers in residual stack.
        num_residual_hiddens (int): Number of channels in residual layers.
    """

    def __init__(self, in_channels: int, num_hiddens: int, num_residual_layers: int, num_residual_hiddens: int):
        super(DecoderBot, self).__init__()

        self._conv_1 = nn.Conv2d(in_channels=in_channels, out_channels=num_hiddens, kernel_size=3, stride=1, padding=1)

        self._residual_stack = ResidualStack(
            in_channels=num_hiddens,
            num_hiddens=num_hiddens,
            num_residual_layers=num_residual_layers,
            num_residual_hiddens=num_residual_hiddens,
        )

        self._conv_trans_1 = nn.ConvTranspose2d(
            in_channels=num_hiddens, out_channels=num_hiddens // 2, kernel_size=4, stride=2, padding=1
        )

        self._conv_trans_2 = nn.ConvTranspose2d(
            in_channels=num_hiddens // 2, out_channels=3, kernel_size=4, stride=2, padding=1
        )

    def forward(self, inputs: Tensor) -> Tensor:
        """Decode quantized feature maps into an image.

        Args:
            inputs (Tensor): Quantized feature maps.

        Returns:
            Decoded image.
        """
        x = self._conv_1(inputs)

        x = self._residual_stack(x)

        x = self._conv_trans_1(x)
        x = F.relu(x)

        return self._conv_trans_2(x)


class DiscreteLatentModel(nn.Module):
    """Autoencoder quantized model that encodes the input images into quantized feature maps and generates
    a reconstructed image using the general appearance decoder.

    Args:
        num_hiddens (int): Number of hidden channels.
        num_residual_layers (int): Number of residual layers in residual stacks.
        num_residual_hiddens (int): Number of channels in residual layers.
        num_embeddings (int): Size of embedding dictionary.
        embedding_dim (int): Dimension of embeddings.
    """

    def __init__(
        self,
        num_hiddens: int,
        num_residual_layers: int,
        num_residual_hiddens: int,
        num_embeddings: int,
        embedding_dim: int,
    ):
        super(DiscreteLatentModel, self).__init__()

        self._encoder_t = EncoderTop(num_hiddens, num_hiddens, num_residual_layers, num_residual_hiddens)

        self._encoder_b = EncoderBot(3, num_hiddens, num_residual_layers, num_residual_hiddens)

        self._pre_vq_conv_bot = nn.Conv2d(
            in_channels=num_hiddens + embedding_dim, out_channels=embedding_dim, kernel_size=1, stride=1
        )

        self._pre_vq_conv_top = nn.Conv2d(in_channels=num_hiddens, out_channels=embedding_dim, kernel_size=1, stride=1)

        self._vq_vae_top = VectorQuantizer(num_embeddings, embedding_dim)

        self._vq_vae_bot = VectorQuantizer(num_embeddings, embedding_dim)

        self._decoder_b = DecoderBot(embedding_dim * 2, num_hiddens, num_residual_layers, num_residual_hiddens)

        self.upsample_t = nn.ConvTranspose2d(embedding_dim, embedding_dim, 4, stride=2, padding=1)

    def generate_fake_anomalies_joined(
        self, features: Tensor, embeddings: Tensor, memory_torch_original: Tensor, mask: Tensor, strength: float = None
    ):
        """TODO"""
        random_embeddings = torch.zeros(
            (embeddings.shape[0], embeddings.shape[2] * embeddings.shape[3], memory_torch_original.shape[1])
        )
        inputs = features.permute(0, 2, 3, 1).contiguous()

        for k in range(embeddings.shape[0]):
            memory_torch = memory_torch_original
            flat_input = inputs[k].view(-1, memory_torch.shape[1])

            distances_b = (
                torch.sum(flat_input**2, dim=1, keepdim=True)
                + torch.sum(memory_torch**2, dim=1)
                - 2 * torch.matmul(flat_input, memory_torch.t())
            )

            percentage_vectors = strength[k]
            topk = max(1, min(int(percentage_vectors * memory_torch.shape[0]) + 1, memory_torch.shape[0] - 1))
            values, topk_indices = torch.topk(distances_b, topk, dim=1, largest=False)
            topk_indices = topk_indices[:, int(memory_torch.shape[0] * 0.05) :]
            topk = topk_indices.shape[1]

            random_indices_hik = torch.randint(topk, size=(topk_indices.shape[0],))
            random_indices_t = topk_indices[torch.arange(random_indices_hik.shape[0]), random_indices_hik]
            random_embeddings[k] = memory_torch[random_indices_t, :]
        random_embeddings = random_embeddings.reshape(
            (random_embeddings.shape[0], embeddings.shape[2], embeddings.shape[3], random_embeddings.shape[2])
        )
        random_embeddings_tensor = random_embeddings.permute(0, 3, 1, 2).cuda()

        down_ratio_y = int(mask.shape[2] / embeddings.shape[2])
        down_ratio_x = int(mask.shape[3] / embeddings.shape[3])
        anomaly_mask = torch.nn.functional.max_pool2d(mask, (down_ratio_y, down_ratio_x)).float()

        anomaly_embedding = anomaly_mask * random_embeddings_tensor + (1.0 - anomaly_mask) * embeddings

        return anomaly_embedding

    def forward(
        self, batch: Tensor, anomaly_mask: Tensor | None = None, anom_str_lo: float = 0, anom_str_hi: float = 0
    ) -> tuple[Tensor, Tensor, Tensor] | tuple[Tensor, Tensor, Tensor, Tensor, Tensor]:
        """Generates quantized feature maps of batch of input images as well as their
        reconstruction based on the general appearance decoder.

        Args:
            batch (Tensor): Batch of input images.
            anomaly_mask (Tensor | None): Anomaly mask to be used to generate anomalies on
            the quantized feature maps.

        Returns:
            Tuple of reconstructed images, quantized top feature maps, and quantized
            bottom feature maps. If generating anomalies, returns reconstructed anomaly
            image through general image decoder, non-defective quantized top and bottom
            feature maps and defective quantized top and bottom feature maps.
        """
        # Encoder Hi
        enc_b = self._encoder_b(batch)

        # Encoder Lo -- F_Lo
        enc_t = self._encoder_t(enc_b)
        zt = self._pre_vq_conv_top(enc_t)

        # Quantize F_Lo with K_Lo
        quantized_t = self._vq_vae_top(zt)

        # Upsample Q_Lo
        up_quantized_t = self.upsample_t(quantized_t)

        # Concatenate and transform the output of Encoder_Hi and upsampled Q_lo -- F_Hi
        feat = torch.cat((enc_b, up_quantized_t), dim=1)
        zb = self._pre_vq_conv_bot(feat)

        # Quantize F_Hi with K_Hi
        quantized_b = self._vq_vae_bot(zb)

        # generate anomalies
        anomaly_embedding_hi = None
        anomaly_embedding_lo = None
        recon_defect = None

        if anomaly_mask is not None:
            # Generate feature-based anomalies on F_lo
            anomaly_embedding_lo = self.generate_fake_anomalies_joined(
                zt, quantized_t, self._vq_vae_top._embedding.weight, anomaly_mask, anom_str_lo
            )

            up_quantized_t_defect = self.upsample_t(anomaly_embedding_lo)
            feat_defect = torch.cat((enc_b, up_quantized_t_defect), dim=1)
            zb_defect = self._pre_vq_conv_bot(feat_defect)
            quantized_b_defect = self._vq_vae_bot(zb_defect)

            # Generate feature-based anomalies on F_hi
            anomaly_embedding_hi = self.generate_fake_anomalies_joined(
                zb_defect, quantized_b_defect, self._vq_vae_bot._embedding.weight, anomaly_mask, anom_str_hi
            )

            # get anomaly embeddings
            use_both = torch.randint(0, 2, (batch.shape[0], 1, 1, 1)).cuda().float()
            use_lo = torch.randint(0, 2, (batch.shape[0], 1, 1, 1)).cuda().float()
            use_hi = 1 - use_lo

            anomaly_embedding_hi_usebot = self.generate_fake_anomalies_joined(
                zb, quantized_b, self._vq_vae_bot._embedding.weight, anomaly_mask, anom_str_hi
            )

            anomaly_embedding_lo_usebot = quantized_t
            anomaly_embedding_hi_usetop = quantized_b
            anomaly_embedding_lo_usetop = anomaly_embedding_lo
            anomaly_embedding_hi_not_both = use_hi * anomaly_embedding_hi_usebot + use_lo * anomaly_embedding_hi_usetop
            anomaly_embedding_lo_not_both = use_hi * anomaly_embedding_lo_usebot + use_lo * anomaly_embedding_lo_usetop
            anomaly_embedding_hi = (
                (anomaly_embedding_hi * use_both + anomaly_embedding_hi_not_both * (1.0 - use_both)).detach().clone()
            )
            anomaly_embedding_lo = (
                (anomaly_embedding_lo * use_both + anomaly_embedding_lo_not_both * (1.0 - use_both)).detach().clone()
            )

            anomaly_embedding_hi_copy = anomaly_embedding_hi.clone()
            anomaly_embedding_lo_copy = anomaly_embedding_lo.clone()

            # apply the general appearance decoder to the anomaly embeddings
            up_quantized_anomaly_t = self.upsample_t(anomaly_embedding_lo_copy)
            quant_join_anomaly = torch.cat((up_quantized_anomaly_t, anomaly_embedding_hi_copy), dim=1)
            recon_defect = self._decoder_b(quant_join_anomaly)

            # Resize the ground truth anomaly map to closely match the augmented features
            down_ratio_x_hi = int(anomaly_mask.shape[3] / quantized_b_defect.shape[3])
            anomaly_mask_hi = torch.nn.functional.max_pool2d(anomaly_mask, (down_ratio_x_hi, down_ratio_x_hi)).float()
            anomaly_mask_hi = torch.nn.functional.interpolate(anomaly_mask_hi, scale_factor=down_ratio_x_hi)
            down_ratio_x_lo = int(anomaly_mask.shape[3] / quantized_t.shape[3])
            anomaly_mask_lo = torch.nn.functional.max_pool2d(anomaly_mask, (down_ratio_x_lo, down_ratio_x_lo)).float()
            anomaly_mask_lo = torch.nn.functional.interpolate(anomaly_mask_lo, scale_factor=down_ratio_x_lo)
            anomaly_mask = anomaly_mask_lo * use_both + (anomaly_mask_lo * use_lo + anomaly_mask_hi * use_hi) * (
                1.0 - use_both
            )

            # reminder : top = lo, bot = hi!
            return recon_defect, anomaly_mask, quantized_t, quantized_b, anomaly_embedding_lo, anomaly_embedding_hi

        # Concatenate Q_Hi and Q_Lo and input it into the General appearance decoder
        quant_join = torch.cat((up_quantized_t, quantized_b), dim=1)
        recon_fin = self._decoder_b(quant_join)

        return recon_fin, quantized_t, quantized_b<|MERGE_RESOLUTION|>--- conflicted
+++ resolved
@@ -31,7 +31,6 @@
 
     def __init__(
         self,
-        ckpt,
         anom_par: float = 0.2,
         embedding_dim: int = 128,
         num_embeddings: int = 4096,
@@ -73,21 +72,13 @@
             base_width=64,
         )
 
-        self.i = 0
-
-        self.discrete_latent_model.load_state_dict(torch.load(ckpt + "/vq_model_pretrained_128_4096.pckl"))
-        self.subspace_restriction_module_hi.load_state_dict(torch.load(ckpt+"/DSR_subspace_restriction_hi_bottle.pckl"))
-        self.subspace_restriction_module_lo.load_state_dict(torch.load(ckpt+"/DSR_subspace_restriction_lo_bottle.pckl"))
-        self.anomaly_detection_module.load_state_dict(torch.load(ckpt+"/DSR_anomaly_det_module_bottle.pckl"))
-        self.image_reconstruction_network.load_state_dict(torch.load(ckpt+"/DSR_image_recon_module_bottle.pckl"), strict=False)
-        # self.upsampling_module.load_state_dict(torch.load(ckpt+"/DSR_upsample_module_bottle.pckl"))
-
         for parameters in self.discrete_latent_model.parameters():
             parameters.requires_grad = False
 
-    def forward(
-        self, batch: Tensor, anomaly_map_to_generate: Tensor | None = None
-    ) -> Tensor | tuple[Tensor, Tensor]:
+    def load_pretrained_discrete_model_weights(self, ckpt: str) -> None:
+        self.discrete_latent_model.load_state_dict(torch.load(ckpt))
+
+    def forward(self, batch: Tensor, anomaly_map_to_generate: Tensor | None = None) -> Tensor | tuple[Tensor, Tensor]:
         """Compute the anomaly mask from an input image.
 
         Args:
@@ -105,14 +96,9 @@
         """
         # top == lo
 
-        from anomalib.post_processing.visualizer import Visualizer, VisualizationMode
-        from anomalib.data import TaskType
-        v = Visualizer(VisualizationMode.SIMPLE, TaskType.SEGMENTATION)
-        from pathlib import Path
-
         # Generate latent embeddings decoded image via general object decoder
         if anomaly_map_to_generate is None:
-            # either evaluating or training phase 3 
+            # either evaluating or training phase 3
             gen_image, embd_top, embd_bot = self.discrete_latent_model(batch)
 
             embd_bot = embd_bot.detach()
@@ -142,36 +128,22 @@
             out_mask_sm = torch.softmax(out_mask, dim=1)
 
             # Mask upsampling and score calculation
-<<<<<<< HEAD
-            # upsampled_mask = self.upsampling_module(obj_spec_image.detach(), gen_image.detach(), out_mask_sm)
-            # out_mask_sm_up = torch.softmax(upsampled_mask, dim=1)
-            # out_mask_sm_up = self.crop_image(out_mask_sm_up, height, width)
-            # out_mask_cv = out_mask_sm_up[0,1,:,:]
-            out_mask_averaged = torch.nn.functional.avg_pool2d(
-                out_mask_sm[:, 1:, :, :], 21, stride=1, padding=21 // 2
-            ).detach()
-            image_score = torch.max(out_mask_averaged).unsqueeze(0)
-
-            return out_mask_averaged, image_score
-=======
             upsampled_mask = self.upsampling_module(obj_spec_image.detach(), gen_image.detach(), out_mask_sm.detach())
             out_mask_sm_up = torch.softmax(upsampled_mask, dim=1)
->>>>>>> 2251333b
 
             # if testing, extract image score
             if not self.training:
-                out_mask_averaged = torch.nn.functional.avg_pool2d(out_mask_sm[:,1:,:,:], 21, stride=1,
-                                                            padding=21 // 2).detach()
+                out_mask_averaged = torch.nn.functional.avg_pool2d(
+                    out_mask_sm[:, 1:, :, :], 21, stride=1, padding=21 // 2
+                ).detach()
                 image_score = torch.max(out_mask_averaged).unsqueeze(0)
-                
-                out_mask_cv = out_mask_sm_up[:,1,:,:]
+
+                out_mask_cv = out_mask_sm_up[:, 1, :, :]
 
                 return out_mask_cv, image_score
-            
-            # else, return upsampled softmax mask 
+
+            # else, return upsampled softmax mask
             else:
-                v.save(Path("temp/upsampled" + str(self.i) + ".png"), out_mask_sm_up[0,0].detach().cpu().numpy()*255)
-                self.i = self.i + 1
                 return out_mask_sm_up
 
         elif anomaly_map_to_generate and self.training:
@@ -186,8 +158,7 @@
                 gen_image_def, anomaly_map, embd_top, embd_bot, embd_top_def, embd_bot_def = self.discrete_latent_model(
                     batch, anomaly_map_to_generate, anom_str_lo, anom_str_hi
                 )
-            
-            
+
             # Restore the features to normality with the Subspace restriction modules
             recon_feat_hi, recon_embeddings_hi = self.subspace_restriction_module_hi(
                 embd_bot_def, self.discrete_latent_model._vq_vae_bot
@@ -202,26 +173,15 @@
             quant_join = torch.cat((up_quantized_recon_t, recon_embeddings_hi), dim=1)
             spec_image_def = self.image_reconstruction_network(quant_join)
 
-            
-
             # Generate the anomaly segmentation map
             out_mask = self.anomaly_detection_module(spec_image_def.detach(), gen_image_def.detach())
             out_mask_sm = torch.softmax(out_mask, dim=1)
 
-<<<<<<< HEAD
-            return recon_feat_hi, recon_feat_lo, embd_bot, embd_top, spec_image_def, out_mask_sm, anomaly_map
-=======
-            v.save(Path("temp/defect" + str(self.i) + ".png"), gen_image_def[0].detach().cpu().numpy().transpose(1,2,0)*255)
-            v.save(Path("temp/recon" + str(self.i) + ".png"), spec_image_def[0].detach().cpu().numpy().transpose(1,2,0)*255)
-            v.save(Path("temp/anom" + str(self.i) + ".png"), anomaly_map[0].detach().cpu().numpy().transpose(1,2,0)*255)
-            v.save(Path("temp/anom_detection" + str(self.i) + ".png"), out_mask_sm[0,0].detach().cpu().numpy()*255)
-            self.i = self.i + 1
->>>>>>> 2251333b
-
             return recon_feat_hi, recon_feat_lo, embd_bot, embd_top, spec_image_def, out_mask_sm, anomaly_map
 
         else:
             raise Exception("Should not happen")
+
 
 class SubspaceRestrictionModule(nn.Module):
     """Subspace restriction module that restricts the appearance subspace into configurations
