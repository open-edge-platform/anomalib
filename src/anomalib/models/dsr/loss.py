--- conflicted
+++ resolved
@@ -11,7 +11,8 @@
     """Overall loss function of the DSR model.
 
     The total loss consists of:
-        - MSE loss between non-anomalous quantized input image and anomalous subspace-reconstructed non-quantized input (hi and lo)
+        - MSE loss between non-anomalous quantized input image and anomalous subspace-reconstructed
+          non-quantized input (hi and lo)
         - MSE loss between input image and reconstructed image through object-specific decoder,
         - Focal loss between computed segmentation mask and ground truth mask.
     """
@@ -26,18 +27,11 @@
         """Compute the loss over a batch for the DSR model."""
         l2_loss_hi_val = self.l2_loss(recon_nq_hi, qu_hi)
         l2_loss_lo_val = self.l2_loss(recon_nq_lo, qu_lo)
-<<<<<<< HEAD
         l2_loss_img_val = self.l2_loss(input_image, gen_img) * 10
-=======
-        l2_loss_img_val = self.l2_loss(input_image, gen_img)*10
->>>>>>> 2251333b
         focal_loss_val = self.focal_loss(seg, anomaly_mask.squeeze(1).long())
-        print("hi loss: ", str(l2_loss_hi_val))
-        print("lo loss: ", str(l2_loss_lo_val))
-        print("img loss: ", str(l2_loss_img_val))
-        print("focal loss", str(focal_loss_val))
         return l2_loss_hi_val + l2_loss_lo_val + l2_loss_img_val + focal_loss_val
-    
+
+
 class DsrThirdLoss(nn.Module):
     def __init__(self) -> None:
         super().__init__()
@@ -46,5 +40,4 @@
 
     def forward(self, gen_mask, anomaly_mask):
         focal_loss = self.focal_loss(gen_mask, anomaly_mask.squeeze(1).long())
-        print("focal loss", str(focal_loss))
         return focal_loss