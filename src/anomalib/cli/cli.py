"""Anomalib CLI."""

# Copyright (C) 2023 Intel Corporation
# SPDX-License-Identifier: Apache-2.0

import logging
from collections.abc import Callable
from inspect import signature
from pathlib import Path
from typing import Any

import lightning.pytorch as pl
from jsonargparse import ActionConfigFile, Namespace
from lightning.pytorch import Trainer
from lightning.pytorch.cli import ArgsType, LightningArgumentParser, LightningCLI, SaveConfigCallback
from lightning.pytorch.utilities.types import _EVALUATE_OUTPUT, _PREDICT_OUTPUT
from rich import traceback
from torch.utils.data import DataLoader, Dataset

from anomalib import __version__
from anomalib.callbacks import get_callbacks, get_visualization_callbacks
from anomalib.callbacks.normalization import get_normalization_callback
from anomalib.cli.utils import CustomHelpFormatter
from anomalib.cli.utils.openvino import add_openvino_export_arguments
from anomalib.data import AnomalibDataModule, AnomalibDataset
from anomalib.data.inference import InferenceDataset
from anomalib.engine import Engine
from anomalib.loggers import configure_logger
from anomalib.metrics.threshold import BaseThreshold
from anomalib.models import AnomalyModule
from anomalib.pipelines.benchmarking import distribute
from anomalib.pipelines.hpo import Sweep, get_hpo_parser
from anomalib.utils.config import update_config
from anomalib.utils.types import TaskType

traceback.install()
logger = logging.getLogger("anomalib.cli")


class AnomalibCLI(LightningCLI):
    """Implementation of a fully configurable CLI tool for anomalib.

    The advantage of this tool is its flexibility to configure the pipeline
    from both the CLI and a configuration file (.yaml or .json). It is even
    possible to use both the CLI and a configuration file simultaneously.
    For more details, the reader could refer to PyTorch Lightning CLI
    documentation.

    ``save_config_kwargs`` is set to ``overwrite=True`` so that the
    ``SaveConfigCallback`` overwrites the config if it already exists.
    """

    def __init__(
        self,
        save_config_callback: type[SaveConfigCallback] = SaveConfigCallback,
        save_config_kwargs: dict[str, Any] | None = None,
        trainer_class: type[Trainer] | Callable[..., Trainer] = Trainer,
        trainer_defaults: dict[str, Any] | None = None,
        seed_everything_default: bool | int = True,
        parser_kwargs: dict[str, Any] | dict[str, dict[str, Any]] | None = None,
        args: ArgsType = None,
        run: bool = True,
        auto_configure_optimizers: bool = True,
    ) -> None:
        super().__init__(
            AnomalyModule,
            AnomalibDataModule,
            save_config_callback,
            {"overwrite": True} if save_config_kwargs is None else save_config_kwargs,
            trainer_class,
            trainer_defaults,
            seed_everything_default,
            parser_kwargs,
            subclass_mode_model=True,
            subclass_mode_data=True,
            args=args,
            run=run,
            auto_configure_optimizers=auto_configure_optimizers,
        )
        self.engine: Engine

    def init_parser(self, **kwargs) -> LightningArgumentParser:
        """Method that instantiates the argument parser."""
        kwargs.setdefault("dump_header", [f"lightning.pytorch=={pl.__version__},anomalib=={__version__}"])
        parser = LightningArgumentParser(formatter_class=CustomHelpFormatter, **kwargs)
        parser.add_argument(
            "-c",
            "--config",
            action=ActionConfigFile,
            help="Path to a configuration file in json or yaml format.",
        )
        return parser

    @staticmethod
    def subcommands() -> dict[str, set[str]]:
        """Skip predict subcommand as it is added later."""
        return {key: value for key, value in LightningCLI.subcommands().items() if key != "predict"}

    @staticmethod
    def anomalib_subcommands() -> dict[str, dict[str, str]]:
        """Return a dictionary of subcommands and their description."""
        return {
            "train": {"description": "Fit the model and then call test on the trained model."},
            "predict": {"description": "Run inference on a model."},
            "export": {"description": "Export the model to ONNX or OpenVINO format."},
            "benchmark": {"description": "Run benchmarking script"},
            "hpo": {"description": "Run Hyperparameter Optimization"},
        }

    def _add_subcommands(self, parser: LightningArgumentParser, **kwargs) -> None:
        """Initialize base subcommands and add anomalib specific on top of it."""
        # Initializes fit, validate, test, predict and tune
        super()._add_subcommands(parser, **kwargs)
        # Add  export, benchmark and hpo
        for subcommand in self.anomalib_subcommands():
            sub_parser = self.init_parser(**kwargs)

            self._subcommand_parsers[subcommand] = sub_parser
            parser._subcommands_action.add_subcommand(  # noqa: SLF001
                subcommand,
                sub_parser,
                help=self.anomalib_subcommands()[subcommand]["description"],
            )
            # add arguments to subcommand
            getattr(self, f"add_{subcommand}_arguments")(sub_parser)

    def add_arguments_to_parser(self, parser: LightningArgumentParser) -> None:
        """Extend trainer's arguments to add engine arguments.

<<<<<<< HEAD
        Note:
            Since ``Engine`` parameters are manually added, any change to the ``Engine`` class should be reflected
            manually.
=======
        .. note::
            Since ``Engine`` parameters are manually added, any change to the
            ``Engine`` class should be reflected manually.
>>>>>>> 9fadb787
        """
        parser.add_function_arguments(get_normalization_callback, "normalization")
        # visualization takes task from the project
        parser.add_function_arguments(get_visualization_callbacks, "visualization", skip={"task"})
        parser.add_argument("--task", type=TaskType, default=TaskType.SEGMENTATION)
        parser.add_argument("--metrics.image", type=list[str] | str | None, default=["F1Score", "AUROC"])
        parser.add_argument("--metrics.pixel", type=list[str] | str | None, default=None, required=False)
        parser.add_argument("--metrics.threshold", type=BaseThreshold, default="F1AdaptiveThreshold")
        parser.add_argument("--logging.log_graph", type=bool, help="Log the model to the logger", default=False)
        if hasattr(parser, "subcommand") and parser.subcommand != "predict":  # Predict also accepts str and Path inputs
            parser.link_arguments("data.init_args.image_size", "model.init_args.input_size")
        parser.link_arguments("task", "data.init_args.task")
        parser.add_argument(
            "--results_dir.path",
            type=Path,
            help="Path to save the results.",
            default=Path("./results"),
        )
        parser.add_argument("--results_dir.unique", type=bool, help="Whether to create a unique folder.", default=False)
        parser.link_arguments("results_dir.path", "trainer.default_root_dir")
        # TODO(ashwinvaidya17): Tiling should also be a category of its own
        # CVS-122659

    def add_train_arguments(self, parser: LightningArgumentParser) -> None:
        """Add train arguments to the parser."""
        self.add_default_arguments_to_parser(parser)
        self._add_trainer_arguments_to_parser(parser)
        parser.add_lightning_class_args(AnomalyModule, "model", subclass_mode=True)
        parser.add_subclass_arguments(AnomalibDataModule, "data")
        self.add_arguments_to_parser(parser)
        added = parser.add_method_arguments(
            Engine,
            "train",
            skip={"model", "datamodule", "val_dataloaders", "test_dataloaders", "train_dataloaders"},
        )
        self._subcommand_method_arguments["train"] = added

    def add_predict_arguments(self, parser: LightningArgumentParser) -> None:
        """Add predict arguments to the parser."""
        self.add_default_arguments_to_parser(parser)
        self._add_trainer_arguments_to_parser(parser)
        parser.add_lightning_class_args(AnomalyModule, "model", subclass_mode=True)
        parser.add_argument("--ckpt_path", type=str, required=True, help="Path to model weights")
        parser.add_subclass_arguments(
            (AnomalibDataModule, DataLoader, Dataset, str, Path),
            "data",
            required=True,
        )
        added = parser.add_method_arguments(
            Engine,
            "predict",
            skip={"model", "dataloaders", "datamodule", "dataset", "ckpt_path"},
        )
        self._subcommand_method_arguments["predict"] = added
        self.add_arguments_to_parser(parser)

    def add_export_arguments(self, parser: LightningArgumentParser) -> None:
        """Add export arguments to the parser."""
        self.add_default_arguments_to_parser(parser)
        self._add_trainer_arguments_to_parser(parser)
        parser.add_lightning_class_args(AnomalyModule, "model", subclass_mode=True)
        parser.add_subclass_arguments((AnomalibDataModule, AnomalibDataset), "data")
        added = parser.add_method_arguments(
            Engine,
            "export",
            skip={"mo_args", "datamodule", "dataset", "model"},
        )
        self._subcommand_method_arguments["export"] = added
        add_openvino_export_arguments(parser)
        self.add_arguments_to_parser(parser)

    def add_hpo_arguments(self, parser: LightningArgumentParser) -> None:
        """Add hyperparameter optimization arguments."""
        parser = get_hpo_parser(parser)

    def add_benchmark_arguments(self, parser: LightningArgumentParser) -> None:
        """Add benchmark arguments to the parser.

        Example:
            $ anomalib benchmark --b
        """
        parser.add_argument("--benchmark_config", type=Path, help="Path to the benchmark config.", required=True)

    def before_instantiate_classes(self) -> None:
        """Modify the configuration to properly instantiate classes and sets up tiler."""
        subcommand = self.config["subcommand"]
        if subcommand in (*self.subcommands(), "train", "predict"):
            if self.config["subcommand"] == "predict" and isinstance(self.config["predict"]["data"], str | Path):
                self.config["predict"]["data"] = self._set_predict_dataloader(self.config["predict"]["data"])
            self.config[subcommand] = update_config(self.config[subcommand])

    def instantiate_classes(self) -> None:
        """Instantiate classes depending on the subcommand.

        For trainer related commands it instantiates all the model, datamodule and trainer classes.
        But for subcommands we do not want to instantiate any trainer specific classes such as datamodule, model, etc
        This is because the subcommand is responsible for instantiating and executing code based on the passed config
        """
        if self.config["subcommand"] in (*self.subcommands(), "predict"):  # trainer commands
            # since all classes are instantiated, the LightningCLI also creates an unused ``Trainer`` object.
            # the minor change here is that engine is instantiated instead of trainer
            self.config_init = self.parser.instantiate_classes(self.config)
            self.datamodule = self._get(self.config_init, "data")
            self.model = self._get(self.config_init, "model")
            self._add_configure_optimizers_method_to_model(self.subcommand)
            self.engine = self.instantiate_engine()
        else:
            self.config_init = self.parser.instantiate_classes(self.config)
            subcommand = self.config["subcommand"]
            if subcommand in ("train", "export"):
                self.engine = self.instantiate_engine()
            if "model" in self.config_init[subcommand]:
                self.model = self._get(self.config_init, "model")
            if "data" in self.config_init[subcommand]:
                self.datamodule = self._get(self.config_init, "data")

    def instantiate_engine(self) -> Engine:
        """Instantiate the engine.

        .. note::
            Most of the code in this method is taken from ``LightningCLI``'s
            ``instantiate_trainer`` method. Refer to that method for more
            details.
        """
        extra_callbacks = [self._get(self.config_init, c) for c in self._parser(self.subcommand).callback_keys]
        engine_args = {
            "normalization": self._get(self.config_init, "normalization.normalization_method"),
            "threshold": self._get(self.config_init, "metrics.threshold"),
            "task": self._get(self.config_init, "task"),
            "image_metrics": self._get(self.config_init, "metrics.image"),
            "pixel_metrics": self._get(self.config_init, "metrics.pixel"),
            "visualization": self._get(self.config_init, "visualization"),
        }
        trainer_config = {**self._get(self.config_init, "trainer", default={}), **engine_args}
        key = "callbacks"
        if key in trainer_config:
            if trainer_config[key] is None:
                trainer_config[key] = []
            elif not isinstance(trainer_config[key], list):
                trainer_config[key] = [trainer_config[key]]
            trainer_config[key].extend(extra_callbacks)
            if key in self.trainer_defaults:
                value = self.trainer_defaults[key]
                trainer_config[key] += value if isinstance(value, list) else [value]
            if self.save_config_callback and not trainer_config.get("fast_dev_run", False):
                config_callback = self.save_config_callback(
                    self._parser(self.subcommand),
                    self.config.get(str(self.subcommand), self.config),
                    **self.save_config_kwargs,
                )
                trainer_config[key].append(config_callback)
        trainer_config[key].extend(get_callbacks(self.config[self.subcommand]))
        return Engine(**trainer_config)

    def _run_subcommand(self, subcommand: str) -> None:
        """Run subcommand depending on the subcommand.

        This overrides the original ``_run_subcommand`` to run the ``Engine``
        method rather than the ``Train`` method.
        """
        if self.config["subcommand"] in (*self.subcommands(), "train", "export", "predict"):
            fn = getattr(self.engine, subcommand)
            fn_kwargs = self._prepare_subcommand_kwargs(subcommand)
            fn(**fn_kwargs)
        else:
            self.config_init = self.parser.instantiate_classes(self.config)
            getattr(self, f"{subcommand}")()

    @property
    def fit(self) -> Callable[..., None]:
        """Fit the model using engine's fit method."""
        return self.engine.fit

    @property
    def validate(self) -> Callable[..., _EVALUATE_OUTPUT | None]:
        """Validate the model using engine's validate method."""
        return self.engine.validate

    @property
    def test(self) -> Callable[..., _EVALUATE_OUTPUT]:
        """Test the model using engine's test method."""
        return self.engine.test

    @property
    def predict(self) -> Callable[..., _PREDICT_OUTPUT | None]:
        """Predict using engine's predict method."""
        return self.engine.predict

    @property
    def train(self) -> Callable[..., _EVALUATE_OUTPUT]:
        """Train the model using engine's train method."""
        return self.engine.train

    @property
    def export(self) -> Callable[..., None]:
        """Export the model using engine's export method."""
        return self.engine.export

    def hpo(self) -> None:
        """Run hpo subcommand."""
        config = self.config["hpo"]
        sweep = Sweep(
            project=config.project,
            sweep_config=config.sweep_config,
            backend=config.backend,
            entity=config.entity,
        )
        sweep.run()

    def benchmark(self) -> None:
        """Run benchmark subcommand."""
        config = self.config["benchmark"]
        distribute(config.benchmark_config)

    def _add_trainer_arguments_to_parser(self, parser: LightningArgumentParser) -> None:
        """Add trainer arguments to the parser."""
        parser.add_lightning_class_args(Trainer, "trainer")
        trainer_defaults = {"trainer." + k: v for k, v in self.trainer_defaults.items() if k != "callbacks"}
        parser.set_defaults(trainer_defaults)

    def _set_predict_dataloader_namespace(self, data_path: str | Path | Namespace) -> Namespace:
        """Set the predict dataloader namespace.

        If the argument is of type str or Path, then it is assumed to be the path to the prediction data and is
        assigned to InferenceDataset.

        Args:
            data_path (str | Path | Namespace): Path to the data.

        Returns:
            Namespace: Namespace containing the predict dataloader.
        """
        if isinstance(data_path, str | Path):
            init_args = {key: value.default for key, value in signature(InferenceDataset).parameters.items()}
            init_args["path"] = data_path
            data_path = Namespace(
                class_path="anomalib.data.inference.InferenceDataset",
                init_args=Namespace(init_args),
            )
        return data_path


def main() -> None:
    """Trainer via Anomalib CLI."""
    configure_logger()
    AnomalibCLI()


if __name__ == "__main__":
    main()<|MERGE_RESOLUTION|>--- conflicted
+++ resolved
@@ -127,15 +127,9 @@
     def add_arguments_to_parser(self, parser: LightningArgumentParser) -> None:
         """Extend trainer's arguments to add engine arguments.
 
-<<<<<<< HEAD
-        Note:
-            Since ``Engine`` parameters are manually added, any change to the ``Engine`` class should be reflected
-            manually.
-=======
         .. note::
             Since ``Engine`` parameters are manually added, any change to the
             ``Engine`` class should be reflected manually.
->>>>>>> 9fadb787
         """
         parser.add_function_arguments(get_normalization_callback, "normalization")
         # visualization takes task from the project
