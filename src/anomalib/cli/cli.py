"""Anomalib Command Line Interface.

This module provides the `AnomalibCLI` class for configuring and running Anomalib from the command line.
The CLI supports configuration via both command line arguments and configuration files (.yaml or .json).
"""

# Copyright (C) 2023-2024 Intel Corporation
# SPDX-License-Identifier: Apache-2.0

import logging
from collections.abc import Callable, Sequence
from functools import partial
from pathlib import Path
from types import MethodType
from typing import Any

from jsonargparse import ActionConfigFile, ArgumentParser, Namespace
from jsonargparse._actions import _ActionSubCommands
from rich import traceback

from anomalib import __version__
from anomalib.cli.pipelines import PIPELINE_REGISTRY, pipeline_subcommands, run_pipeline
from anomalib.cli.utils.help_formatter import CustomHelpFormatter, get_short_docstring
from anomalib.cli.utils.openvino import add_openvino_export_arguments
from anomalib.loggers import configure_logger

traceback.install()
logger = logging.getLogger("anomalib.cli")

_LIGHTNING_AVAILABLE = True
try:
    from lightning.pytorch import Trainer
    from torch.utils.data import DataLoader, Dataset

    from anomalib.data import AnomalibDataModule
    from anomalib.engine import Engine
    from anomalib.models import AnomalibModule
    from anomalib.utils.config import update_config

except ImportError:
    _LIGHTNING_AVAILABLE = False


class AnomalibCLI:
    """Implementation of a fully configurable CLI tool for Anomalib.

    This class provides a flexible command-line interface that can be configured through
    both CLI arguments and configuration files. It supports various subcommands for
    training, testing, and exporting models.

    Args:
        args (Sequence[str] | None): Command line arguments. Defaults to None.
        run (bool): Whether to run the subcommand immediately. Defaults to True.

    Examples:
        Run from command line:

        >>> import sys
        >>> sys.argv = ["anomalib", "train", "--model", "Padim", "--data", "MVTecAD"]

        Run programmatically:

        >>> from anomalib.cli import AnomalibCLI
        >>> cli = AnomalibCLI(["train", "--model", "Padim", "--data", "MVTecAD"], run=False)

    Note:
        The CLI supports both YAML and JSON configuration files. Configuration can be
        provided via both files and command line arguments simultaneously.
    """

    def __init__(self, args: Sequence[str] | None = None, run: bool = True) -> None:
        self.parser = self.init_parser()
        self.subcommand_parsers: dict[str, ArgumentParser] = {}
        self.subcommand_method_arguments: dict[str, list[str]] = {}
        self.add_subcommands()
        self.config = self.parser.parse_args(args=args)
        self.subcommand = self.config["subcommand"]
        if _LIGHTNING_AVAILABLE:
            self.before_instantiate_classes()
            self.instantiate_classes()
        if run:
            self._run_subcommand()

    @staticmethod
    def init_parser(**kwargs) -> ArgumentParser:
        """Method that instantiates the argument parser."""
        kwargs.setdefault("dump_header", [f"anomalib=={__version__}"])
        parser = ArgumentParser(formatter_class=CustomHelpFormatter, **kwargs)
        parser.add_argument(
            "-c",
            "--config",
            action=ActionConfigFile,
            help="Path to a configuration file in json or yaml format.",
        )
        return parser

    @staticmethod
    def subcommands() -> dict[str, set[str]]:
        """Skip predict subcommand as it is added later."""
        return {
            "fit": {"model", "train_dataloaders", "val_dataloaders", "datamodule"},
            "validate": {"model", "dataloaders", "datamodule"},
            "test": {"model", "dataloaders", "datamodule"},
        }

    @staticmethod
    def anomalib_subcommands() -> dict[str, dict[str, str]]:
        """Return a dictionary of subcommands and their description."""
        return {
            "train": {"description": "Fit the model and then call test on the trained model."},
            "predict": {"description": "Run inference on a model."},
            "export": {"description": "Export the model to ONNX or OpenVINO format."},
        }

    def add_subcommands(self, **kwargs) -> None:
        """Initialize base subcommands and add anomalib specific on top of it."""
        parser_subcommands = self.parser.add_subcommands()

        # Extra subcommand: install
        self._set_install_subcommand(parser_subcommands)

        if not _LIGHTNING_AVAILABLE:
            # If environment is not configured to use pl, do not add a subcommand for Engine.
            return

        # Add Trainer subcommands
        for subcommand in self.subcommands():
            sub_parser = self.init_parser(**kwargs)

            fn = getattr(Trainer, subcommand)
            # extract the first line description in the docstring for the subcommand help message
            description = get_short_docstring(fn)
            subparser_kwargs = kwargs.get(subcommand, {})
            subparser_kwargs.setdefault("description", description)

            self.subcommand_parsers[subcommand] = sub_parser
            parser_subcommands.add_subcommand(subcommand, sub_parser, help=description)
            self.add_trainer_arguments(sub_parser, subcommand)

        # Add anomalib subcommands
        for subcommand in self.anomalib_subcommands():
            sub_parser = self.init_parser(**kwargs)

            self.subcommand_parsers[subcommand] = sub_parser
            parser_subcommands.add_subcommand(
                subcommand,
                sub_parser,
                help=self.anomalib_subcommands()[subcommand]["description"],
            )
            # add arguments to subcommand
            getattr(self, f"add_{subcommand}_arguments")(sub_parser)

        # Add pipeline subcommands
        if PIPELINE_REGISTRY is not None:
            for subcommand, value in pipeline_subcommands().items():
                sub_parser = PIPELINE_REGISTRY[subcommand].get_parser()
                self.subcommand_parsers[subcommand] = sub_parser
                parser_subcommands.add_subcommand(subcommand, sub_parser, help=value["description"])

    @staticmethod
    def add_arguments_to_parser(parser: ArgumentParser) -> None:
        """Extend trainer's arguments to add engine arguments.

        .. note::
            Since ``Engine`` parameters are manually added, any change to the
            ``Engine`` class should be reflected manually.
        """
        parser.add_argument("--logging.log_graph", type=bool, help="Log the model to the logger", default=False)
        parser.add_argument(
            "--default_root_dir",
            type=Path,
            help="Path to save the results.",
            default=Path("./results"),
        )
        parser.link_arguments("default_root_dir", "trainer.default_root_dir")
        # TODO(ashwinvaidya17): Tiling should also be a category of its own
        # CVS-122659

    def add_trainer_arguments(self, parser: ArgumentParser, subcommand: str) -> None:
        """Add train arguments to the parser."""
        self._add_default_arguments_to_parser(parser)
        self._add_trainer_arguments_to_parser(parser, add_optimizer=True, add_scheduler=True)
        parser.add_subclass_arguments(
            AnomalibModule,
            "model",
            fail_untyped=False,
            required=True,
        )
        parser.add_subclass_arguments(AnomalibDataModule, "data")
        self.add_arguments_to_parser(parser)
        skip: set[str | int] = set(self.subcommands()[subcommand])
        added = parser.add_method_arguments(
            Trainer,
            subcommand,
            skip=skip,
        )
        self.subcommand_method_arguments[subcommand] = added

    def add_train_arguments(self, parser: ArgumentParser) -> None:
        """Add train arguments to the parser."""
        self._add_default_arguments_to_parser(parser)
        self._add_trainer_arguments_to_parser(parser, add_optimizer=True, add_scheduler=True)
        parser.add_subclass_arguments(
            AnomalibModule,
            "model",
            fail_untyped=False,
            required=True,
        )
        parser.add_subclass_arguments(AnomalibDataModule, "data")
        self.add_arguments_to_parser(parser)
        added = parser.add_method_arguments(
            Engine,
            "train",
            skip={"model", "datamodule", "val_dataloaders", "test_dataloaders", "train_dataloaders"},
        )
        self.subcommand_method_arguments["train"] = added

    def add_predict_arguments(self, parser: ArgumentParser) -> None:
        """Add predict arguments to the parser."""
        self._add_default_arguments_to_parser(parser)
        self._add_trainer_arguments_to_parser(parser)
        parser.add_subclass_arguments(
            AnomalibModule,
            "model",
            fail_untyped=False,
            required=True,
        )
        parser.add_argument(
            "--data",
            type=Dataset | AnomalibDataModule | DataLoader | str | Path,
            required=True,
        )
        added = parser.add_method_arguments(
            Engine,
            "predict",
            skip={"model", "dataloaders", "datamodule", "dataset", "data_path"},
        )
        self.subcommand_method_arguments["predict"] = added
        self.add_arguments_to_parser(parser)

    def add_export_arguments(self, parser: ArgumentParser) -> None:
        """Add export arguments to the parser."""
        self._add_default_arguments_to_parser(parser)
        self._add_trainer_arguments_to_parser(parser)
        parser.add_subclass_arguments(
            AnomalibModule,
            "model",
            fail_untyped=False,
            required=True,
        )
        parser.add_argument(
            "--data",
            type=AnomalibDataModule,
            required=False,
        )
        added = parser.add_method_arguments(
            Engine,
            "export",
            skip={"ov_kwargs", "model", "datamodule"},
        )
        self.subcommand_method_arguments["export"] = added
        add_openvino_export_arguments(parser)
        self.add_arguments_to_parser(parser)

    def _set_install_subcommand(self, action_subcommand: _ActionSubCommands) -> None:
        sub_parser = ArgumentParser(formatter_class=CustomHelpFormatter)
        sub_parser.add_argument(
            "--option",
            help="Install the full or optional-dependencies.",
            default="full",
            type=str,
            choices=["full", "core", "dev", "loggers", "notebooks", "openvino"],
        )
        sub_parser.add_argument(
            "-v",
            "--verbose",
            help="Set Logger level to INFO",
            action="store_true",
        )

        self.subcommand_parsers["install"] = sub_parser
        action_subcommand.add_subcommand(
            "install",
            sub_parser,
            help="Install the full-package for anomalib.",
        )

    def before_instantiate_classes(self) -> None:
        """Modify the configuration to properly instantiate classes and sets up tiler."""
        subcommand = self.config["subcommand"]
        if subcommand in {*self.subcommands(), "train", "predict"}:
            self.config[subcommand] = update_config(self.config[subcommand])

    def instantiate_classes(self) -> None:
        """Instantiate classes depending on the subcommand.

        For trainer related commands it instantiates all the model, datamodule and trainer classes.
        But for subcommands we do not want to instantiate any trainer specific classes such as datamodule, model, etc
        This is because the subcommand is responsible for instantiating and executing code based on the passed config
        """
        if self.config["subcommand"] in {*self.subcommands(), "predict"}:  # trainer commands
            # since all classes are instantiated, the LightningCLI also creates an unused ``Trainer`` object.
            # the minor change here is that engine is instantiated instead of trainer
            self.config_init = self.parser.instantiate_classes(self.config)
            self.datamodule = self._get(self.config_init, "data")
            if isinstance(self.datamodule, Dataset):
<<<<<<< HEAD
                self.datamodule = DataLoader(self.datamodule, collate_fn=self.datamodule.collate_fn, pin_memory=True)
=======
                # Let PyTorch handle pin_memory automatically
                # This ensures optimal behavior for both CPU and GPU users
                # nosemgrep: trailofbits.python.automatic-memory-pinning.automatic-memory-pinning  # noqa: ERA001
                self.datamodule = DataLoader(self.datamodule, collate_fn=self.datamodule.collate_fn)
>>>>>>> 8cea92d0
            self.model = self._get(self.config_init, "model")
            self._configure_optimizers_method_to_model()
            self.instantiate_engine()
        else:
            self.config_init = self.parser.instantiate_classes(self.config)
            subcommand = self.config["subcommand"]
            if subcommand in {"train", "export"}:
                self.instantiate_engine()
            if "model" in self.config_init[subcommand]:
                self.model = self._get(self.config_init, "model")
            else:
                self.model = None
            if "data" in self.config_init[subcommand]:
                self.datamodule = self._get(self.config_init, "data")
            else:
                self.datamodule = None

    def instantiate_engine(self) -> None:
        """Instantiate the engine.

        .. note::
            Most of the code in this method is taken from ``LightningCLI``'s
            ``instantiate_trainer`` method. Refer to that method for more
            details.
        """
        from lightning.pytorch.cli import SaveConfigCallback

        from anomalib.callbacks import get_callbacks

        engine_args: dict[str, Any] = {}
        trainer_config = {**self._get(self.config_init, "trainer", default={}), **engine_args}
        key = "callbacks"
        if key in trainer_config:
            if trainer_config[key] is None:
                trainer_config[key] = []
            elif not isinstance(trainer_config[key], list):
                trainer_config[key] = [trainer_config[key]]
            if not trainer_config.get("fast_dev_run"):
                config_callback = SaveConfigCallback(
                    self._parser(self.subcommand),
                    self.config.get(str(self.subcommand), self.config),
                    overwrite=True,
                )
                trainer_config[key].append(config_callback)
        trainer_config[key].extend(get_callbacks(self.config[self.subcommand]))
        self.engine = Engine(**trainer_config)

    def _run_subcommand(self) -> None:
        """Run subcommand depending on the subcommand.

        This overrides the original ``_run_subcommand`` to run the ``Engine``
        method rather than the ``Train`` method.
        """
        if self.subcommand == "install":
            from anomalib.cli.install import anomalib_install

            install_kwargs = self.config.get("install", {})
            anomalib_install(**install_kwargs)
        elif self.config["subcommand"] in {*self.subcommands(), "train", "export", "predict"}:
            fn = getattr(self.engine, self.subcommand)
            fn_kwargs = self._prepare_subcommand_kwargs(self.subcommand)
            fn(**fn_kwargs)
        elif PIPELINE_REGISTRY is not None and self.subcommand in pipeline_subcommands():
            run_pipeline(self.config)
        else:
            self.config_init = self.parser.instantiate_classes(self.config)
            getattr(self, f"{self.subcommand}")()

    @property
    def fit(self) -> Callable:
        """Fit the model using engine's fit method."""
        return self.engine.fit

    @property
    def validate(self) -> Callable:
        """Validate the model using engine's validate method."""
        return self.engine.validate

    @property
    def test(self) -> Callable:
        """Test the model using engine's test method."""
        return self.engine.test

    @property
    def predict(self) -> Callable:
        """Predict using engine's predict method."""
        return self.engine.predict

    @property
    def train(self) -> Callable:
        """Train the model using engine's train method."""
        return self.engine.train

    @property
    def export(self) -> Callable:
        """Export the model using engine's export method."""
        return self.engine.export

    @staticmethod
    def _add_trainer_arguments_to_parser(
        parser: ArgumentParser,
        add_optimizer: bool = False,
        add_scheduler: bool = False,
    ) -> None:
        """Add trainer arguments to the parser."""
        parser.add_class_arguments(Trainer, "trainer", fail_untyped=False, instantiate=False, sub_configs=True)

        if add_optimizer:
            from torch.optim import Optimizer

            optim_kwargs = {"instantiate": False, "fail_untyped": False, "skip": {"params"}}
            parser.add_subclass_arguments(
                baseclass=(Optimizer,),
                nested_key="optimizer",
                **optim_kwargs,
            )
        if add_scheduler:
            from lightning.pytorch.cli import LRSchedulerTypeTuple

            scheduler_kwargs = {"instantiate": False, "fail_untyped": False, "skip": {"optimizer"}}
            parser.add_subclass_arguments(
                baseclass=LRSchedulerTypeTuple,
                nested_key="lr_scheduler",
                **scheduler_kwargs,
            )

    @staticmethod
    def _add_default_arguments_to_parser(parser: ArgumentParser) -> None:
        """Adds default arguments to the parser."""
        parser.add_argument(
            "--seed_everything",
            type=bool | int,
            default=True,
            help=(
                "Set to an int to run seed_everything with this value before classes instantiation."
                "Set to True to use a random seed."
            ),
        )

    def _get(self, config: Namespace, key: str, default: Any = None) -> Any:  # noqa: ANN401
        """Utility to get a config value which might be inside a subcommand."""
        return config.get(str(self.subcommand), config).get(key, default)

    def _prepare_subcommand_kwargs(self, subcommand: str) -> dict[str, Any]:
        """Prepares the keyword arguments to pass to the subcommand to run."""
        fn_kwargs = {
            k: v for k, v in self.config_init[subcommand].items() if k in self.subcommand_method_arguments[subcommand]
        }
        fn_kwargs["model"] = self.model
        if self.datamodule is not None:
            if isinstance(self.datamodule, AnomalibDataModule):
                fn_kwargs["datamodule"] = self.datamodule
            elif isinstance(self.datamodule, DataLoader):
                fn_kwargs["dataloaders"] = self.datamodule
            elif isinstance(self.datamodule, Path | str):
                fn_kwargs["data_path"] = self.datamodule
        return fn_kwargs

    def _parser(self, subcommand: str | None) -> ArgumentParser:
        if subcommand is None:
            return self.parser
        # return the subcommand parser for the subcommand passed
        return self.subcommand_parsers[subcommand]

    def _configure_optimizers_method_to_model(self) -> None:
        from lightning.pytorch.cli import LightningCLI, instantiate_class

        optimizer_cfg = self._get(self.config_init, "optimizer", None)
        if optimizer_cfg is None:
            return
        lr_scheduler_cfg = self._get(self.config_init, "lr_scheduler", {})

        optimizer = instantiate_class(self.model.parameters(), optimizer_cfg)
        lr_scheduler = instantiate_class(optimizer, lr_scheduler_cfg) if lr_scheduler_cfg else None
        fn = partial(LightningCLI.configure_optimizers, optimizer=optimizer, lr_scheduler=lr_scheduler)

        # override the existing method
        self.model.configure_optimizers = MethodType(fn, self.model)


def main() -> None:
    """Trainer via Anomalib CLI."""
    configure_logger()
    AnomalibCLI()


if __name__ == "__main__":
    main()<|MERGE_RESOLUTION|>--- conflicted
+++ resolved
@@ -304,14 +304,7 @@
             self.config_init = self.parser.instantiate_classes(self.config)
             self.datamodule = self._get(self.config_init, "data")
             if isinstance(self.datamodule, Dataset):
-<<<<<<< HEAD
                 self.datamodule = DataLoader(self.datamodule, collate_fn=self.datamodule.collate_fn, pin_memory=True)
-=======
-                # Let PyTorch handle pin_memory automatically
-                # This ensures optimal behavior for both CPU and GPU users
-                # nosemgrep: trailofbits.python.automatic-memory-pinning.automatic-memory-pinning  # noqa: ERA001
-                self.datamodule = DataLoader(self.datamodule, collate_fn=self.datamodule.collate_fn)
->>>>>>> 8cea92d0
             self.model = self._get(self.config_init, "model")
             self._configure_optimizers_method_to_model()
             self.instantiate_engine()
