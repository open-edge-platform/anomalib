"""Anomalib CLI."""

# Copyright (C) 2023-2024 Intel Corporation
# SPDX-License-Identifier: Apache-2.0

import logging
from collections.abc import Callable, Sequence
from functools import partial
from inspect import signature
from pathlib import Path
from types import MethodType
from typing import Any

from jsonargparse import ActionConfigFile, ArgumentParser, Namespace
from jsonargparse._actions import _ActionSubCommands
from rich import traceback

from anomalib import TaskType, __version__
from anomalib.cli.utils.help_formatter import CustomHelpFormatter, get_short_docstring
from anomalib.cli.utils.openvino import add_openvino_export_arguments
from anomalib.loggers import configure_logger

traceback.install()
logger = logging.getLogger("anomalib.cli")

_LIGHTNING_AVAILABLE = True
try:
    from lightning.pytorch import Trainer
    from torch.utils.data import DataLoader, Dataset

    from anomalib.data import AnomalibDataModule
    from anomalib.data.predict import PredictDataset
    from anomalib.engine import Engine
    from anomalib.metrics.threshold import BaseThreshold
    from anomalib.models import AnomalyModule
    from anomalib.utils.config import update_config

except ImportError:
    _LIGHTNING_AVAILABLE = False


class AnomalibCLI:
    """Implementation of a fully configurable CLI tool for anomalib.

    The advantage of this tool is its flexibility to configure the pipeline
    from both the CLI and a configuration file (.yaml or .json). It is even
    possible to use both the CLI and a configuration file simultaneously.
    For more details, the reader could refer to PyTorch Lightning CLI
    documentation.

    ``save_config_kwargs`` is set to ``overwrite=True`` so that the
    ``SaveConfigCallback`` overwrites the config if it already exists.
    """

    def __init__(self, args: Sequence[str] | None = None) -> None:
        self.parser = self.init_parser()
        self.subcommand_parsers: dict[str, ArgumentParser] = {}
        self.subcommand_method_arguments: dict[str, list[str]] = {}
        self.add_subcommands()
        self.config = self.parser.parse_args(args=args)
        self.subcommand = self.config["subcommand"]
        if _LIGHTNING_AVAILABLE:
            self.before_instantiate_classes()
            self.instantiate_classes()
        self._run_subcommand()

    def init_parser(self, **kwargs) -> ArgumentParser:
        """Method that instantiates the argument parser."""
        kwargs.setdefault("dump_header", [f"anomalib=={__version__}"])
        parser = ArgumentParser(formatter_class=CustomHelpFormatter, **kwargs)
        parser.add_argument(
            "-c",
            "--config",
            action=ActionConfigFile,
            help="Path to a configuration file in json or yaml format.",
        )
        return parser

    @staticmethod
    def subcommands() -> dict[str, set[str]]:
        """Skip predict subcommand as it is added later."""
        return {
            "fit": {"model", "train_dataloaders", "val_dataloaders", "datamodule"},
            "validate": {"model", "dataloaders", "datamodule"},
            "test": {"model", "dataloaders", "datamodule"},
        }

    @staticmethod
    def anomalib_subcommands() -> dict[str, dict[str, str]]:
        """Return a dictionary of subcommands and their description."""
        return {
            "train": {"description": "Fit the model and then call test on the trained model."},
            "predict": {"description": "Run inference on a model."},
            "export": {"description": "Export the model to ONNX or OpenVINO format."},
        }

    def add_subcommands(self, **kwargs) -> None:
        """Initialize base subcommands and add anomalib specific on top of it."""
        parser_subcommands = self.parser.add_subcommands()

        # Extra subcommand: install
        self._set_install_subcommand(parser_subcommands)

        if not _LIGHTNING_AVAILABLE:
            # If environment is not configured to use pl, do not add a subcommand for Engine.
            return

        # Add Trainer subcommands
        for subcommand in self.subcommands():
            sub_parser = self.init_parser(**kwargs)

            fn = getattr(Trainer, subcommand)
            # extract the first line description in the docstring for the subcommand help message
            description = get_short_docstring(fn)
            subparser_kwargs = kwargs.get(subcommand, {})
            subparser_kwargs.setdefault("description", description)

            self.subcommand_parsers[subcommand] = sub_parser
            parser_subcommands.add_subcommand(subcommand, sub_parser, help=description)
            self.add_trainer_arguments(sub_parser, subcommand)

        # Add anomalib subcommands
        for subcommand in self.anomalib_subcommands():
            sub_parser = self.init_parser(**kwargs)

            self.subcommand_parsers[subcommand] = sub_parser
            parser_subcommands.add_subcommand(
                subcommand,
                sub_parser,
                help=self.anomalib_subcommands()[subcommand]["description"],
            )
            # add arguments to subcommand
            getattr(self, f"add_{subcommand}_arguments")(sub_parser)

    def add_arguments_to_parser(self, parser: ArgumentParser) -> None:
        """Extend trainer's arguments to add engine arguments.

        .. note::
            Since ``Engine`` parameters are manually added, any change to the
            ``Engine`` class should be reflected manually.
        """
        from anomalib.callbacks.normalization import get_normalization_callback

        parser.add_function_arguments(get_normalization_callback, "normalization")
        parser.add_argument("--task", type=TaskType | str, default=TaskType.SEGMENTATION)
        parser.add_argument("--metrics.image", type=list[str] | str | None, default=["F1Score", "AUROC"])
<<<<<<< HEAD
        parser.add_argument(
            "--metrics.pixel",
            type=list[str] | str | dict[str, dict[str, Any]] | None,
            default=None,
            required=False,
        )
        parser.add_argument("--metrics.threshold", type=BaseThreshold, default="F1AdaptiveThreshold")
=======
        parser.add_argument("--metrics.pixel", type=list[str] | str | None, default=None, required=False)
        parser.add_argument("--metrics.threshold", type=BaseThreshold | str, default="F1AdaptiveThreshold")
>>>>>>> 25fc9528
        parser.add_argument("--logging.log_graph", type=bool, help="Log the model to the logger", default=False)
        if hasattr(parser, "subcommand") and parser.subcommand not in ("export", "predict"):
            parser.link_arguments("task", "data.init_args.task")
        parser.add_argument(
            "--default_root_dir",
            type=Path,
            help="Path to save the results.",
            default=Path("./results"),
        )
        parser.link_arguments("default_root_dir", "trainer.default_root_dir")
        # TODO(ashwinvaidya17): Tiling should also be a category of its own
        # CVS-122659

    def add_trainer_arguments(self, parser: ArgumentParser, subcommand: str) -> None:
        """Add train arguments to the parser."""
        self._add_default_arguments_to_parser(parser)
        self._add_trainer_arguments_to_parser(parser, add_optimizer=True, add_scheduler=True)
        parser.add_subclass_arguments(
            AnomalyModule,
            "model",
            fail_untyped=False,
            required=True,
        )
        parser.add_subclass_arguments(AnomalibDataModule, "data")
        self.add_arguments_to_parser(parser)
        skip: set[str | int] = set(self.subcommands()[subcommand])
        added = parser.add_method_arguments(
            Trainer,
            subcommand,
            skip=skip,
        )
        self.subcommand_method_arguments[subcommand] = added

    def add_train_arguments(self, parser: ArgumentParser) -> None:
        """Add train arguments to the parser."""
        self._add_default_arguments_to_parser(parser)
        self._add_trainer_arguments_to_parser(parser, add_optimizer=True, add_scheduler=True)
        parser.add_subclass_arguments(
            AnomalyModule,
            "model",
            fail_untyped=False,
            required=True,
        )
        parser.add_subclass_arguments(AnomalibDataModule, "data")
        self.add_arguments_to_parser(parser)
        added = parser.add_method_arguments(
            Engine,
            "train",
            skip={"model", "datamodule", "val_dataloaders", "test_dataloaders", "train_dataloaders"},
        )
        self.subcommand_method_arguments["train"] = added

    def add_predict_arguments(self, parser: ArgumentParser) -> None:
        """Add predict arguments to the parser."""
        self._add_default_arguments_to_parser(parser)
        self._add_trainer_arguments_to_parser(parser)
        parser.add_subclass_arguments(
            AnomalyModule,
            "model",
            fail_untyped=False,
            required=True,
        )
        parser.add_argument(
            "--data",
            type=Dataset | AnomalibDataModule | DataLoader | str | Path,
            required=True,
        )
        added = parser.add_method_arguments(
            Engine,
            "predict",
            skip={"model", "dataloaders", "datamodule", "dataset"},
        )
        self.subcommand_method_arguments["predict"] = added
        self.add_arguments_to_parser(parser)

    def add_export_arguments(self, parser: ArgumentParser) -> None:
        """Add export arguments to the parser."""
        self._add_default_arguments_to_parser(parser)
        self._add_trainer_arguments_to_parser(parser)
        parser.add_subclass_arguments(
            AnomalyModule,
            "model",
            fail_untyped=False,
            required=True,
        )
        added = parser.add_method_arguments(
            Engine,
            "export",
            skip={"mo_args", "model"},
        )
        self.subcommand_method_arguments["export"] = added
        add_openvino_export_arguments(parser)
        self.add_arguments_to_parser(parser)

    def _set_install_subcommand(self, action_subcommand: _ActionSubCommands) -> None:
        sub_parser = ArgumentParser(formatter_class=CustomHelpFormatter)
        sub_parser.add_argument(
            "--option",
            help="Install the full or optional-dependencies.",
            default="full",
            type=str,
            choices=["full", "core", "dev", "loggers", "notebooks", "openvino"],
        )
        sub_parser.add_argument(
            "-v",
            "--verbose",
            help="Set Logger level to INFO",
            action="store_true",
        )

        self.subcommand_parsers["install"] = sub_parser
        action_subcommand.add_subcommand(
            "install",
            sub_parser,
            help="Install the full-package for anomalib.",
        )

    def before_instantiate_classes(self) -> None:
        """Modify the configuration to properly instantiate classes and sets up tiler."""
        subcommand = self.config["subcommand"]
        if subcommand in (*self.subcommands(), "train", "predict"):
            if self.config["subcommand"] == "predict" and isinstance(self.config["predict"]["data"], str | Path):
                self.config["predict"]["data"] = self._set_predict_dataloader_namespace(self.config["predict"]["data"])
            self.config[subcommand] = update_config(self.config[subcommand])

    def instantiate_classes(self) -> None:
        """Instantiate classes depending on the subcommand.

        For trainer related commands it instantiates all the model, datamodule and trainer classes.
        But for subcommands we do not want to instantiate any trainer specific classes such as datamodule, model, etc
        This is because the subcommand is responsible for instantiating and executing code based on the passed config
        """
        if self.config["subcommand"] in (*self.subcommands(), "predict"):  # trainer commands
            # since all classes are instantiated, the LightningCLI also creates an unused ``Trainer`` object.
            # the minor change here is that engine is instantiated instead of trainer
            self.config_init = self.parser.instantiate_classes(self.config)
            self.datamodule = self._get(self.config_init, "data")
            if isinstance(self.datamodule, Dataset):
                self.datamodule = DataLoader(self.datamodule)
            self.model = self._get(self.config_init, "model")
            self._configure_optimizers_method_to_model()
            self.instantiate_engine()
        else:
            self.config_init = self.parser.instantiate_classes(self.config)
            subcommand = self.config["subcommand"]
            if subcommand in ("train", "export"):
                self.instantiate_engine()
            if "model" in self.config_init[subcommand]:
                self.model = self._get(self.config_init, "model")
            else:
                self.model = None
            if "data" in self.config_init[subcommand]:
                self.datamodule = self._get(self.config_init, "data")
            else:
                self.datamodule = None

    def instantiate_engine(self) -> None:
        """Instantiate the engine.

        .. note::
            Most of the code in this method is taken from ``LightningCLI``'s
            ``instantiate_trainer`` method. Refer to that method for more
            details.
        """
        from lightning.pytorch.cli import SaveConfigCallback

        from anomalib.callbacks import get_callbacks

        engine_args = {
            "normalization": self._get(self.config_init, "normalization.normalization_method"),
            "threshold": self._get(self.config_init, "metrics.threshold"),
            "task": self._get(self.config_init, "task"),
            "image_metrics": self._get(self.config_init, "metrics.image"),
            "pixel_metrics": self._get(self.config_init, "metrics.pixel"),
        }
        trainer_config = {**self._get(self.config_init, "trainer", default={}), **engine_args}
        key = "callbacks"
        if key in trainer_config:
            if trainer_config[key] is None:
                trainer_config[key] = []
            elif not isinstance(trainer_config[key], list):
                trainer_config[key] = [trainer_config[key]]
            if not trainer_config.get("fast_dev_run", False):
                config_callback = SaveConfigCallback(
                    self._parser(self.subcommand),
                    self.config.get(str(self.subcommand), self.config),
                    overwrite=True,
                )
                trainer_config[key].append(config_callback)
        trainer_config[key].extend(get_callbacks(self.config[self.subcommand]))
        self.engine = Engine(**trainer_config)

    def _run_subcommand(self) -> None:
        """Run subcommand depending on the subcommand.

        This overrides the original ``_run_subcommand`` to run the ``Engine``
        method rather than the ``Train`` method.
        """
        if self.subcommand == "install":
            from anomalib.cli.install import anomalib_install

            install_kwargs = self.config.get("install", {})
            anomalib_install(**install_kwargs)
        elif self.config["subcommand"] in (*self.subcommands(), "train", "export", "predict"):
            fn = getattr(self.engine, self.subcommand)
            fn_kwargs = self._prepare_subcommand_kwargs(self.subcommand)
            fn(**fn_kwargs)
        else:
            self.config_init = self.parser.instantiate_classes(self.config)
            getattr(self, f"{self.subcommand}")()

    @property
    def fit(self) -> Callable:
        """Fit the model using engine's fit method."""
        return self.engine.fit

    @property
    def validate(self) -> Callable:
        """Validate the model using engine's validate method."""
        return self.engine.validate

    @property
    def test(self) -> Callable:
        """Test the model using engine's test method."""
        return self.engine.test

    @property
    def predict(self) -> Callable:
        """Predict using engine's predict method."""
        return self.engine.predict

    @property
    def train(self) -> Callable:
        """Train the model using engine's train method."""
        return self.engine.train

    @property
    def export(self) -> Callable:
        """Export the model using engine's export method."""
        return self.engine.export

    def _add_trainer_arguments_to_parser(
        self,
        parser: ArgumentParser,
        add_optimizer: bool = False,
        add_scheduler: bool = False,
    ) -> None:
        """Add trainer arguments to the parser."""
        parser.add_class_arguments(Trainer, "trainer", fail_untyped=False, instantiate=False, sub_configs=True)

        if add_optimizer:
            from torch.optim import Optimizer

            optim_kwargs = {"instantiate": False, "fail_untyped": False, "skip": {"params"}}
            parser.add_subclass_arguments(
                baseclass=(Optimizer,),
                nested_key="optimizer",
                **optim_kwargs,
            )
        if add_scheduler:
            from lightning.pytorch.cli import LRSchedulerTypeTuple

            scheduler_kwargs = {"instantiate": False, "fail_untyped": False, "skip": {"optimizer"}}
            parser.add_subclass_arguments(
                baseclass=LRSchedulerTypeTuple,
                nested_key="lr_scheduler",
                **scheduler_kwargs,
            )

    def _set_predict_dataloader_namespace(self, data_path: str | Path | Namespace) -> Namespace:
        """Set the predict dataloader namespace.

        If the argument is of type str or Path, then it is assumed to be the path to the prediction data and is
        assigned to PredictDataset.

        Args:
            data_path (str | Path | Namespace): Path to the data.

        Returns:
            Namespace: Namespace containing the predict dataloader.
        """
        if isinstance(data_path, str | Path):
            init_args = {key: value.default for key, value in signature(PredictDataset).parameters.items()}
            init_args["path"] = data_path
            data_path = Namespace(
                class_path="anomalib.data.predict.PredictDataset",
                init_args=Namespace(init_args),
            )
        return data_path

    def _add_default_arguments_to_parser(self, parser: ArgumentParser) -> None:
        """Adds default arguments to the parser."""
        parser.add_argument(
            "--seed_everything",
            type=bool | int,
            default=True,
            help=(
                "Set to an int to run seed_everything with this value before classes instantiation."
                "Set to True to use a random seed."
            ),
        )

    def _get(self, config: Namespace, key: str, default: Any = None) -> Any:  # noqa: ANN401
        """Utility to get a config value which might be inside a subcommand."""
        return config.get(str(self.subcommand), config).get(key, default)

    def _prepare_subcommand_kwargs(self, subcommand: str) -> dict[str, Any]:
        """Prepares the keyword arguments to pass to the subcommand to run."""
        fn_kwargs = {
            k: v for k, v in self.config_init[subcommand].items() if k in self.subcommand_method_arguments[subcommand]
        }
        fn_kwargs["model"] = self.model
        if self.datamodule is not None:
            if isinstance(self.datamodule, AnomalibDataModule):
                fn_kwargs["datamodule"] = self.datamodule
            elif isinstance(self.datamodule, DataLoader):
                fn_kwargs["dataloaders"] = self.datamodule
        return fn_kwargs

    def _parser(self, subcommand: str | None) -> ArgumentParser:
        if subcommand is None:
            return self.parser
        # return the subcommand parser for the subcommand passed
        return self.subcommand_parsers[subcommand]

    def _configure_optimizers_method_to_model(self) -> None:
        from lightning.pytorch.cli import LightningCLI, instantiate_class

        optimizer_cfg = self._get(self.config_init, "optimizer", None)
        if optimizer_cfg is None:
            return
        lr_scheduler_cfg = self._get(self.config_init, "lr_scheduler", {})

        optimizer = instantiate_class(self.model.parameters(), optimizer_cfg)
        lr_scheduler = instantiate_class(optimizer, lr_scheduler_cfg) if lr_scheduler_cfg else None
        fn = partial(LightningCLI.configure_optimizers, optimizer=optimizer, lr_scheduler=lr_scheduler)

        # override the existing method
        self.model.configure_optimizers = MethodType(fn, self.model)


def main() -> None:
    """Trainer via Anomalib CLI."""
    configure_logger()
    AnomalibCLI()


if __name__ == "__main__":
    main()<|MERGE_RESOLUTION|>--- conflicted
+++ resolved
@@ -144,18 +144,14 @@
         parser.add_function_arguments(get_normalization_callback, "normalization")
         parser.add_argument("--task", type=TaskType | str, default=TaskType.SEGMENTATION)
         parser.add_argument("--metrics.image", type=list[str] | str | None, default=["F1Score", "AUROC"])
-<<<<<<< HEAD
         parser.add_argument(
             "--metrics.pixel",
             type=list[str] | str | dict[str, dict[str, Any]] | None,
             default=None,
             required=False,
         )
-        parser.add_argument("--metrics.threshold", type=BaseThreshold, default="F1AdaptiveThreshold")
-=======
         parser.add_argument("--metrics.pixel", type=list[str] | str | None, default=None, required=False)
         parser.add_argument("--metrics.threshold", type=BaseThreshold | str, default="F1AdaptiveThreshold")
->>>>>>> 25fc9528
         parser.add_argument("--logging.log_graph", type=bool, help="Log the model to the logger", default=False)
         if hasattr(parser, "subcommand") and parser.subcommand not in ("export", "predict"):
             parser.link_arguments("task", "data.init_args.task")
