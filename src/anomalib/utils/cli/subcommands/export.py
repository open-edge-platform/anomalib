--- conflicted
+++ resolved
@@ -52,11 +52,7 @@
         group = parser.add_argument_group("OpenVINO Model Optimizer arguments (optional)")
         mo_parser = get_common_cli_parser()
         # remove redundant keys from mo keys
-<<<<<<< HEAD
-        for arg in mo_parser._actions:
-=======
         for arg in mo_parser._actions:  # noqa: SLF001
->>>>>>> e4d9a160
             if arg.dest in ("help", "input_model", "output_dir"):
                 continue
             group.add_argument(f"--mo.{arg.dest}", type=arg.type, default=arg.default, help=arg.help)
