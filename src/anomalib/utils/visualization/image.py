"""Image/video generator."""

# Copyright (C) 2022-2024 Intel Corporation
# SPDX-License-Identifier: Apache-2.0

import textwrap
from collections.abc import Iterator
from enum import Enum
from pathlib import Path
from typing import TYPE_CHECKING

import cv2
import matplotlib.figure
import matplotlib.pyplot as plt
import numpy as np
from skimage.segmentation import mark_boundaries

from anomalib import TaskType
from anomalib.data.utils import read_image
from anomalib.utils.post_processing import (
    add_anomalous_label,
    add_normal_label,
    draw_boxes,
    superimpose_anomaly_map,
)

from .base import BaseVisualizer, GeneratorResult, VisualizationStep

if TYPE_CHECKING:
    from matplotlib.axis import Axes


class VisualizationMode(str, Enum):
    """Type of visualization mode."""

    FULL = "full"
    SIMPLE = "simple"


class ImageResult:
    """Collection of data needed to visualize the predictions for an image."""

    def __init__(
        self,
        image: np.ndarray,
        pred_score: float,
        pred_label: None,
        text_descr: str | None = None,
        anomaly_map: np.ndarray | None = None,
        gt_mask: np.ndarray | None = None,
        pred_mask: np.ndarray | None = None,
        gt_boxes: np.ndarray | None = None,
        pred_boxes: np.ndarray | None = None,
        box_labels: np.ndarray | None = None,
        normalize: bool = False,
    ) -> None:
        self.text_descr = text_descr

        self.anomaly_map = anomaly_map
        self.box_labels = box_labels
        self.gt_boxes = gt_boxes
        self.gt_mask = gt_mask
        self.image = image
        self.pred_score = pred_score
        self.pred_label = pred_label
        self.pred_boxes = pred_boxes
        self.heat_map: np.ndarray | None = None
        self.segmentations: np.ndarray | None = None
        self.normal_boxes: np.ndarray | None = None
        self.anomalous_boxes: np.ndarray | None = None

        if anomaly_map is not None:
            self.heat_map = superimpose_anomaly_map(
                self.anomaly_map, self.image, normalize=normalize
            )

        if self.gt_mask is not None and self.gt_mask.max() <= 1.0:
            self.gt_mask *= 255

        self.pred_mask = pred_mask
        if self.pred_mask is not None and self.pred_mask.max() <= 1.0:
            self.pred_mask *= 255
            self.segmentations = mark_boundaries(
                self.image, self.pred_mask, color=(1, 0, 0), mode="thick"
            )
            if self.segmentations.max() <= 1.0:
                self.segmentations = (self.segmentations * 255).astype(np.uint8)

        if self.pred_boxes is not None:
            if self.box_labels is None:
                msg = "Box labels must be provided when box locations are provided."
                raise ValueError(msg)

            self.normal_boxes = self.pred_boxes[~self.box_labels.astype(bool)]
            self.anomalous_boxes = self.pred_boxes[self.box_labels.astype(bool)]

    def __repr__(self) -> str:
        """Return a string representation of the object."""
        repr_str = (
            f"ImageResult(image={self.image}, pred_score={self.pred_score}, pred_label={self.pred_label}, "
            f"anomaly_map={self.anomaly_map}, gt_mask={self.gt_mask}, "
            f"gt_boxes={self.gt_boxes}, pred_boxes={self.pred_boxes}, box_labels={self.box_labels}"
        )
        repr_str += (
            f", pred_mask={self.pred_mask}" if self.pred_mask is not None else ""
        )
        repr_str += f", heat_map={self.heat_map}" if self.heat_map is not None else ""
        repr_str += (
            f", segmentations={self.segmentations}"
            if self.segmentations is not None
            else ""
        )
        repr_str += (
            f", normal_boxes={self.normal_boxes}"
            if self.normal_boxes is not None
            else ""
        )
        repr_str += (
            f", anomalous_boxes={self.anomalous_boxes}"
            if self.anomalous_boxes is not None
            else ""
        )
        repr_str += (
            f", text_descr={self.text_descr}" if self.text_descr is not None else ""
        )

        repr_str += ")"
        return repr_str


class ImageVisualizer(BaseVisualizer):
    """Image/video generator.

    Args:
        mode (VisualizationMode, optional): Type of visualization mode. Defaults to VisualizationMode.FULL.
        task (TaskType, optional): Type of task. Defaults to TaskType.CLASSIFICATION.
        normalize (bool, optional): Whether or not the anomaly maps should be normalized to image min-max at image
            level. Defaults to False. Note: This is more useful when NormalizationMethod is set to None. Otherwise,
            the overlayed anomaly map will contain the raw scores.
    """

    def __init__(
        self,
        mode: VisualizationMode = VisualizationMode.FULL,
        task: TaskType | str = TaskType.CLASSIFICATION,
        normalize: bool = False,
    ) -> None:
        super().__init__(VisualizationStep.BATCH)
        self.mode = mode
        self.task = task
        self.normalize = normalize

    def generate(self, **kwargs) -> Iterator[GeneratorResult]:
        """Generate images and return them as an iterator."""
        outputs = kwargs.get("outputs", None)
        if outputs is None:
            msg = "Outputs must be provided to generate images."
            raise ValueError(msg)
        return self._visualize_batch(outputs)

    def _visualize_batch(self, batch: dict) -> Iterator[GeneratorResult]:
        """Yield a visualization result for each item in the batch.

        Args:
            batch (dict): Dictionary containing the ground truth and predictions of a batch of images.

        Returns:
            Generator that yields a display-ready visualization for each image.
        """
        batch_size = batch["image"].shape[0]
        for i in range(batch_size):
            if "image_path" in batch:
                height, width = batch["image"].shape[-2:]
                image = (read_image(path=batch["image_path"][i]) * 255).astype(np.uint8)
                image = cv2.resize(
                    image, dsize=(width, height), interpolation=cv2.INTER_AREA
                )
            elif "video_path" in batch:
                height, width = batch["image"].shape[-2:]
                image = batch["original_image"][i].squeeze().cpu().numpy()
                image = cv2.resize(
                    image, dsize=(width, height), interpolation=cv2.INTER_AREA
                )
            else:
                msg = "Batch must have either 'image_path' or 'video_path' defined."
                raise KeyError(msg)

            file_name = None
            if "image_path" in batch:
                file_name = Path(batch["image_path"][i])
            elif "video_path" in batch:
                zero_fill = int(np.log10(batch["last_frame"][i])) + 1
                suffix = f"{str(batch['frames'][i].int().item()).zfill(zero_fill)}.png"
                file_name = Path(batch["video_path"][i]) / suffix

            image_result = ImageResult(
                image=image,
                text_descr=batch["str_output"][i] if "str_output" in batch else None,
                pred_score=(
                    batch["pred_scores"][i].cpu().numpy().item()
                    if "pred_scores" in batch
                    else None
                ),
                pred_label=(
                    batch["pred_labels"][i].cpu().numpy().item()
                    if "pred_labels" in batch
                    else None
                ),
                anomaly_map=(
                    batch["anomaly_maps"][i].cpu().numpy()
                    if "anomaly_maps" in batch
                    else None
                ),
                pred_mask=(
                    batch["pred_masks"][i].squeeze().int().cpu().numpy()
                    if "pred_masks" in batch
                    else None
                ),
                gt_mask=(
                    batch["mask"][i].squeeze().int().cpu().numpy()
                    if "mask" in batch
                    else None
                ),
                gt_boxes=batch["boxes"][i].cpu().numpy() if "boxes" in batch else None,
<<<<<<< HEAD
                pred_boxes=(
                    batch["pred_boxes"][i].cpu().numpy()
                    if "pred_boxes" in batch
                    else None
                ),
                box_labels=(
                    batch["box_labels"][i].cpu().numpy()
                    if "box_labels" in batch
                    else None
                ),
            )
            yield GeneratorResult(
                image=self.visualize_image(image_result), file_name=file_name
=======
                pred_boxes=batch["pred_boxes"][i].cpu().numpy() if "pred_boxes" in batch else None,
                box_labels=batch["box_labels"][i].cpu().numpy() if "box_labels" in batch else None,
                normalize=self.normalize,
>>>>>>> 191e21f4
            )

    def visualize_image(self, image_result: ImageResult) -> np.ndarray:
        """Generate the visualization for an image.

        Args:
            image_result (ImageResult): GT and Prediction data for a single image.

        Returns:
            The full or simple visualization for the image, depending on the specified mode.
        """
        if self.mode == VisualizationMode.FULL:
            return self._visualize_full(image_result)
        if self.mode == VisualizationMode.SIMPLE:
            return self._visualize_simple(image_result)
        msg = f"Unknown visualization mode: {self.mode}"
        raise ValueError(msg)

    def _visualize_full(self, image_result: ImageResult) -> np.ndarray:
        """Generate the full set of visualization for an image.

        The full visualization mode shows a grid with subplots that contain the original image, the GT mask (if
        available), the predicted heat map, the predicted segmentation mask (if available), and the predicted
        segmentations (if available).

        Args:
            image_result (ImageResult): GT and Prediction data for a single image.

        Returns:
            An image showing the full set of visualizations for the input image.
        """
        image_grid = _ImageGrid()
        if self.task == TaskType.DETECTION:
            if image_result.pred_boxes is None:
                msg = "Image result predicted boxes are None."
                raise ValueError(msg)

            image_grid.add_image(image_result.image, "Image")
            if image_result.gt_boxes is not None:
                gt_image = draw_boxes(
                    np.copy(image_result.image),
                    image_result.gt_boxes,
                    color=(255, 0, 0),
                )
                image_grid.add_image(
                    image=gt_image, color_map="gray", title="Ground Truth"
                )
            else:
                image_grid.add_image(image_result.image, "Image")
            pred_image = draw_boxes(
                np.copy(image_result.image),
                image_result.normal_boxes,
                color=(0, 255, 0),
            )
            pred_image = draw_boxes(
                pred_image, image_result.anomalous_boxes, color=(255, 0, 0)
            )
            image_grid.add_image(pred_image, "Predictions")
        if self.task == TaskType.SEGMENTATION:
            if image_result.pred_mask is None:
                msg = "Image result predicted mask is None."
                raise ValueError(msg)

            image_grid.add_image(image_result.image, "Image")
            if image_result.gt_mask is not None:
                image_grid.add_image(
                    image=image_result.gt_mask, color_map="gray", title="Ground Truth"
                )
            image_grid.add_image(image_result.heat_map, "Predicted Heat Map")
            image_grid.add_image(
                image=image_result.pred_mask, color_map="gray", title="Predicted Mask"
            )
            image_grid.add_image(
                image=image_result.segmentations, title="Segmentation Result"
            )
        elif self.task == TaskType.CLASSIFICATION:
            image_grid.add_image(image_result.image, title="Image")
            if image_result.heat_map is not None:
                image_grid.add_image(image_result.heat_map, "Predicted Heat Map")
            if image_result.pred_label:
                image_classified = add_anomalous_label(
                    image_result.image, image_result.pred_score
                )
            else:
                image_classified = add_normal_label(
                    image_result.image, 1 - image_result.pred_score
                )
            image_grid.add_image(image=image_classified, title="Prediction")
        elif self.task == TaskType.EXPLANATION:
            description = ""
            if image_result.text_descr:
                description = image_result.text_descr

            image_classified = add_normal_label(
                image_result.image, 1 - image_result.pred_score
            )
            image_grid.add_image(
                image_classified, title="Explanation of Image", description=description
            )

        return image_grid.generate()

    def _visualize_simple(self, image_result: ImageResult) -> np.ndarray:
        """Generate a simple visualization for an image.

        The simple visualization mode only shows the model's predictions in a single image.

        Args:
            image_result (ImageResult): GT and Prediction data for a single image.

        Returns:
            An image showing the simple visualization for the input image.
        """
        if self.task == TaskType.DETECTION:
            # return image with bounding boxes augmented
            image_with_boxes = draw_boxes(
                image=np.copy(image_result.image),
                boxes=image_result.anomalous_boxes,
                color=(0, 0, 255),
            )
            if image_result.gt_boxes is not None:
                image_with_boxes = draw_boxes(
                    image=image_with_boxes,
                    boxes=image_result.gt_boxes,
                    color=(255, 0, 0),
                )
            return image_with_boxes
        if self.task == TaskType.SEGMENTATION:
            visualization = mark_boundaries(
                image_result.heat_map,
                image_result.pred_mask,
                color=(1, 0, 0),
                mode="thick",
            )
            return (visualization * 255).astype(np.uint8)
        if self.task == TaskType.CLASSIFICATION:
            if image_result.pred_label:
                image_classified = add_anomalous_label(
                    image_result.image, image_result.pred_score
                )
            else:
                image_classified = add_normal_label(
                    image_result.image, 1 - image_result.pred_score
                )
            return image_classified
        msg = f"Unknown task type: {self.task}"
        raise ValueError(msg)


class _ImageGrid:
    """Helper class that compiles multiple images into a grid using subplots.

    Individual images can be added with the `add_image` method. When all images have been added, the `generate` method
    must be called to compile the image grid and obtain the final visualization.
    """

    def __init__(self) -> None:
        self.images: list[dict] = []
        self.figure: matplotlib.figure.Figure | None = None
        self.axis: Axes | np.ndarray | None = None

    def add_image(
        self,
        image: np.ndarray,
        title: str | None = None,
        color_map: str | None = None,
        description: str | None = None,
    ) -> None:
        """Add an image to the grid.

        Args:
          image (np.ndarray): Image which should be added to the figure.
          title (str): Image title shown on the plot.
          color_map (str | None): Name of matplotlib color map used to map scalar data to colours. Defaults to None.
        """
        image_data = {
            "image": image,
            "title": title,
            "color_map": color_map,
            "descr": description,
        }
        self.images.append(image_data)

    def generate(self) -> np.ndarray:
        """Generate the image.

        Returns:
            Image consisting of a grid of added images and their title.
        """
        num_cols = len(self.images)
        figure_size = (num_cols * 5, 5)

        # Use Agg backend. This method fails when using backend like MacOSX which might be automatically selected
        # The dimension of image returned by tostring_rgb() does not match the dimension of the canvas
        matplotlib.use("Agg")

        self.figure, self.axis = plt.subplots(1, num_cols, figsize=figure_size)

        axes = self.axis if isinstance(self.axis, np.ndarray) else np.array([self.axis])
        for axis, image_dict in zip(axes, self.images, strict=True):
            axis.axes.xaxis.set_visible(b=False)
            axis.axes.yaxis.set_visible(b=False)
            axis.imshow(image_dict["image"], image_dict["color_map"], vmin=0, vmax=255)
            if image_dict["title"] is not None:
                # axis.title.set_text(image_dict["title"])
                pass
            if image_dict["descr"] is not None:
                # Wrap the text
                # wrapped_text = textwrap.fill(image_dict["descr"][0]['response'], width=100/num_cols)  # Adjust 'width' based on your subplot size and preference
                wrapped_text = textwrap.fill(
                    image_dict["descr"],
                    width=70 // num_cols,
                )  # Adjust 'width' based on your subplot size and preference
                axis.set_title(wrapped_text, fontsize=10)

                self.figure.subplots_adjust(top=0.7)

        self.figure.canvas.draw()
        # convert canvas to numpy array to prepare for visualization with opencv
        img = np.frombuffer(self.figure.canvas.tostring_rgb(), dtype=np.uint8)
        img = img.reshape(self.figure.canvas.get_width_height()[::-1] + (3,))
        plt.close(self.figure)
        return img<|MERGE_RESOLUTION|>--- conflicted
+++ resolved
@@ -222,25 +222,11 @@
                     else None
                 ),
                 gt_boxes=batch["boxes"][i].cpu().numpy() if "boxes" in batch else None,
-<<<<<<< HEAD
-                pred_boxes=(
-                    batch["pred_boxes"][i].cpu().numpy()
-                    if "pred_boxes" in batch
-                    else None
-                ),
-                box_labels=(
-                    batch["box_labels"][i].cpu().numpy()
-                    if "box_labels" in batch
-                    else None
-                ),
-            )
             yield GeneratorResult(
                 image=self.visualize_image(image_result), file_name=file_name
-=======
                 pred_boxes=batch["pred_boxes"][i].cpu().numpy() if "pred_boxes" in batch else None,
                 box_labels=batch["box_labels"][i].cpu().numpy() if "box_labels" in batch else None,
                 normalize=self.normalize,
->>>>>>> 191e21f4
             )
 
     def visualize_image(self, image_result: ImageResult) -> np.ndarray:
