"""Per-Image Overlap (PIMO, pronounced pee-mo) curve.

Two variants of AUCs are implemented:
    - AUPImO: Area Under the Per-Image Overlap (PIMO) curves.
              I.e. a metric of per-image average TPR.

for shared fpr = mean( perimg fpr ) == set fpr
    find the th = fpr^-1( MAX_FPR ) with a binary search on the pixels of the norm images
    i.e. it's not necessary to compute the perimg fpr curves (tf. binclf curves) in advance
for other shared fpr alternatives, it's necessary to compute the perimg fpr curves first anyway

further: also choose the th upper bound to be the max score at normal pixels
"""


from __future__ import annotations

from collections import namedtuple

import matplotlib.pyplot as plt
import torch
from matplotlib.axes import Axes
from matplotlib.pyplot import Figure
from numpy import ndarray
from torch import Tensor

from .binclf_curve import PerImageBinClfCurve
from .common import (
    _perimg_boxplot_stats,
    _validate_atleast_one_anomalous_image,
    _validate_atleast_one_normal_image,
)
from .plot import (
    plot_all_pimo_curves,
    plot_aupimo_boxplot,
    plot_boxplot_pimo_curves,
)

# =========================================== METRICS ===========================================

PImOResult = namedtuple(
    "PImOResult",
    [
        "thresholds",
        "fprs",
        "shared_fpr",
        "tprs",
        "image_classes",
    ],
)
PImOResult.__doc__ = """PImO result (from `PImO.compute()`).

[0] thresholds: shape (num_thresholds,), a `float` dtype as given in update()
[1] fprs: shape (num_images, num_thresholds), dtype `float64`, \\in [0, 1]
[2] shared_fpr: shape (num_thresholds,), dtype `float64`, \\in [0, 1]
[3] tprs: shape (num_images, num_thresholds), dtype `float64`, \\in [0, 1] for anom images, `nan` for norm images
[4] image_classes: shape (num_images,), dtype `int32`, \\in {0, 1}

- `num_thresholds` is an attribute of `PImO` and is given in the constructor (from parent class).
- `num_images` depends on the data seen by the model at the update() calls.
"""


class PImO(PerImageBinClfCurve):
    """Per-Image Overlap (PIMO, pronounced pee-mo) curve.

    PImO a measure of TP level across multiple thresholds,
        which are indexed by an FP measure on the normal images.

    At a given threshold:
        X-axis: False Positive metric shared across images:
            1. In-image FPR average on normal images (equivalent to the set FPR of normal images).
        Y-axis: Overlap between the class 'anomalous' in the ground truth and the predicted masks (in-image TPR).

    Note about other shared FPR alternatives:
        It can be made harder by using the cross-image max (or high-percentile) FPRs instead of the mean.
        I.e. the shared-fp axis (x-axies) is a statistic (across normal images) at each threshold.
        Rationale: this will further punish models that have exceptional FPs in normal images.
        Rationale: this will further punish models that have exceptional FPs in normal images.

    FP: False Positive
    FPR: False Positive Rate
    TP: True Positive
    TPR: True Positive Rate
    """

    def compute(self) -> PImOResult:  # type: ignore
        """Compute the PImO curve.

        Returns: PImOResult
        See `anomalib.utils.metrics.perimg.pimo.PImOResult` for details.
        """
        if self.is_empty:
            return PImOResult(
                torch.empty(0, dtype=torch.float32),
                torch.empty(0, dtype=torch.float64),
                torch.empty(0, dtype=torch.float64),
                torch.empty(0, dtype=torch.float64),
                torch.empty(0, dtype=torch.int32),
            )

        thresholds, binclf_curves, image_classes = super().compute()

        _validate_atleast_one_anomalous_image(image_classes)  # necessary for the TPR
        _validate_atleast_one_normal_image(image_classes)  # necessary for the shared FPR

        # (num_images, num_thresholds); from the parent class
        # fprs can be `nan` if an anomalous image is fully covered by the mask
        # but it's ok because we will use only the normal images
        tprs = PerImageBinClfCurve.tprs(binclf_curves)
        fprs = PerImageBinClfCurve.fprs(binclf_curves)

        # see note about shared FPR alternatives in the class's docstring
        shared_fpr = fprs[image_classes == 0].mean(dim=0)  # shape: (num_thresholds,)

        return PImOResult(thresholds, fprs, shared_fpr, tprs, image_classes)

    def plot(
        self,
        ax: Axes | None = None,
    ) -> tuple[Figure | None, Axes]:
        """Plot shared FPR vs Per-Image Overlap (PImO) curves."""

        if self.is_empty:
            return None, None

        _, __, shared_fpr, tprs, image_classes = self.compute()

        fig, ax = plot_all_pimo_curves(
            shared_fpr,
            tprs,
            image_classes,
            ax=ax,
        )
        ax.set_xlabel("Mean FPR on Normal Images")

        return fig, ax


class AUPImO(PImO):
    """Area Under the Per-Image Overlap (PImO) curve.

    AU is computed by the trapezoidal rule, each curve being treated separately.
    """

    def compute(self) -> tuple[PImOResult, Tensor]:  # type: ignore
        """Compute the Area Under the Per-Image Overlap curves (AUPImO).

        Returns: (PImOResult, aucs)
            [0] PImOResult: PImOResult, see `anomalib.utils.metrics.perimg.pimo.PImOResult` for details.
            [1] aucs: shape (num_images,), dtype `float64`, \\in [0, 1]
        """

        if self.is_empty:
            return PImOResult(
                torch.empty(0, dtype=torch.float32),
                torch.empty(0, dtype=torch.float64),
                torch.empty(0, dtype=torch.float64),
                torch.empty(0, dtype=torch.float64),
                torch.empty(0, dtype=torch.int32),
            ), torch.empty(0, dtype=torch.float64)

        pimoresult = _, __, shared_fpr, tprs, ___ = super().compute()

        # `shared_fpr` and `tprs` are in descending order; `flip()` reverts to ascending order
        tprs_auc: Tensor = tprs.flip(dims=(1,))
        shared_fpr_auc: Tensor = shared_fpr.flip(dims=(0,))

        aucs: Tensor = torch.trapezoid(tprs_auc, x=shared_fpr_auc, dim=1)

        return pimoresult, aucs

    def plot_all_pimo_curves(
        self,
        ax: Axes | None = None,
    ) -> tuple[Figure | None, Axes]:
        """Plot shared FPR vs Per-Image Overlap (PImO) curves (all curves).
        Integration range is shown when `self.ubound < 1`.
        """

        if self.is_empty:
            return None, None

        (_, __, shared_fpr, tprs, image_classes), ___ = self.compute()

        fig, ax = plot_all_pimo_curves(
            shared_fpr,
            tprs,
            image_classes,
            ax=ax,
        )
        ax.set_xlabel("Mean FPR on Normal Images")

        return fig, ax

    def boxplot_stats(self) -> list[dict[str, str | int | float | None]]:
        """Compute boxplot stats of AUPImO values (e.g. median, mean, quartiles, etc.).

        Returns:
            list[dict[str, str | int | float | None]]: List of AUCs statistics from a boxplot.
            refer to `anomalib.utils.metrics.perimg.common._perimg_boxplot_stats()` for the keys and values.
        """
        (_, __, ___, ____, image_classes), aucs = self.compute()
        stats = _perimg_boxplot_stats(values=aucs, image_classes=image_classes, only_class=1)
        return stats

    def plot_boxplot_pimo_curves(
        self,
        ax: Axes | None = None,
    ) -> tuple[Figure | None, Axes]:
        """Plot shared FPR vs Per-Image Overlap (PImO) curves (boxplot images only).
        The 'boxplot images' are those from the boxplot of AUPImO values (see `AUPImO.boxplot_stats()`).
        Integration range is shown when `self.ubound < 1`.
        """

        if self.is_empty:
            return None, None

        (thresholds, fprs, shared_fpr, tprs, image_classes), aucs = self.compute()
        fig, ax = plot_boxplot_pimo_curves(
            shared_fpr,
            tprs,
            image_classes,
            self.boxplot_stats(),
            ax=ax,
        )
        ax.set_xlabel("Mean FPR on Normal Images")

        return fig, ax

    def plot_boxplot(
        self,
        ax: Axes | None = None,
    ) -> tuple[Figure | None, Axes]:
        """Plot boxplot of AUPImO values."""

        if self.is_empty:
            return None, None

        (thresholds, fprs, shared_fpr, tprs, image_classes), aucs = self.compute()
        fig, ax = plot_aupimo_boxplot(aucs, image_classes, ax=ax)
        return fig, ax

    def plot(
        self,
        ax: Axes | ndarray | None = None,
    ) -> tuple[Figure | None, Axes | ndarray]:
        """Plot AUPImO boxplot with its statistics' PImO curves."""

<<<<<<< HEAD
        if self.is_empty:
            return None, None

        if axes is None:
            fig, axes = plt.subplots(1, 2, figsize=(14, 6), width_ratios=[6, 8])
            fig.suptitle("Area Under the Per-Image Overlap (AUPImO) Curves")
            fig.set_layout_engine("tight")
        else:
            fig, axes = (None, axes)

        if isinstance(axes, Axes):
            return self.plot_boxplot_pimo_curves(ax=axes)

        if not isinstance(axes, ndarray):
            raise ValueError(f"Expected argument `axes` to be a matplotlib Axes or ndarray, but got {type(axes)}.")

        if axes.size != 2:
            raise ValueError(
                f"Expected argument `axes` , when type `ndarray`, to be of size 2, but got size {axes.size}."
            )

        axes = axes.flatten()
        self.plot_boxplot(ax=axes[0])
        axes[0].set_title("AUC Boxplot")
        self.plot_boxplot_pimo_curves(ax=axes[1])
        axes[1].set_title("Curves")
        return fig, axes
=======
        return self.plot_all_pimo_curves(ax)
>>>>>>> 3d995e0c


class AULogPImO(PImO):
    """Area Under the Per-Image Overlap (PIMO, pronounced pee-mo) curves with log(FPR) (instead of FPR) in the X-axis

    This will further give more importance/visibility to the low FPR region.
    """

    def __init__(self, *args, **kwargs):
        raise NotImplementedError("**coming up later**")
        # # TODO log fpr option here
        # # logfpr: whether to use log scale for the FPR axis
        # # logfpr_epsilon: small positive number to avoid `log(0)`; used only if `logfpr` is True
        # _format_axis_rate_metric_log(ax, axis=0, lower_limit=logfpr_epsilon)<|MERGE_RESOLUTION|>--- conflicted
+++ resolved
@@ -247,37 +247,33 @@
     ) -> tuple[Figure | None, Axes | ndarray]:
         """Plot AUPImO boxplot with its statistics' PImO curves."""
 
-<<<<<<< HEAD
-        if self.is_empty:
-            return None, None
-
-        if axes is None:
-            fig, axes = plt.subplots(1, 2, figsize=(14, 6), width_ratios=[6, 8])
+        if self.is_empty:
+            return None, None
+
+        if ax is None:
+            fig, ax = plt.subplots(1, 2, figsize=(14, 6), width_ratios=[6, 8])
             fig.suptitle("Area Under the Per-Image Overlap (AUPImO) Curves")
             fig.set_layout_engine("tight")
         else:
-            fig, axes = (None, axes)
-
-        if isinstance(axes, Axes):
-            return self.plot_boxplot_pimo_curves(ax=axes)
-
-        if not isinstance(axes, ndarray):
-            raise ValueError(f"Expected argument `axes` to be a matplotlib Axes or ndarray, but got {type(axes)}.")
-
-        if axes.size != 2:
+            fig, ax = (None, ax)
+
+        if isinstance(ax, Axes):
+            return self.plot_boxplot_pimo_curves(ax=ax)
+
+        if not isinstance(ax, ndarray):
+            raise ValueError(f"Expected argument `axes` to be a matplotlib Axes or ndarray, but got {type(ax)}.")
+
+        if ax.size != 2:
             raise ValueError(
-                f"Expected argument `axes` , when type `ndarray`, to be of size 2, but got size {axes.size}."
+                f"Expected argument `axes` , when type `ndarray`, to be of size 2, but got size {ax.size}."
             )
 
-        axes = axes.flatten()
-        self.plot_boxplot(ax=axes[0])
-        axes[0].set_title("AUC Boxplot")
-        self.plot_boxplot_pimo_curves(ax=axes[1])
-        axes[1].set_title("Curves")
-        return fig, axes
-=======
-        return self.plot_all_pimo_curves(ax)
->>>>>>> 3d995e0c
+        ax = ax.flatten()
+        self.plot_boxplot(ax=ax[0])
+        ax[0].set_title("AUC Boxplot")
+        self.plot_boxplot_pimo_curves(ax=ax[1])
+        ax[1].set_title("Curves")
+        return fig, ax
 
 
 class AULogPImO(PImO):
