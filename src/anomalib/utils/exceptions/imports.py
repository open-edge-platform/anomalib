"""Import handling utilities."""

# Copyright (C) 2023-2024 Intel Corporation
# SPDX-License-Identifier: Apache-2.0

import logging
from importlib import import_module

logger = logging.getLogger(__name__)


def try_import(import_path: str) -> bool:
    """Try to import a module.

    Args:
        import_path (str): The import path of the module.

    Returns:
        bool: True if import succeeds, False otherwise.
    """
    import warnings

    warnings.warn(
        "The 'try_import' function is deprecated and will be removed in v2.0.0. "
<<<<<<< HEAD
        "Use 'package_available' from lightning-utilities instead.",
=======
        "Use 'module_available' from lightning-utilities instead.",
>>>>>>> bcc0b439
        DeprecationWarning,
        stacklevel=2,
    )

    try:
        import_module(import_path)
    except ImportError:
        import_package = import_path.split(".")[0]
        logger.warning(
            f"Could not find {import_package}. To use this feature, ensure that you have {import_package} installed.",
        )
    else:
        return True
    return False<|MERGE_RESOLUTION|>--- conflicted
+++ resolved
@@ -22,11 +22,7 @@
 
     warnings.warn(
         "The 'try_import' function is deprecated and will be removed in v2.0.0. "
-<<<<<<< HEAD
-        "Use 'package_available' from lightning-utilities instead.",
-=======
         "Use 'module_available' from lightning-utilities instead.",
->>>>>>> bcc0b439
         DeprecationWarning,
         stacklevel=2,
     )
