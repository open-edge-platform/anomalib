"""Sweep Backends."""

# Copyright (C) 2022 Intel Corporation
# SPDX-License-Identifier: Apache-2.0


import gc
import logging

import torch
from lightning.pytorch.loggers import CometLogger, WandbLogger
from omegaconf import DictConfig, ListConfig, OmegaConf

import wandb
from anomalib.config import update_input_size_config
from anomalib.data import get_datamodule
from anomalib.engine import Engine
from anomalib.models import get_model
from anomalib.utils.exceptions import try_import
from anomalib.utils.sweep import flatten_sweep_params, get_sweep_callbacks, set_in_nested_config

from .config import flatten_hpo_params

logger = logging.getLogger(__name__)

<<<<<<< HEAD
try:
    from comet_ml import Optimizer
except ImportError:
    logger.warn("Could not find comet_ml. To log to comet, ensure that you have comet_ml installed.")
=======

if try_import("wandb"):
    import wandb
if try_import("comet_ml"):
    from comet_ml import Optimizer
>>>>>>> e4d9a160


class WandbSweep:
    """wandb sweep.

    Args:
        config (DictConfig): Original model configuration.
        sweep_config (DictConfig): Sweep configuration.
        entity (str, optional): Username or workspace to send the project to. Defaults to None.
    """

    def __init__(
        self,
        config: DictConfig | ListConfig,
        sweep_config: DictConfig | ListConfig,
        entity: str | None = None,
    ) -> None:
        self.config = config
        self.sweep_config = sweep_config
        self.observation_budget = sweep_config.observation_budget
        self.entity = entity
        if "observation_budget" in self.sweep_config and isinstance(self.sweep_config, DictConfig):
            self.sweep_config.pop("observation_budget")

    def run(self) -> None:
        """Run the sweep."""
        flattened_hpo_params = flatten_hpo_params(self.sweep_config.parameters)
        self.sweep_config.parameters = flattened_hpo_params
        sweep_id = wandb.sweep(
            OmegaConf.to_object(self.sweep_config),
            project=f"{self.config.model.class_path.split('.')[-1]}_{self.config.data.class_path.split('.')[-1]}",
            entity=self.entity,
        )
        wandb.agent(sweep_id, function=self.sweep, count=self.observation_budget)

    def sweep(self) -> None:
        """Method to load the model, update config and call fit. The metrics are logged to ```wandb``` dashboard."""
        wandb_logger = WandbLogger(config=flatten_sweep_params(self.sweep_config), log_model=False)
        sweep_config = wandb_logger.experiment.config

        for param in sweep_config:
            set_in_nested_config(self.config, param.split("."), sweep_config[param])
        config = update_input_size_config(self.config)

        model = get_model(config)
        datamodule = get_datamodule(config)
        callbacks = get_sweep_callbacks(config)

        # Disable saving checkpoints as all checkpoints from the sweep will get uploaded
        config.trainer.enable_checkpointing = False

        engine = Engine(**config.trainer, logger=wandb_logger, callbacks=callbacks)
        engine.fit(model, datamodule=datamodule)

        del model
        gc.collect()
        torch.cuda.empty_cache()


class CometSweep:
    """comet sweep.

    Args:
        config (DictConfig): Original model configuration.
        sweep_config (DictConfig): Sweep configuration.
        entity (str, optional): Username or workspace to send the project to. Defaults to None.
    """

    def __init__(
        self,
        config: DictConfig | ListConfig,
        sweep_config: DictConfig | ListConfig,
        entity: str | None = None,
    ) -> None:
        self.config = config
        self.sweep_config = sweep_config
        self.entity = entity

    def run(self) -> None:
        """Run the sweep."""
        flattened_hpo_params = flatten_hpo_params(self.sweep_config.parameters)
        self.sweep_config.parameters = flattened_hpo_params

        # comet's Optimizer takes dict as an input, not DictConfig
        std_dict = OmegaConf.to_object(self.sweep_config)

        opt = Optimizer(std_dict)

        project_name = f"{self.config.model.name}_{self.config.data.class_path.split('.')[-1]}"

        for experiment in opt.get_experiments(project_name=project_name):
            comet_logger = CometLogger(workspace=self.entity)

            # allow pytorch-lightning to use the experiment from optimizer
            comet_logger._experiment = experiment  # noqa: SLF001
            run_params = experiment.params
            for param in run_params:
                # this check is needed as comet also returns model and sweep_config as keys
                if param in self.sweep_config.parameters:
                    set_in_nested_config(self.config, param.split("."), run_params[param])
            config = update_input_size_config(self.config)

            model = get_model(config)
            datamodule = get_datamodule(config)
            callbacks = get_sweep_callbacks(config)

            # Disable saving checkpoints as all checkpoints from the sweep will get uploaded
            config.trainer.enable_checkpointing = False

            engine = Engine(**config.trainer, logger=comet_logger, callbacks=callbacks)
            engine.fit(model, datamodule=datamodule)<|MERGE_RESOLUTION|>--- conflicted
+++ resolved
@@ -11,7 +11,6 @@
 from lightning.pytorch.loggers import CometLogger, WandbLogger
 from omegaconf import DictConfig, ListConfig, OmegaConf
 
-import wandb
 from anomalib.config import update_input_size_config
 from anomalib.data import get_datamodule
 from anomalib.engine import Engine
@@ -23,18 +22,11 @@
 
 logger = logging.getLogger(__name__)
 
-<<<<<<< HEAD
-try:
-    from comet_ml import Optimizer
-except ImportError:
-    logger.warn("Could not find comet_ml. To log to comet, ensure that you have comet_ml installed.")
-=======
 
 if try_import("wandb"):
     import wandb
 if try_import("comet_ml"):
     from comet_ml import Optimizer
->>>>>>> e4d9a160
 
 
 class WandbSweep:
