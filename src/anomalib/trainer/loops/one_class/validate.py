"""Validation loop."""

# Copyright (C) 2023 Intel Corporation
# SPDX-License-Identifier: Apache-2.0

from __future__ import annotations

from functools import lru_cache
from typing import Any, List

from pytorch_lightning.loops.dataloader.evaluation_loop import EvaluationLoop
from pytorch_lightning.loops.epoch.evaluation_epoch_loop import EvaluationEpochLoop
from pytorch_lightning.utilities.types import EPOCH_OUTPUT, STEP_OUTPUT

from anomalib import trainer
from anomalib.trainer.utils import VisualizationStage


class AnomalibValidationEpochLoop(EvaluationEpochLoop):
    def __init__(self):
        super().__init__()
        self.trainer: trainer.AnomalibTrainer

    def _evaluation_step_end(self, *args, **kwargs) -> STEP_OUTPUT | None:
        """Post-processes outputs and updates normalization metrics after the end of one validation step end."""
        outputs = super()._evaluation_step_end(*args, **kwargs)
        if outputs is not None:
            self.trainer.post_processor.apply_predictions(outputs)
            self.trainer.thresholder.update(outputs)
            if self.trainer.normalizer:
                self.trainer.normalizer.update(outputs)
        return outputs

    @lru_cache(1)
    def _should_track_batch_outputs_for_epoch_end(self) -> bool:
        """Track batch outputs for epoch end.

        If this is not overridden, the outputs are not collected if the model does not have a ``validation_epoch_end``
        method.Lightning ends up deleting epoch outputs if this is false. This ensures that we have the outputs when
        computing the metrics on the validation set.
        """
        return True


class AnomalibValidationLoop(EvaluationLoop):
    def __init__(self) -> None:
        super().__init__()
        self.trainer: trainer.AnomalibTrainer
        self.epoch_loop = AnomalibValidationEpochLoop()

    def on_run_start(self, *args: Any, **kwargs: Any) -> None:
        self.trainer.thresholder.initialize()
        self.trainer.metrics.initialize()
        return super().on_run_start(*args, **kwargs)

    def _evaluation_epoch_end(self, outputs: List[EPOCH_OUTPUT]):
        """Runs ``validation_epoch_end``

        Args:
            outputs (List[EPOCH_OUTPUT]): Outputs
        """
        super()._evaluation_epoch_end(outputs)
        output_or_outputs: EPOCH_OUTPUT | List[EPOCH_OUTPUT] = (
            outputs[0] if len(outputs) > 0 and self.num_dataloaders == 1 else outputs
        )

        # keep custom code between these lines
<<<<<<< HEAD
        if len(output_or_outputs) > 0:
            self.trainer.thresholder.compute()
            self.trainer.metrics_manager.set_threshold()
            self.trainer.metrics_manager.compute(output_or_outputs)
            self.trainer.metrics_manager.log(self.trainer, "validation_epoch_end")
            self.trainer.visualization_manager.visualize_images(output_or_outputs, VisualizationStage.VAL)
            self.trainer.visualization_manager.visualize_metrics(
                VisualizationStage.VAL,
                [self.trainer.metrics_manager.image_metrics, self.trainer.metrics_manager.pixel_metrics],
            )
=======
        self.trainer.thresholder.compute()
        self.trainer.metrics.set_threshold()
        self.trainer.metrics.compute(output_or_outputs)
        self.trainer.metrics.log(self.trainer, "validation_epoch_end")
        self.trainer.visualization_manager.visualize_images(output_or_outputs, VisualizationStage.VAL)
        self.trainer.visualization_manager.visualize_metrics(
            VisualizationStage.VAL,
            [self.trainer.metrics.image_metrics, self.trainer.metrics.pixel_metrics],
        )
>>>>>>> d96e29ca
<|MERGE_RESOLUTION|>--- conflicted
+++ resolved
@@ -65,25 +65,13 @@
         )
 
         # keep custom code between these lines
-<<<<<<< HEAD
         if len(output_or_outputs) > 0:
             self.trainer.thresholder.compute()
-            self.trainer.metrics_manager.set_threshold()
-            self.trainer.metrics_manager.compute(output_or_outputs)
-            self.trainer.metrics_manager.log(self.trainer, "validation_epoch_end")
+            self.trainer.metrics.set_threshold()
+            self.trainer.metrics.compute(output_or_outputs)
+            self.trainer.metrics.log(self.trainer, "validation_epoch_end")
             self.trainer.visualization_manager.visualize_images(output_or_outputs, VisualizationStage.VAL)
             self.trainer.visualization_manager.visualize_metrics(
                 VisualizationStage.VAL,
-                [self.trainer.metrics_manager.image_metrics, self.trainer.metrics_manager.pixel_metrics],
-            )
-=======
-        self.trainer.thresholder.compute()
-        self.trainer.metrics.set_threshold()
-        self.trainer.metrics.compute(output_or_outputs)
-        self.trainer.metrics.log(self.trainer, "validation_epoch_end")
-        self.trainer.visualization_manager.visualize_images(output_or_outputs, VisualizationStage.VAL)
-        self.trainer.visualization_manager.visualize_metrics(
-            VisualizationStage.VAL,
-            [self.trainer.metrics.image_metrics, self.trainer.metrics.pixel_metrics],
-        )
->>>>>>> d96e29ca
+                [self.trainer.metrics.image_metrics, self.trainer.metrics.pixel_metrics],
+            )