"""Implements custom trainer for Anomalib."""

# Copyright (C) 2023 Intel Corporation
# SPDX-License-Identifier: Apache-2.0
<<<<<<< HEAD
=======

>>>>>>> 5b776b0a

import logging
import warnings
from typing import List, Optional

from pytorch_lightning import LightningModule, Trainer
from pytorch_lightning.core.datamodule import LightningDataModule
from pytorch_lightning.utilities.types import _EVALUATE_OUTPUT, EVAL_DATALOADERS, TRAIN_DATALOADERS

from anomalib.data import AnomalibDataModule, AnomalibDataset, TaskType
from anomalib.models.components.base.anomaly_module import AnomalyModule
from anomalib.post_processing import NormalizationMethod, ThresholdMethod
from anomalib.trainer.loops.one_class import FitLoop, PredictionLoop, TestLoop, ValidationLoop
<<<<<<< HEAD
from anomalib.trainer.utils import (
    CheckpointConnector,
    MetricsManager,
    PostProcessor,
    Thresholder,
    VisualizationManager,
    VisualizationStage,
    get_normalizer,
)
from anomalib.utils.metrics import AnomalyScoreThreshold

from .utils import CallbackConnector
=======
from anomalib.trainer.utils import CheckpointConnector, MetricsManager, PostProcessor, Thresholder, get_normalizer
from anomalib.utils.metrics import AnomalyScoreThreshold
>>>>>>> 5b776b0a

log = logging.getLogger(__name__)
# warnings to ignore in trainer
warnings.filterwarnings(
    "ignore", message="torch.distributed.reduce_op is deprecated, please use torch.distributed.ReduceOp instead"
)


class AnomalibTrainer(Trainer):
    """Anomalib trainer.

    Note:
        Refer to PyTorch Lightning's Trainer for a list of parameters for details on other Trainer parameters.

    Args:
        threshold_method (ThresholdMethod): Thresholding method for normalizer.
        normalization_method (NormalizationMethod): Normalization method
        manual_image_threshold (Optional[float]): If threshold method is manual, this needs to be set. Defaults to None.
        manual_pixel_threshold (Optional[float]): If threshold method is manual, this needs to be set. Defaults to None.
        visualization_mode (str): Visualization mode. Options ["full", "simple"]. Defaults to "full".
        show_images (bool): Whether to show images. Defaults to False.
        log_images (bool): Whether to log images. Defaults to False.
        visualization_stage (VisualizationStage): The stage at which to write images to the logger(s).
            Defaults to VisualizationStage.TEST.
    """

    def __init__(
        self,
        threshold_method: ThresholdMethod = ThresholdMethod.ADAPTIVE,
        normalization_method: NormalizationMethod = NormalizationMethod.MIN_MAX,
        manual_image_threshold: Optional[float] = None,
        manual_pixel_threshold: Optional[float] = None,
        image_metrics: Optional[List[str]] = None,
        pixel_metrics: Optional[List[str]] = None,
        visualization_mode: str = "full",
        show_images: bool = False,
        log_images: bool = False,
        visualization_stage: VisualizationStage = VisualizationStage.TEST,
        task_type: TaskType = TaskType.SEGMENTATION,
        **kwargs,
    ) -> None:
        super().__init__(**kwargs)
        self._checkpoint_connector = CheckpointConnector(self, kwargs.get("resume_from_checkpoint", None))

        self._callback_connector = CallbackConnector(self)
        self._checkpoint_connector = CheckpointConnector(self, kwargs.get("resume_from_checkpoint", None))

        self.lightning_module: AnomalyModule  # for mypy

        self.fit_loop = FitLoop(min_epochs=kwargs.get("min_epochs", 0), max_epochs=kwargs.get("max_epochs", None))
        self.validate_loop = ValidationLoop()
        self.test_loop = TestLoop()
        self.predict_loop = PredictionLoop()

        self._callback_connector.on_trainer_init(
            callbacks=kwargs.get("callbacks", None),
            enable_checkpointing=kwargs.get("enable_checkpointing", True),
            enable_progress_bar=kwargs.get("enable_progress_bar", True),
            default_root_dir=kwargs.get("default_root_dir"),
            enable_model_summary=kwargs.get("enable_model_summary", True),
            max_time=kwargs.get("max_time", None),
            accumulate_grad_batches=kwargs.get("accumulate_grad_batches", None),
        )

        self.task_type = task_type
        # these are part of the trainer as they are used in the metrics-manager, post-processor and thresholder
        self.image_threshold = AnomalyScoreThreshold().cpu()
        self.pixel_threshold = AnomalyScoreThreshold().cpu()

        self.thresholder = Thresholder(
            trainer=self,
            threshold_method=threshold_method,
            manual_image_threshold=manual_image_threshold,
            manual_pixel_threshold=manual_pixel_threshold,
        )
        self.post_processor = PostProcessor(trainer=self)
        self.normalizer = get_normalizer(trainer=self, normalization_method=normalization_method)
<<<<<<< HEAD
        self.metrics_manager = MetricsManager(trainer=self, image_metrics=image_metrics, pixel_metrics=pixel_metrics)
        self.visualization_manager = VisualizationManager(
            trainer=self,
            mode=visualization_mode,
            show_images=show_images,
            log_images=log_images,
            stage=visualization_stage,
        )

    def fit(
        self,
        model: LightningModule,
        train_dataloaders: TRAIN_DATALOADERS | LightningDataModule | None = None,
        val_dataloaders: EVAL_DATALOADERS | None = None,
        datamodule: LightningDataModule | None = None,
        ckpt_path: str | None = None,
    ) -> None:
        """Sets task type in the dataset and calls the fit method of the trainer."""
        if datamodule is not None:
            self._set_datamodule_task(datamodule)

        if train_dataloaders is not None:
            self._set_dataloader_task(train_dataloaders)

        if val_dataloaders is not None:
            self._set_dataloader_task(val_dataloaders)

        return super().fit(model, train_dataloaders, val_dataloaders, datamodule, ckpt_path)

    def test(
        self,
        model: LightningModule | None = None,
        dataloaders: EVAL_DATALOADERS | LightningDataModule | None = None,
        ckpt_path: str | None = None,
        verbose: bool = True,
        datamodule: LightningDataModule | None = None,
    ) -> _EVALUATE_OUTPUT:
        """Sets the task type in the dataset and calls the test method of the trainer."""
        if datamodule is not None:
            self._set_datamodule_task(datamodule)

        if dataloaders is not None:
            self._set_dataloader_task(dataloaders)

        return super().test(model, dataloaders, ckpt_path, verbose, datamodule)

    def _set_datamodule_task(self, datamodule: LightningDataModule):
        """Sets task type parameter in the dataset of the datamodule.

        Args:
            datamodule (LightningDataModule): Lightning datamodule.
        """
        if isinstance(datamodule, AnomalibDataModule):
            for attribute in ("val_data", "test_data", "train_data"):
                if hasattr(datamodule, attribute):
                    dataset = getattr(datamodule, attribute)
                    if isinstance(dataset, AnomalibDataset):
                        dataset.task = self.task_type

    def _set_dataloader_task(self, dataloader: TRAIN_DATALOADERS | EVAL_DATALOADERS | LightningDataModule):
        """Sets task type parameter in the dataset of the dataloader or datamodule.

        Args:
            dataloader (TRAIN_DATALOADERS | EVAL_DATALOADERS | LightningDataModule): Lightning dataloader.
        """
        if isinstance(dataloader, LightningDataModule):
            self._set_datamodule_task(dataloader)
        elif isinstance(dataloader, (list, tuple)):
            for dataloader in dataloader:
                if isinstance(dataloader, LightningDataModule):
                    self._set_datamodule_task(dataloader)
        elif isinstance(dataloader, dict):
            for dataloader in dataloader.values():
                if isinstance(dataloader, LightningDataModule):
                    self._set_datamodule_task(dataloader)
        else:
            warnings.warn(f"train_dataloaders is of type {type(dataloader)}. Skipping setting task type.")
=======
        self.metrics = MetricsManager(trainer=self, image_metrics=image_metrics, pixel_metrics=pixel_metrics)
>>>>>>> 5b776b0a
<|MERGE_RESOLUTION|>--- conflicted
+++ resolved
@@ -2,10 +2,6 @@
 
 # Copyright (C) 2023 Intel Corporation
 # SPDX-License-Identifier: Apache-2.0
-<<<<<<< HEAD
-=======
-
->>>>>>> 5b776b0a
 
 import logging
 import warnings
@@ -17,9 +13,8 @@
 
 from anomalib.data import AnomalibDataModule, AnomalibDataset, TaskType
 from anomalib.models.components.base.anomaly_module import AnomalyModule
-from anomalib.post_processing import NormalizationMethod, ThresholdMethod
+from anomalib.post_processing import NormalizationMethod, ThresholdMethod, VisualizationMode
 from anomalib.trainer.loops.one_class import FitLoop, PredictionLoop, TestLoop, ValidationLoop
-<<<<<<< HEAD
 from anomalib.trainer.utils import (
     CheckpointConnector,
     MetricsManager,
@@ -32,10 +27,6 @@
 from anomalib.utils.metrics import AnomalyScoreThreshold
 
 from .utils import CallbackConnector
-=======
-from anomalib.trainer.utils import CheckpointConnector, MetricsManager, PostProcessor, Thresholder, get_normalizer
-from anomalib.utils.metrics import AnomalyScoreThreshold
->>>>>>> 5b776b0a
 
 log = logging.getLogger(__name__)
 # warnings to ignore in trainer
@@ -70,7 +61,7 @@
         manual_pixel_threshold: Optional[float] = None,
         image_metrics: Optional[List[str]] = None,
         pixel_metrics: Optional[List[str]] = None,
-        visualization_mode: str = "full",
+        visualization_mode: VisualizationMode = VisualizationMode.FULL,
         show_images: bool = False,
         log_images: bool = False,
         visualization_stage: VisualizationStage = VisualizationStage.TEST,
@@ -113,8 +104,7 @@
         )
         self.post_processor = PostProcessor(trainer=self)
         self.normalizer = get_normalizer(trainer=self, normalization_method=normalization_method)
-<<<<<<< HEAD
-        self.metrics_manager = MetricsManager(trainer=self, image_metrics=image_metrics, pixel_metrics=pixel_metrics)
+        self.metrics = MetricsManager(trainer=self, image_metrics=image_metrics, pixel_metrics=pixel_metrics)
         self.visualization_manager = VisualizationManager(
             trainer=self,
             mode=visualization_mode,
@@ -190,7 +180,4 @@
                 if isinstance(dataloader, LightningDataModule):
                     self._set_datamodule_task(dataloader)
         else:
-            warnings.warn(f"train_dataloaders is of type {type(dataloader)}. Skipping setting task type.")
-=======
-        self.metrics = MetricsManager(trainer=self, image_metrics=image_metrics, pixel_metrics=pixel_metrics)
->>>>>>> 5b776b0a
+            warnings.warn(f"train_dataloaders is of type {type(dataloader)}. Skipping setting task type.")