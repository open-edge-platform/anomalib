--- conflicted
+++ resolved
@@ -11,14 +11,10 @@
 
 from anomalib.models import AnomalyModule
 from anomalib.post_processing import NormalizationMethod
-<<<<<<< HEAD
-from anomalib.utils.metrics.thresholding import BaseAnomalyThreshold, F1AdaptiveThreshold
-
-from .callbacks import PostProcessorCallback, ThresholdingCallback, get_normalization_callback
-=======
 from anomalib.utils.callbacks.normalization import get_normalization_callback
 from anomalib.utils.callbacks.post_processor import _PostProcessorCallback
->>>>>>> 7b9667cd
+from anomalib.utils.callbacks.thresholding import _ThresholdingCallback
+from anomalib.utils.metrics.thresholding import BaseAnomalyThreshold, F1AdaptiveThreshold
 
 log = logging.getLogger(__name__)
 
@@ -53,15 +49,10 @@
     def _setup_callbacks(self, callbacks: list[Callback]) -> list[Callback]:
         """Setup callbacks for the trainer."""
         # Note: this needs to be changed when normalization is part of the trainer
-<<<<<<< HEAD
-        _callbacks: list[Callback] = [PostProcessorCallback()]
-
-=======
         _callbacks: list[Callback] = [_PostProcessorCallback()]
->>>>>>> 7b9667cd
         normalization_callback = get_normalization_callback(self.normalizer)
         if normalization_callback is not None:
             _callbacks.append(normalization_callback)
 
-        _callbacks.append(ThresholdingCallback(self.threshold))
+        _callbacks.append(_ThresholdingCallback(self.threshold))
         return _callbacks + callbacks