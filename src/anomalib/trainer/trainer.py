"""Implements custom trainer for Anomalib."""

# Copyright (C) 2023 Intel Corporation
# SPDX-License-Identifier: Apache-2.0

import logging

from lightning import Callback
from lightning.pytorch import Trainer
from omegaconf import DictConfig, ListConfig

from anomalib.data import TaskType
from anomalib.models import AnomalyModule
from anomalib.post_processing import NormalizationMethod
from anomalib.utils.callbacks.normalization import get_normalization_callback
from anomalib.utils.callbacks.post_processor import _PostProcessorCallback
from anomalib.utils.callbacks.thresholding import _ThresholdingCallback
from anomalib.utils.metrics.thresholding import BaseAnomalyThreshold, F1AdaptiveThreshold

<<<<<<< HEAD
from .callbacks import MetricsManagerCallback, PostProcessorCallback, ThresholdingCallback, get_normalization_callback

=======
>>>>>>> 164e1e13
log = logging.getLogger(__name__)


class AnomalibTrainer(Trainer):
    """Anomalib trainer.

    Note:
        Refer to PyTorch Lightning's Trainer for a list of parameters for details on other Trainer parameters.

    Args:
        callbacks: Add a callback or list of callbacks.
    """

    def __init__(
        self,
        callbacks: list[Callback] = [],
        normalizer: NormalizationMethod | DictConfig | Callback | str = NormalizationMethod.MIN_MAX,
        threshold: BaseAnomalyThreshold
        | tuple[BaseAnomalyThreshold, BaseAnomalyThreshold]
        | DictConfig
        | ListConfig
        | str = F1AdaptiveThreshold(),
        task: TaskType = TaskType.SEGMENTATION,
        image_metrics: list[str] | None = None,
        pixel_metrics: list[str] | None = None,
        **kwargs,
    ) -> None:
        self.normalizer = normalizer
        self.threshold = threshold
        self.task = task
        self.image_metric_names = image_metrics
        self.pixel_metric_names = pixel_metrics
        super().__init__(callbacks=self._setup_callbacks(callbacks), **kwargs)

        self.lightning_module: AnomalyModule

    def _setup_callbacks(self, callbacks: list[Callback]) -> list[Callback]:
        """Setup callbacks for the trainer."""
        # Note: this needs to be changed when normalization is part of the trainer
        _callbacks: list[Callback] = [_PostProcessorCallback()]
        normalization_callback = get_normalization_callback(self.normalizer)
        if normalization_callback is not None:
            _callbacks.append(normalization_callback)

<<<<<<< HEAD
        _callbacks.append(ThresholdingCallback(self.threshold))
        _callbacks.append(MetricsManagerCallback(self.task, self.image_metric_names, self.pixel_metric_names))
=======
        _callbacks.append(_ThresholdingCallback(self.threshold))
>>>>>>> 164e1e13
        return _callbacks + callbacks<|MERGE_RESOLUTION|>--- conflicted
+++ resolved
@@ -12,16 +12,12 @@
 from anomalib.data import TaskType
 from anomalib.models import AnomalyModule
 from anomalib.post_processing import NormalizationMethod
+from anomalib.utils.callbacks.metrics_manager import _MetricsManagerCallback
 from anomalib.utils.callbacks.normalization import get_normalization_callback
 from anomalib.utils.callbacks.post_processor import _PostProcessorCallback
 from anomalib.utils.callbacks.thresholding import _ThresholdingCallback
 from anomalib.utils.metrics.thresholding import BaseAnomalyThreshold, F1AdaptiveThreshold
 
-<<<<<<< HEAD
-from .callbacks import MetricsManagerCallback, PostProcessorCallback, ThresholdingCallback, get_normalization_callback
-
-=======
->>>>>>> 164e1e13
 log = logging.getLogger(__name__)
 
 
@@ -66,10 +62,6 @@
         if normalization_callback is not None:
             _callbacks.append(normalization_callback)
 
-<<<<<<< HEAD
-        _callbacks.append(ThresholdingCallback(self.threshold))
-        _callbacks.append(MetricsManagerCallback(self.task, self.image_metric_names, self.pixel_metric_names))
-=======
         _callbacks.append(_ThresholdingCallback(self.threshold))
->>>>>>> 164e1e13
+        _callbacks.append(_MetricsManagerCallback(self.task, self.image_metric_names, self.pixel_metric_names))
         return _callbacks + callbacks