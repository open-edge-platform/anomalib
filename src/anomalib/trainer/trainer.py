--- conflicted
+++ resolved
@@ -62,10 +62,6 @@
         if normalization_callback is not None:
             _callbacks.append(normalization_callback)
 
-<<<<<<< HEAD
-        _callbacks.append(_ThresholdingCallback(self.threshold))
+        _callbacks.append(_ThresholdCallback(self.threshold))
         _callbacks.append(_MetricsManagerCallback(self.task, self.image_metric_names, self.pixel_metric_names))
-=======
-        _callbacks.append(_ThresholdCallback(self.threshold))
->>>>>>> 11f9f6a8
         return _callbacks + callbacks