"""
Test
This script performs inference on the test dataset and saves the output
    visualizations into a directory.
"""
from argparse import ArgumentParser, Namespace

from pytorch_lightning import Trainer

from anomalib.config.config import get_configurable_parameters
from anomalib.datasets import get_datamodule
from anomalib.models import get_model


def get_args() -> Namespace:
    """
    get_args [summary]

    Returns:
        Namespace: CLI arguments.
    """
    parser = ArgumentParser()
    parser.add_argument("--model", type=str, default="stfpm", help="Name of the algorithm to train/test")
    parser.add_argument("--model_config_path", type=str, required=False, help="Path to a model config file")
    parser.add_argument("--weight_file", type=str, default="weights/model.ckpt")
    parser.add_argument("--openvino", type=bool, default=False)

    return parser.parse_args()


<<<<<<< HEAD
if __name__ == "__main__":
    args = get_args()
    config = get_configurable_parameters(
        model_name=args.model,
        model_config_path=args.model_config_path,
        weight_file=args.weight_file,
        openvino=args.openvino,
    )

    datamodule = get_datamodule(config)

    model = get_model(config)

    trainer = Trainer(callbacks=model.callbacks, **config.trainer)
    trainer.test(model=model, datamodule=datamodule)
=======
args = get_args()
config = get_configurable_parameters(
    model_name=args.model,
    model_config_path=args.model_config_path,
    weight_file=args.weight_file,
    openvino=args.openvino,
)
datamodule = get_datamodule(config)
model = get_model(config)

trainer = Trainer(callbacks=model.callbacks, **config.trainer)
trainer.test(model=model, datamodule=datamodule)
>>>>>>> c77bf45a
<|MERGE_RESOLUTION|>--- conflicted
+++ resolved
@@ -28,7 +28,6 @@
     return parser.parse_args()
 
 
-<<<<<<< HEAD
 if __name__ == "__main__":
     args = get_args()
     config = get_configurable_parameters(
@@ -39,22 +38,7 @@
     )
 
     datamodule = get_datamodule(config)
-
     model = get_model(config)
 
     trainer = Trainer(callbacks=model.callbacks, **config.trainer)
-    trainer.test(model=model, datamodule=datamodule)
-=======
-args = get_args()
-config = get_configurable_parameters(
-    model_name=args.model,
-    model_config_path=args.model_config_path,
-    weight_file=args.weight_file,
-    openvino=args.openvino,
-)
-datamodule = get_datamodule(config)
-model = get_model(config)
-
-trainer = Trainer(callbacks=model.callbacks, **config.trainer)
-trainer.test(model=model, datamodule=datamodule)
->>>>>>> c77bf45a
+    trainer.test(model=model, datamodule=datamodule)