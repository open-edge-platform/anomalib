--- conflicted
+++ resolved
@@ -2,20 +2,13 @@
 init_args:
   root: ./datasets/MVTec
   category: bottle
-<<<<<<< HEAD
-=======
-  image_size: [256, 256]
-  transform: null
->>>>>>> 6c9fd4e2
   train_batch_size: 32
   eval_batch_size: 32
   num_workers: 8
   task: segmentation
-<<<<<<< HEAD
-=======
+  transform: null
   train_transform: null
   eval_transform: null
->>>>>>> 6c9fd4e2
   test_split_mode: from_dir
   test_split_ratio: 0.2
   val_split_mode: same_as_test
