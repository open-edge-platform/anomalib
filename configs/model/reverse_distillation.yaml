# This is the config file for the new Anomalib CLI.
# To use this, run the following command:
# anomalib fit --config ./config/model/reverse_distillation.yaml
ckpt_path: null
seed_everything: null
results_dir:
  path: ./results
  unique: false

data:
  class_path: anomalib.data.MVTec
  init_args:
    root: ./datasets/MVTec
    category: bottle
    image_size: [256, 256]
    train_batch_size: 32
    test_batch_size: 32
    num_workers: 8
    task: segmentation
    transform_config_train: null
    transform_config_val: null
    seed: 0
    create_validation_set: false

model:
  class_path: anomalib.models.ReverseDistillation
  init_args:
    backbone: wide_resnet50_2
    pre_trained: true
    layers:
      - layer1
      - layer2
      - layer3
    anomaly_map_mode: multiply

optimizer:
  class_path: torch.optim.Adam
  init_args:
    lr: 0.005
    betas: [0.5, 0.99]

metrics:
  image_metrics:
    - F1Score
    - AUROC
  pixel_metrics:
    - F1Score
    - AUROC

post_processing:
  normalization_method: MIN_MAX # <null, min_max, cdf>
  threshold_method: ADAPTIVE # options: [adaptive, manual]
  manual_image_threshold: null
  manual_pixel_threshold: null

visualization:
<<<<<<< HEAD
  task: segmentation
=======
>>>>>>> ec061a6e
  mode: full
  image_save_path: null
  inputs_are_normalized: true
  show_images: false
  log_images: false
  save_images: true

trainer:
  callbacks:
    - class_path: pytorch_lightning.callbacks.EarlyStopping
      init_args:
        patience: 3
        monitor: pixel_AUROC
        mode: max
  accelerator: auto # <"cpu", "gpu", "tpu", "ipu", "hpu", "auto">
  accumulate_grad_batches: 1
  amp_backend: native
  auto_lr_find: false
  auto_scale_batch_size: false
  auto_select_gpus: false
  benchmark: false
  check_val_every_n_epoch: 2
  default_root_dir: null
  detect_anomaly: false
  deterministic: false
  devices: 1
  enable_checkpointing: true
  enable_model_summary: true
  enable_progress_bar: true
  fast_dev_run: false
  gpus: null # Set automatically
  gradient_clip_val: 0
  ipus: null
  limit_predict_batches: 1.0
  limit_test_batches: 1.0
  limit_train_batches: 1.0
  limit_val_batches: 1.0
  log_every_n_steps: 50
  log_gpu_memory: null
  max_epochs: 200
  max_steps: null
  min_epochs: null
  min_steps: null
  move_metrics_to_cpu: false
  multiple_trainloader_mode: max_size_cycle
  num_nodes: 1
  num_processes: null
  num_sanity_val_steps: 0
  overfit_batches: 0.0
  plugins: null
  precision: 32
  profiler: null
  reload_dataloaders_every_n_epochs: 0
  replace_sampler_ddp: true
  resume_from_checkpoint: null
  strategy: null
  sync_batchnorm: false
  tpu_cores: null
  track_grad_norm: -1
  val_check_interval: 1.0<|MERGE_RESOLUTION|>--- conflicted
+++ resolved
@@ -54,10 +54,6 @@
   manual_pixel_threshold: null
 
 visualization:
-<<<<<<< HEAD
-  task: segmentation
-=======
->>>>>>> ec061a6e
   mode: full
   image_save_path: null
   inputs_are_normalized: true
