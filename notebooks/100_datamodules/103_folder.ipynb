--- conflicted
+++ resolved
@@ -33,11 +33,7 @@
   },
   {
    "cell_type": "code",
-<<<<<<< HEAD
-   "execution_count": null,
-=======
-   "execution_count": 28,
->>>>>>> c16f51ed
+   "execution_count": null,
    "metadata": {},
    "outputs": [],
    "source": [
@@ -67,11 +63,7 @@
   },
   {
    "cell_type": "code",
-<<<<<<< HEAD
-   "execution_count": null,
-=======
-   "execution_count": 29,
->>>>>>> c16f51ed
+   "execution_count": null,
    "metadata": {},
    "outputs": [],
    "source": [
@@ -99,11 +91,7 @@
   },
   {
    "cell_type": "code",
-<<<<<<< HEAD
-   "execution_count": null,
-=======
-   "execution_count": 30,
->>>>>>> c16f51ed
+   "execution_count": null,
    "metadata": {},
    "outputs": [],
    "source": [
@@ -198,11 +186,7 @@
   },
   {
    "cell_type": "code",
-<<<<<<< HEAD
-   "execution_count": null,
-=======
-   "execution_count": 36,
->>>>>>> c16f51ed
+   "execution_count": null,
    "metadata": {},
    "outputs": [],
    "source": [
