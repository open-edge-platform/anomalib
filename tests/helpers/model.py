"""Common helpers for both nightly and pre-merge model tests."""

# Copyright (C) 2022 Intel Corporation
# SPDX-License-Identifier: Apache-2.0

import os
from typing import Dict, List, Optional, Tuple, Union

import numpy as np
from omegaconf import DictConfig, ListConfig
from pytorch_lightning import LightningDataModule, Trainer
from pytorch_lightning.callbacks import ModelCheckpoint

from anomalib.config import get_configurable_parameters, update_nncf_config
from anomalib.data import get_datamodule
from anomalib.models import get_model
from anomalib.models.components import AnomalyModule
from anomalib.utils.callbacks import get_callbacks
from anomalib.utils.callbacks.visualizer import BaseVisualizerCallback
from anomalib.utils.cli.helpers import configure_optimizer


def setup_model_train(
    model_name: str,
    dataset_path: str,
    project_path: str,
    nncf: bool,
    category: str,
    score_type: Optional[str] = None,
    fast_run: bool = False,
    dataset_task: Optional[str] = None,
    visualizer_mode: Optional[str] = None,
    device: Union[List[int], int] = [0],
) -> Tuple[Union[DictConfig, ListConfig], LightningDataModule, AnomalyModule, Trainer]:
    """Train the model based on the parameters passed.

    Args:
        model_name (str): Name of the model to train.
        dataset_path (str): Location of the dataset.
        project_path (str): Path to temporary project folder.
        nncf (bool): Add nncf callback.
        category (str): Category to train on.
        score_type (str, optional): Only used for DFM. Defaults to None.
        fast_run (bool, optional): If set to true, the model trains for only 1 epoch. We train for one epoch as
            this ensures that both anomalous and non-anomalous images are present in the validation step.
        dataset_task (str, optional): Specify the type of task. Must be in ["classification", "segmentation"].
            Used for integration testing of model / task / visualizer_mode.
        visualizer_mode (str, optional): Specify the type of visualization. Must be in ["full", "simple"].
            Used for integration testing of model / task / visualizer_mode.
        device (List[int], int, optional): Select which device you want to train the model on. Defaults to first GPU.

    Returns:
        Tuple[DictConfig, LightningDataModule, AnomalyModule, Trainer]: config, datamodule, trained model, trainer
    """
    config = get_configurable_parameters(model_name=model_name)
    if score_type is not None:
        config.model.score_type = score_type
    config.seed_everything = 42
    config.data.init_args.category = category
    config.data.init_args.root = dataset_path
    config.logging.logger = []
    config.trainer.devices = device
    config.trainer.accelerator = "gpu" if device != 0 else "cpu"
    if dataset_task is not None:
        config.data.init_args.task = dataset_task
    if visualizer_mode is not None:
        config.visualization.mode = visualizer_mode
        config.visualization.save_images = True  # Enforce processing by Visualizer
        if "pixel" in config.metrics and dataset_task == "classification":
            del config.metrics.pixel

    # Remove legacy flags
    for legacy_device in ["num_processes", "gpus", "ipus", "tpu_cores"]:
        if legacy_device in config.trainer:
            config.trainer[legacy_device] = None

    if nncf:
        config.optimization["nncf"] = {"apply": True, "input_info": {"sample_size": None}}
        config = update_nncf_config(config)
        config.ckpt_path = None

    # reassign project path as config is updated in `update_config_for_nncf`
    config.trainer.default_root_dir = project_path

    datamodule = get_datamodule(config)
    model = get_model(config)

    callbacks = get_callbacks(config)

    configure_optimizer(model, config)

    # Force model checkpoint to create checkpoint after first epoch
    if fast_run == True:
        for index, callback in enumerate(callbacks):
            if isinstance(callback, ModelCheckpoint):
                callbacks.pop(index)
                break
        model_checkpoint = ModelCheckpoint(
            dirpath=os.path.join(config.trainer.default_root_dir, "weights"),
            filename="last",
            monitor=None,
            mode="max",
            save_last=True,
            auto_insert_metric_name=False,
        )
        callbacks.append(model_checkpoint)

    for index, callback in enumerate(callbacks):
        if isinstance(callback, BaseVisualizerCallback):
            callbacks.pop(index)
            break

    # Train the model.
    if fast_run:
        config.trainer.max_epochs = 1
        config.trainer.check_val_every_n_epoch = 1

    trainer = Trainer(callbacks=callbacks, **config.trainer)
    trainer.fit(model=model, datamodule=datamodule)
    return config, datamodule, model, trainer


def model_load_test(config: Union[DictConfig, ListConfig], datamodule: LightningDataModule, results: Dict):
    """Create a new model based on the weights specified in config.

    Args:
        config ([Union[DictConfig, ListConfig]): Model config.
        datamodule (LightningDataModule): Dataloader
        results (Dict): Results from original model.

    """
    loaded_model = get_model(config)  # get new model
<<<<<<< HEAD
    # Assing the weight file to resume_from_checkpoint. When trainer is initialized, Trainer
    # object will automatically load the weights.
    config.trainer.resume_from_checkpoint = os.path.join(config.trainer.default_root_dir, "weights/last.ckpt")
=======
    ckpt_path = os.path.join(config.project.path, "weights/last.ckpt")
>>>>>>> 8cb5bea5

    callbacks = get_callbacks(config)

    for index, callback in enumerate(callbacks):
        # Remove visualizer callback as saving results takes time
        if isinstance(callback, BaseVisualizerCallback):
            callbacks.pop(index)
            break

    # create new trainer object with LoadModel callback (assumes it is present)
    trainer = Trainer(callbacks=callbacks, **config.trainer)
    # Assumes the new model has LoadModel callback and the old one had ModelCheckpoint callback
    new_results = trainer.test(model=loaded_model, datamodule=datamodule, ckpt_path=ckpt_path)[0]
    assert np.isclose(
        results["image_AUROC"], new_results["image_AUROC"]
    ), f"Loaded model does not yield close performance results. {results['image_AUROC']} : {new_results['image_AUROC']}"
    if config.data.init_args.task == "segmentation":
        assert np.isclose(
            results["pixel_AUROC"], new_results["pixel_AUROC"]
        ), "Loaded model does not yield close performance results"<|MERGE_RESOLUTION|>--- conflicted
+++ resolved
@@ -130,13 +130,7 @@
 
     """
     loaded_model = get_model(config)  # get new model
-<<<<<<< HEAD
-    # Assing the weight file to resume_from_checkpoint. When trainer is initialized, Trainer
-    # object will automatically load the weights.
-    config.trainer.resume_from_checkpoint = os.path.join(config.trainer.default_root_dir, "weights/last.ckpt")
-=======
     ckpt_path = os.path.join(config.project.path, "weights/last.ckpt")
->>>>>>> 8cb5bea5
 
     callbacks = get_callbacks(config)
 
