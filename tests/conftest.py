"""Fixtures for the entire test suite."""

# Copyright (C) 2023 Intel Corporation
# SPDX-License-Identifier: Apache-2.0


from collections.abc import Generator
from pathlib import Path
from tempfile import TemporaryDirectory

import pytest

from tests.legacy.helpers.dataset import GeneratedDummyDataset


def _model_names() -> list[str]:
    """Return list of strings so that pytest can show the entire path of the yaml in the test log.

    Path object is not serializable by pytest.
    """
    # TODO(ashwinvaidya17): Restore testing of ai_vad model.
    # CVS-124134
    return [str(path.stem) for path in Path("src/configs/model").glob("*.yaml") if path.stem != "ai_vad"]


def _dataset_names() -> list[str]:
    return [str(path.stem) for path in Path("src/configs/data").glob("*.yaml")]


@pytest.fixture(scope="session")
<<<<<<< HEAD
def project_path():
    with TemporaryDirectory(prefix="anomalib_tests") as project_path:
        yield project_path
=======
def project_path() -> Generator[Path, None, None]:
    """Return a temporary directory path that is used as the project directory for the entire test."""
    with TemporaryDirectory() as project_path:
        yield Path(project_path)
>>>>>>> a665aa5f


@pytest.fixture(scope="session")
def dataset_root() -> Generator[Path, None, None]:
    """Generate a dummy dataset."""
    with GeneratedDummyDataset(num_train=20, num_test=10) as data_root:
        yield Path(data_root)


@pytest.fixture(scope="session", params=_model_names())
def model_name(request: "pytest.FixtureRequest") -> list[str]:
    """Return the list of names of all the models."""
    return request.param


@pytest.fixture(scope="session", params=_dataset_names())
def dataset_name(request: "pytest.FixtureRequest") -> list[str]:
    """Return the list of names of all the datasets."""
    return request.param<|MERGE_RESOLUTION|>--- conflicted
+++ resolved
@@ -28,16 +28,10 @@
 
 
 @pytest.fixture(scope="session")
-<<<<<<< HEAD
-def project_path():
-    with TemporaryDirectory(prefix="anomalib_tests") as project_path:
-        yield project_path
-=======
 def project_path() -> Generator[Path, None, None]:
     """Return a temporary directory path that is used as the project directory for the entire test."""
     with TemporaryDirectory() as project_path:
         yield Path(project_path)
->>>>>>> a665aa5f
 
 
 @pytest.fixture(scope="session")
