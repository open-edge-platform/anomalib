--- conflicted
+++ resolved
@@ -37,12 +37,8 @@
         assert sample.image.shape == (3, 256, 256)
         assert Path(sample.image_path).suffix == ".png"
 
-<<<<<<< HEAD
-    def test_transforms_applied(self, predict_dataset_path: Path) -> None:
-=======
     @staticmethod
     def test_transforms_applied(predict_dataset_path: Path) -> None:
->>>>>>> 627be88e
         """Test whether the transforms are applied to the images."""
         # Create a transform that resizes the image to 512x512.
         transform = v2.Compose([v2.Resize(512)])
