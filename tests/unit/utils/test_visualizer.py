"""Tests for the Visualizer class."""

# Copyright (C) 2022-2024 Intel Corporation
# SPDX-License-Identifier: Apache-2.0

from collections.abc import Callable
from pathlib import Path

import numpy as np
import pytest
from matplotlib.backends.backend_agg import FigureCanvasAgg as FigureCanvas
from torch.utils.data import DataLoader

from anomalib import TaskType
from anomalib.data import ImageBatch, MVTec, PredictDataset
from anomalib.engine import Engine
from anomalib.models import get_model
from anomalib.utils.visualization.image import _ImageGrid


def test_visualize_fully_defected_masks() -> None:
    """Test if a fully defected anomaly mask results in a completely white image."""
    # create visualizer and add fully defected mask
    visualizer = _ImageGrid()
    mask = np.ones((256, 256)) * 255
    visualizer.add_image(image=mask, color_map="gray", title="fully defected mask")
    visualizer.generate()

    # retrieve plotted image
    canvas = FigureCanvas(visualizer.figure)
    canvas.draw()
    plotted_img = visualizer.axis.images[0].make_image(canvas.renderer)

    # assert that the plotted image is completely white
    assert np.all(plotted_img[0][..., 0] == 255)


class TestVisualizer:
    """Test visualization callback for test and predict with different task types."""

<<<<<<< HEAD
=======
    @staticmethod
>>>>>>> 627be88e
    @pytest.mark.parametrize("task", [TaskType.CLASSIFICATION, TaskType.SEGMENTATION])
    def test_model_visualizer_mode(
        ckpt_path: Callable[[str], Path],
        project_path: Path,
        dataset_path: Path,
        task: TaskType,
    ) -> None:
        """Test combination of model/visualizer/mode on only 1 epoch as a sanity check before merge."""
        _ckpt_path: Path = ckpt_path("Padim")
        model = get_model("padim")
        engine = Engine(
            default_root_dir=project_path,
            fast_dev_run=True,
            devices=1,
            task=task,
        )
        datamodule = MVTec(root=dataset_path / "mvtec", category="dummy", task=task)
        engine.test(model=model, datamodule=datamodule, ckpt_path=str(_ckpt_path))

        dataset = PredictDataset(path=dataset_path / "mvtec" / "dummy" / "test")
        datamodule = DataLoader(dataset, collate_fn=ImageBatch.collate)
        engine.predict(model=model, dataloaders=datamodule, ckpt_path=str(_ckpt_path))<|MERGE_RESOLUTION|>--- conflicted
+++ resolved
@@ -38,10 +38,7 @@
 class TestVisualizer:
     """Test visualization callback for test and predict with different task types."""
 
-<<<<<<< HEAD
-=======
     @staticmethod
->>>>>>> 627be88e
     @pytest.mark.parametrize("task", [TaskType.CLASSIFICATION, TaskType.SEGMENTATION])
     def test_model_visualizer_mode(
         ckpt_path: Callable[[str], Path],
