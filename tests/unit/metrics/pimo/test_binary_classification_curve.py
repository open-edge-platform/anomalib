--- conflicted
+++ resolved
@@ -5,13 +5,8 @@
 # Copyright (C) 2024 Intel Corporation
 # SPDX-License-Identifier: Apache-2.0
 
-<<<<<<< HEAD
-# ruff: noqa: SLF001, PT011
-
 """Tests for per-image binary classification curves using numpy version."""
 
-=======
->>>>>>> 3e2906a2
 import pytest
 import torch
 
