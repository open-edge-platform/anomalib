--- conflicted
+++ resolved
@@ -20,16 +20,10 @@
 from anomalib.utils.types import TaskType
 
 
-<<<<<<< HEAD
 def models() -> list[str]:
     """Return all available models."""
     # skip winclip because we don't have a test design for zero-shot yet
     return [model for model in get_available_models() if model != "win_clip"]
-=======
-def models() -> set[str]:
-    """Return all available models."""
-    return get_available_models()
->>>>>>> e3c0fe58
 
 
 class TestAPI:
