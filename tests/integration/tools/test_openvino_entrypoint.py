--- conflicted
+++ resolved
@@ -42,16 +42,8 @@
         model = Padim.load_from_checkpoint(_ckpt_path)
 
         # export OpenVINO model
-<<<<<<< HEAD
         model.to_openvino(
-            export_root=_ckpt_path.parent.parent,
-            input_size=(256, 256),
-            transform=transforms_config,
-=======
-        export_to_openvino(
             export_root=_ckpt_path.parent.parent.parent,
-            model=model,
->>>>>>> 1b2c2c9a
             ov_args={},
             task=TaskType.SEGMENTATION,
         )
