from typing import Tuple

import pytest
import torch
from torchvision.models.efficientnet import EfficientNet_B5_Weights

from anomalib.models.components.feature_extractors import (
<<<<<<< HEAD
    TimmFeatureExtractor,
    get_torchfx_feature_extractor,
=======
    FeatureExtractor,
    dryrun_find_featuremap_dims,
>>>>>>> 0f51200c
)


class TestFeatureExtractor:
    @pytest.mark.parametrize(
        "backbone",
        ["resnet18", "wide_resnet50_2"],
    )
    @pytest.mark.parametrize(
        "pretrained",
        [True, False],
    )
    def test_timm_feature_extraction(self, backbone, pretrained):
        layers = ["layer1", "layer2", "layer3"]
        model = TimmFeatureExtractor(backbone=backbone, layers=layers, pre_trained=pretrained)
        test_input = torch.rand((32, 3, 256, 256))
        features = model(test_input)

        if backbone == "resnet18":
            assert features["layer1"].shape == torch.Size((32, 64, 64, 64))
            assert features["layer2"].shape == torch.Size((32, 128, 32, 32))
            assert features["layer3"].shape == torch.Size((32, 256, 16, 16))
            assert model.out_dims == [64, 128, 256]
            assert model.idx == [1, 2, 3]
        elif backbone == "wide_resnet50_2":
            assert features["layer1"].shape == torch.Size((32, 256, 64, 64))
            assert features["layer2"].shape == torch.Size((32, 512, 32, 32))
            assert features["layer3"].shape == torch.Size((32, 1024, 16, 16))
            assert model.out_dims == [256, 512, 1024]
            assert model.idx == [1, 2, 3]
        else:
            pass

<<<<<<< HEAD
    def test_torchfx_feature_extraction(self):
        model = get_torchfx_feature_extractor("resnet18", ["layer1", "layer2", "layer3"])
        test_input = torch.rand((32, 3, 256, 256))
        features = model(test_input)
        assert features["layer1"].shape == torch.Size((32, 64, 64, 64))
        assert features["layer2"].shape == torch.Size((32, 128, 32, 32))
        assert features["layer3"].shape == torch.Size((32, 256, 16, 16))

        model = get_torchfx_feature_extractor(
            backbone="efficientnet_b5", return_nodes=["features.6.8"], weights=EfficientNet_B5_Weights.DEFAULT
        )
        features = model(test_input)
        assert features["features.6.8"].shape == torch.Size((32, 304, 8, 8))
=======

@pytest.mark.parametrize(
    "backbone",
    ["resnet18", "wide_resnet50_2"],
)
@pytest.mark.parametrize(
    "input_size",
    [(256, 256), (224, 224), (128, 128)],
)
def test_dryrun_find_featuremap_dims(backbone: str, input_size: Tuple[int, int]):
    """Use the function and check the expected output format."""
    layers = ["layer1", "layer2", "layer3"]
    model = FeatureExtractor(backbone=backbone, layers=layers, pre_trained=True)
    mapping = dryrun_find_featuremap_dims(model, input_size, layers)
    for lay in layers:
        layer_mapping = mapping[lay]
        num_features = layer_mapping["num_features"]
        assert isinstance(num_features, int), f"{type(num_features)}"
        resolution = layer_mapping["resolution"]
        assert isinstance(resolution, tuple), f"{type(resolution)}"
        assert len(resolution) == len(input_size), f"{len(resolution)}, {len(input_size)}"
        assert all(isinstance(x, int) for x in resolution), f"{[type(x) for x in resolution]}"
>>>>>>> 0f51200c
<|MERGE_RESOLUTION|>--- conflicted
+++ resolved
@@ -5,13 +5,9 @@
 from torchvision.models.efficientnet import EfficientNet_B5_Weights
 
 from anomalib.models.components.feature_extractors import (
-<<<<<<< HEAD
     TimmFeatureExtractor,
+    dryrun_find_featuremap_dims,
     get_torchfx_feature_extractor,
-=======
-    FeatureExtractor,
-    dryrun_find_featuremap_dims,
->>>>>>> 0f51200c
 )
 
 
@@ -45,7 +41,6 @@
         else:
             pass
 
-<<<<<<< HEAD
     def test_torchfx_feature_extraction(self):
         model = get_torchfx_feature_extractor("resnet18", ["layer1", "layer2", "layer3"])
         test_input = torch.rand((32, 3, 256, 256))
@@ -59,7 +54,7 @@
         )
         features = model(test_input)
         assert features["features.6.8"].shape == torch.Size((32, 304, 8, 8))
-=======
+
 
 @pytest.mark.parametrize(
     "backbone",
@@ -72,7 +67,7 @@
 def test_dryrun_find_featuremap_dims(backbone: str, input_size: Tuple[int, int]):
     """Use the function and check the expected output format."""
     layers = ["layer1", "layer2", "layer3"]
-    model = FeatureExtractor(backbone=backbone, layers=layers, pre_trained=True)
+    model = TimmFeatureExtractor(backbone=backbone, layers=layers, pre_trained=True)
     mapping = dryrun_find_featuremap_dims(model, input_size, layers)
     for lay in layers:
         layer_mapping = mapping[lay]
@@ -81,5 +76,4 @@
         resolution = layer_mapping["resolution"]
         assert isinstance(resolution, tuple), f"{type(resolution)}"
         assert len(resolution) == len(input_size), f"{len(resolution)}, {len(input_size)}"
-        assert all(isinstance(x, int) for x in resolution), f"{[type(x) for x in resolution]}"
->>>>>>> 0f51200c
+        assert all(isinstance(x, int) for x in resolution), f"{[type(x) for x in resolution]}"