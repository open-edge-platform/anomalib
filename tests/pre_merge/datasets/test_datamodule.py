--- conflicted
+++ resolved
@@ -85,16 +85,10 @@
     root = get_dataset_path(dataset="bottle")
     data_module = Folder(
         root=root,
-<<<<<<< HEAD
         normal_dir=normal_dir,
         abnormal_dir=abnormal_dir,
         normal_test_dir=normal_test_dir,
-        mask_dir=os.path.join(root, "ground_truth/broken_large"),
-=======
-        normal_dir="good",
-        abnormal_dir="broken_large",
         mask_dir="ground_truth/broken_large",
->>>>>>> d210febf
         normal_split_ratio=0.2,
         image_size=(256, 256),
         train_batch_size=batch_size,
