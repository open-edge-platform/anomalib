--- conflicted
+++ resolved
@@ -245,26 +245,21 @@
     str(aupimo)
     aupimo.update(anomaly_maps, masks)
     # `com` stands for `computed`
-<<<<<<< HEAD
-    pimoresult, com_aulogpimos = aupimo.compute()
-    (com_thresholds, com_fprs, com_shared_fpr, com_tprs, com_image_classes) = pimoresult
-=======
     pimoresult, com_aupimos = aupimo.compute()
     (com_thresholds, _, com_shared_fpr, com_tprs, com_image_classes) = pimoresult
->>>>>>> e730d35c
     assert pimoresult.thresholds.ndim == 1
     assert pimoresult.fprs.ndim == 2
     assert pimoresult.shared_fpr.ndim == 1
     assert pimoresult.tprs.ndim == 2
     assert pimoresult.image_classes.ndim == 1
-    assert com_aulogpimos.ndim == 1
+    assert com_aupimos.ndim == 1
     assert (com_thresholds == expected_thresholds).all()
     assert (com_shared_fpr == expected_fpr).all()
     assert com_tprs[:2].isnan().all()
     assert (com_tprs[2:] == expected_tprs[2:]).all()
     assert (com_image_classes == expected_image_classes).all()
-    assert com_aulogpimos[:2].isnan().all()
-    assert (com_aulogpimos[2:] == expected_aupimos[2:]).all()
+    assert com_aupimos[:2].isnan().all()
+    assert (com_aupimos[2:] == expected_aupimos[2:]).all()
 
     stats = aupimo.boxplot_stats()
     assert len(stats) > 0
@@ -321,7 +316,7 @@
     aulogpimo.update(anomaly_maps, masks)
     # `com` stands for `computed`
     pimoresult, com_aulogpimos = aulogpimo.compute()
-    (com_thresholds, com_fprs, com_shared_fpr, com_tprs, com_image_classes) = pimoresult
+    (com_thresholds, _, com_shared_fpr, com_tprs, com_image_classes) = pimoresult
     assert pimoresult.thresholds.ndim == 1
     assert pimoresult.fprs.ndim == 2
     assert pimoresult.shared_fpr.ndim == 1
