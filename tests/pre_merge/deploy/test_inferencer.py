--- conflicted
+++ resolved
@@ -49,11 +49,7 @@
 class TestInferencers:
     @pytest.mark.parametrize(
         "model_name",
-<<<<<<< HEAD
-        ["cflow", "dfm", "dfkde", "ganomaly", "padim", "patchcore", "reverse_distillation", "stfpm"],
-=======
-        ["cflow", "dfm", "dfkde", "fastflow", "ganomaly", "padim", "patchcore", "stfpm"],
->>>>>>> 1c992fb0
+        ["cflow", "dfm", "dfkde", "fastflow", "ganomaly", "padim", "patchcore", "reverse_distillation", "stfpm"],
     )
     @TestDataset(num_train=20, num_test=1, path=get_dataset_path(), use_mvtec=False)
     def test_torch_inference(self, model_name: str, category: str = "shapes", path: str = "./datasets/MVTec"):
