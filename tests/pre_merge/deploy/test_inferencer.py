--- conflicted
+++ resolved
@@ -42,47 +42,9 @@
     return model_config
 
 
-<<<<<<< HEAD
-class TestInferencers:
-    @pytest.mark.parametrize(
-        "model_name",
-        [
-            "cfa",
-            "cflow",
-            "dfm",
-            "dfkde",
-            "draem",
-            "fastflow",
-            "ganomaly",
-            "padim",
-            "patchcore",
-            "reverse_distillation",
-            "stfpm",
-        ],
-    )
-    @TestDataset(num_train=20, num_test=1, path=get_dataset_path(), use_mvtec=False)
-    def test_torch_inference(self, model_name: str, category: str = "shapes", path: str = "./datasets/MVTec"):
-        """Tests Torch inference.
-        Model is not trained as this checks that the inferencers are working.
-        Args:
-            model_name (str): Name of the model
-        """
-        with TemporaryDirectory() as project_path:
-            model_config = get_model_config(
-                model_name=model_name, dataset_path=path, category=category, project_path=project_path
-            )
-
-            model = get_model(model_config)
-            datamodule = get_datamodule(model_config)
-            callbacks = get_callbacks(model_config)
-            trainer = Trainer(**model_config.trainer, logger=False, callbacks=callbacks)
-
-            trainer.fit(model=model, datamodule=datamodule)
-=======
 @pytest.fixture(autouse=True)
 def generate_results_dir():
     with TemporaryDirectory() as project_path:
->>>>>>> 18e1063a
 
         def make(
             model_name: str,
@@ -114,6 +76,7 @@
 @pytest.mark.parametrize(
     "model_name, task",
     [
+        ("cfa", "segmentation"),
         ("cflow", "segmentation"),
         ("dfm", "segmentation"),
         ("dfkde", "segmentation"),
