# Changelog

All notable changes to this project will be documented in this file.

The format is based on [Keep a Changelog](https://keepachangelog.com/en/1.0.0/).

## [Unreleased]

### Added

- 🚀 Update OpenVINO and ONNX export to support fixed input shape by @adrianboguszewski in https://github.com/openvinotoolkit/anomalib/pull/2006
- Add data_path argument to predict entrypoint and add properties for retrieving model path by @djdameln in https://github.com/openvinotoolkit/anomalib/pull/2018
<<<<<<< HEAD
- 🚀from_config API: Create a path between API & configuration file (CLI) by @harimkang in https://github.com/openvinotoolkit/anomalib/pull/2065
=======
- 🚀 Add compression and quantization for OpenVINO export by @adrianboguszewski in https://github.com/openvinotoolkit/anomalib/pull/2052
>>>>>>> 4d0beb07

### Changed

- WinCLIP: set device in text embedding collection and apply forward pass with no grad, by @djdameln in https://github.com/openvinotoolkit/anomalib/pull/1984
- 🔨 Move all export functionalities to AnomalyModule as base methods by @thinhngo-x in (<https://github.com/openvinotoolkit/anomalib/pull/1803>)
- Remove unnecessary jsonargparse dependencies by @davnn in (<https://github.com/openvinotoolkit/anomalib/pull/2046>)
- Use default model-specific eval transform when only train_transform specified by @djdameln(https://github.com/djdameln) in (<https://github.com/openvinotoolkit/anomalib/pull/1953>)
- 🔨Rename OptimalF1 to F1Max for consistency with the literature, by @samet-akcay in https://github.com/openvinotoolkit/anomalib/pull/1980
- 🐞Update OptimalF1 score to use BinaryPrecisionRecallCurve and remove num_classes by @ashwinvaidya17 in https://github.com/openvinotoolkit/anomalib/pull/1972

### Deprecated

### Fixed

### New Contributors

**Full Changelog**:

## [v1.0.1] - 2024-03-27

### Added

- Add requirements into `pyproject.toml` & Refactor anomalib install `get_requirements` by @harimkang in https://github.com/openvinotoolkit/anomalib/pull/1808

### Changed

- 📚 Update the getting started notebook by @samet-akcay in https://github.com/openvinotoolkit/anomalib/pull/1800
- 🔨Refactored-assert-statements-with-explicit-error-handling by @sahusiddharth in https://github.com/openvinotoolkit/anomalib/pull/1825
- 🔨Made-imagenette-path-configurable-in-config by @sahusiddharth in https://github.com/openvinotoolkit/anomalib/pull/1833
- 🛠️ Update changelog by @ashwinvaidya17 in https://github.com/openvinotoolkit/anomalib/pull/1842
- Remove input_size argument from models #1827 by @Shakib-IO in https://github.com/openvinotoolkit/anomalib/pull/1856
- 🚀 Allow validation splits from training data by @davnn in https://github.com/openvinotoolkit/anomalib/pull/1865
- 🛠️ Ensure images are loaded in RGB format by @davnn in https://github.com/openvinotoolkit/anomalib/pull/1866
- 🔨 Update OpenVINO predict to handle normalization inside the method. by @samet-akcay in https://github.com/openvinotoolkit/anomalib/pull/1875
- ✨ Upgrade TorchMetrics by @ashwinvaidya17 in https://github.com/openvinotoolkit/anomalib/pull/1879
- Address minor WinCLIP issues by @djdameln in https://github.com/openvinotoolkit/anomalib/pull/1889

### Deprecated

### Fixed

- 🐞 Fix single-frame video input size by [@djdameln](https://github.com/djdameln) (<https://github.com/openvinotoolkit/anomalib/pull/1910>)
- 🐞 Fix dobot notebook by @djdameln in https://github.com/openvinotoolkit/anomalib/pull/1852
- 🐞 Fix CLI config and update the docs. by @samet-akcay in https://github.com/openvinotoolkit/anomalib/pull/1886
- 🐞 Fix the error if the device in masks_to_boxes is not both CPU and CUDA by @danylo-boiko in https://github.com/openvinotoolkit/anomalib/pull/1839
- 🐞 Hot-fix wrong requirement for setup.py by @harimkang in https://github.com/openvinotoolkit/anomalib/pull/1823
- 🐞 Use right interpolation method in WinCLIP resize (<https://github.com/openvinotoolkit/anomalib/pull/1889>)
- 🐞 Fix the error if the device in masks_to_boxes is not both CPU and CUDA by @danylo-boiko in https://github.com/openvinotoolkit/anomalib/pull/1839

### New Contributors

- @sahusiddharth made their first contribution in https://github.com/openvinotoolkit/anomalib/pull/1825
- @Shakib-IO made their first contribution in https://github.com/openvinotoolkit/anomalib/pull/1856
- @davnn made their first contribution in https://github.com/openvinotoolkit/anomalib/pull/1866

**Full Changelog**: https://github.com/openvinotoolkit/anomalib/compare/v1.0.0...v1.0.1

## [v1.0.0] - 2024-02-29

### Added

- 🚀 Add KMeans PyTorch Implementation to cfa model by @aadhamm in https://github.com/openvinotoolkit/anomalib/pull/998
- 🚀 Add DSR model by @phcarval in https://github.com/openvinotoolkit/anomalib/pull/1142
- ⚙️ Add `setuptools` as a requirement (via `pkg_resources`) by @murilo-cunha in https://github.com/openvinotoolkit/anomalib/pull/1168
- 🚀 Add support to backbone URI in config. by @mzweilin in https://github.com/openvinotoolkit/anomalib/pull/1343
- ⚙️ Add extra checks to `TorchInferencer` model and metadata loading by @samet-akcay in https://github.com/openvinotoolkit/anomalib/pull/1350
- ⚙️ Handle `dict` objects in `TorchInferencer` by @samet-akcay in https://github.com/openvinotoolkit/anomalib/pull/1354
- ⚙️ Add tag to workflow by @ashwinvaidya17 in https://github.com/openvinotoolkit/anomalib/pull/1382
- 🚀 Adding U-Flow method by @mtailanian in https://github.com/openvinotoolkit/anomalib/pull/1415
- 🚀 V1 by @ashwinvaidya17 in https://github.com/openvinotoolkit/anomalib/pull/1663
- 📚 Announce anomalib v1 on the main `README.md` by @samet-akcay in https://github.com/openvinotoolkit/anomalib/pull/1542
- 📚 Add docs for the depth data by @willyfh in https://github.com/openvinotoolkit/anomalib/pull/1694
- 📚 Add docs for the U-Flow model by @willyfh in https://github.com/openvinotoolkit/anomalib/pull/1695
- 📚 Add docs for the DSR model by @willyfh in https://github.com/openvinotoolkit/anomalib/pull/1700
- 📚 Add news section to docs by @samet-akcay in https://github.com/openvinotoolkit/anomalib/pull/1689
- 📚 Add test documentation to the readme file by @samet-akcay in https://github.com/openvinotoolkit/anomalib/pull/1734
- 🔨 Allow string types in CLI enums by @ashwinvaidya17 in https://github.com/openvinotoolkit/anomalib/pull/1741
- 🚀 Remove pl dependency from Anomalib CLI & Add install subcommand by @harimkang in https://github.com/openvinotoolkit/anomalib/pull/1748
- 📚 Add Secure development knowledge section to `SECURE.md` file by @samet-akcay in https://github.com/openvinotoolkit/anomalib/pull/1751
- 🔨 Add default metrics to Engine by @samet-akcay in https://github.com/openvinotoolkit/anomalib/pull/1769
- Enable image-level normalization flag by @ashwinvaidya17 in https://github.com/openvinotoolkit/anomalib/pull/1771
- Add explicit requirements to docs build workflow by @ashwinvaidya17 in https://github.com/openvinotoolkit/anomalib/pull/1787
- Add test case to model transform tests by @djdameln in https://github.com/openvinotoolkit/anomalib/pull/1795
- 📚 Add `GOVERNANCE.md`file by @samet-akcay in https://github.com/openvinotoolkit/anomalib/pull/1716
- 🔒 Add bandit checks to pre-commit by @samet-akcay in https://github.com/openvinotoolkit/anomalib/pull/1710
- 📚 Add sdd and contributing guidelines to the documentation by @samet-akcay in https://github.com/openvinotoolkit/anomalib/pull/1708
- Fix scheduler num_steps for EfficientAD by @blaz-r in https://github.com/openvinotoolkit/anomalib/pull/1705
- 🔒 Add GPG keys to sign the python wheel to publish on pypi by @samet-akcay in https://github.com/openvinotoolkit/anomalib/pull/1687

### Changed

- 🔨 Version bump by @ashwinvaidya17 in https://github.com/openvinotoolkit/anomalib/pull/1305
- 🔨 Modify README custom dataset by @Kiminjo in https://github.com/openvinotoolkit/anomalib/pull/1314
- 🔨 Change the documentation URL in `README.md` and add commands to run each inferencer by @samet-akcay in https://github.com/openvinotoolkit/anomalib/pull/1326
- 🔨 Allow dynamic batch-sizes when exporting to ONNX, instead if fixed input shapes by @BeeAlarmed in https://github.com/openvinotoolkit/anomalib/pull/1347
- 🔨 README: Synchronize OV version with requirements by @sovrasov in https://github.com/openvinotoolkit/anomalib/pull/1358
- 🔨 update timm to 0.6.13 by @Gornoka in https://github.com/openvinotoolkit/anomalib/pull/1373
- 🔨 Refactor Reverse Distillation to match official code by @abc-125 in https://github.com/openvinotoolkit/anomalib/pull/1389
- 🔨 Address tiler issues by @djdameln in https://github.com/openvinotoolkit/anomalib/pull/1411
- 🔨 preexisting OpenCV version check added to `setup.py`, ran formatting pre-commit hooks on previous contribution. by @abdullamatar in https://github.com/openvinotoolkit/anomalib/pull/1424
- 🔨 Improved speed and memory usage of mean+std calculation by @belfner in https://github.com/openvinotoolkit/anomalib/pull/1457
- 🔨 Changed default inference device to AUTO in https://github.com/openvinotoolkit/anomalib/pull/1534
- 🔨 Refactor/extensions custom dataset by @abc-125 in https://github.com/openvinotoolkit/anomalib/pull/1562
- 📚 Modify the PR template by @samet-akcay in https://github.com/openvinotoolkit/anomalib/pull/1611
- 📚 Remove github pages by @samet-akcay in https://github.com/openvinotoolkit/anomalib/pull/1667
- 🔒 Validate path before processing by @samet-akcay in https://github.com/openvinotoolkit/anomalib/pull/1668
- 📚 Update RKDE lighting model file header (hence docs) with paper URL by @tobybreckon in https://github.com/openvinotoolkit/anomalib/pull/1671
- 🔒 Address checkmarx issues. by @samet-akcay in https://github.com/openvinotoolkit/anomalib/pull/1672
- 📚 Update contribution guidelines by @samet-akcay in https://github.com/openvinotoolkit/anomalib/pull/1677
- 🔒 Replace `md5` with `sha-256` by @samet-akcay in https://github.com/openvinotoolkit/anomalib/pull/1680
- 🔨 Refactor Visualisation by @ashwinvaidya17 in https://github.com/openvinotoolkit/anomalib/pull/1693
- 🚀 Replace `albumentations` with `torchvision` transforms by @djdameln in https://github.com/openvinotoolkit/anomalib/pull/1706
- 💥 Create a script to upgrade v0.\* configuration format to v1 by @samet-akcay in https://github.com/openvinotoolkit/anomalib/pull/1738
- 🔨 Refactor type alias by @ashwinvaidya17 in https://github.com/openvinotoolkit/anomalib/pull/1742
- 🔨 Remove Lightning dependencies from the CLI and Add `anomalib install` subcommand by @harimkang in https://github.com/openvinotoolkit/anomalib/pull/1748
- 🔨 Refactor `Engine.predict` method by @ashwinvaidya17 in https://github.com/openvinotoolkit/anomalib/pull/1772
- 🔨 Rename DynamicBufferModule to DynamicBufferMixin by @danylo-boiko in https://github.com/openvinotoolkit/anomalib/pull/1776
- 🔨 Refactor Engine args: Create workspace directory from API by @samet-akcay in https://github.com/openvinotoolkit/anomalib/pull/1773
- Change Dockerfile to fix #1775 by @thinhngo-x in https://github.com/openvinotoolkit/anomalib/pull/1781
- 🔨 📄 Change config location 2 by @ashwinvaidya17 in https://github.com/openvinotoolkit/anomalib/pull/1789
- Update setup logic in model and datamodule by @djdameln in https://github.com/openvinotoolkit/anomalib/pull/1794
- Cleanup notebooks by @djdameln in https://github.com/openvinotoolkit/anomalib/pull/1796
- 🔨 Remove access denied error by @samet-akcay in https://github.com/openvinotoolkit/anomalib/pull/1797
- 📚 Update the installation instructions by @samet-akcay in https://github.com/openvinotoolkit/anomalib/pull/1790

### Deprecated

- Support only Python 3.10 and greater in https://github.com/openvinotoolkit/anomalib/pull/1299
- 🗑️ Remove HPO and Benchmarking from CLI by @ashwinvaidya17 in https://github.com/openvinotoolkit/anomalib/pull/1743
- 🔨 Remove CDF normalization and temporarily remove pipelines. by @samet-akcay in https://github.com/openvinotoolkit/anomalib/pull/1761

### Fixed

- 🐞 Fix unexpected key pixel_metrics.AUPRO.fpr_limit by @WenjingKangIntel in https://github.com/openvinotoolkit/anomalib/pull/1055
- 📚 Fix docs build by @ashwinvaidya17 in https://github.com/openvinotoolkit/anomalib/pull/1307
- 🐞 Fix tiling for Reverse Distillation and STFPM by @blaz-r in https://github.com/openvinotoolkit/anomalib/pull/1319
- 📚 Fix the readthedocs config by @samet-akcay in https://github.com/openvinotoolkit/anomalib/pull/1322
- 🐞 Fix PRO metric calculation on GPU by @blaz-r in https://github.com/openvinotoolkit/anomalib/pull/1317
- 🐞 Fix dockerfile cuda version by @phcarval in https://github.com/openvinotoolkit/anomalib/pull/1330
- 🐞 Fix patchcore interpolation by @jpcbertoldo in https://github.com/openvinotoolkit/anomalib/pull/1335
- 🔨 Efficient ad reduced memory footprint by @MG109 in https://github.com/openvinotoolkit/anomalib/pull/1340
- 📚 Fix(docs): typo by @pirnerjonas in https://github.com/openvinotoolkit/anomalib/pull/1353
- 🐞 Fix EfficientAD to use width and height of the input by @abc-125 in https://github.com/openvinotoolkit/anomalib/pull/1355
- 📚 Fix the broken link in training.rst by @samet-akcay in https://github.com/openvinotoolkit/anomalib/pull/1363
- 📚 Missing indentation in metrics.rst docs by @caiolang in https://github.com/openvinotoolkit/anomalib/pull/1379
- 🐞 Patch for the WinError183 on the OpenVino export mode by @ggiret-thinkdeep in https://github.com/openvinotoolkit/anomalib/pull/1386
- 🐞 Fix DRAEM by @blaz-r in https://github.com/openvinotoolkit/anomalib/pull/1431
- 🐞 Fix/efficient ad normalize before every validation by @abc-125 in https://github.com/openvinotoolkit/anomalib/pull/1441
- 🐞 Hotfix: Limit Gradio Version by @samet-akcay in https://github.com/openvinotoolkit/anomalib/pull/1458
- 🔨 Fixed DSR by @phcarval in https://github.com/openvinotoolkit/anomalib/pull/1486
- 📚 Fix result image URLs by @f0k in https://github.com/openvinotoolkit/anomalib/pull/1510
- 🐞 Fix broken 501 notebooks by @adrianboguszewski in https://github.com/openvinotoolkit/anomalib/pull/1630
- 🐞 Fixed shape error, allowing arbitary image sizes for EfficientAD by @holzweber in https://github.com/openvinotoolkit/anomalib/pull/1537
- 📚 Fix the broken images on `README.md` by @samet-akcay in https://github.com/openvinotoolkit/anomalib/pull/1666
- Fixed OpenVINO notebooks by @adrianboguszewski in https://github.com/openvinotoolkit/anomalib/pull/1678
- 🐞 Fix GMM test by @ashwinvaidya17 in https://github.com/openvinotoolkit/anomalib/pull/1696
- 📚 Fix indentation and add license for the ShanghaiTech Campus Dataset by @willyfh in https://github.com/openvinotoolkit/anomalib/pull/1701
- 🚨Fix predict_step in AnomalyModule by @ashwinvaidya17 in https://github.com/openvinotoolkit/anomalib/pull/1746
- Fix the imports to fit in OpenVINO 2023.3 by @prob1995 in https://github.com/openvinotoolkit/anomalib/pull/1756
- 📚 Documentation update: fix a typo of README by @youngquan in https://github.com/openvinotoolkit/anomalib/pull/1753
- 🐞Fix visualization by @ashwinvaidya17 in https://github.com/openvinotoolkit/anomalib/pull/1766
- 🩹Minor fixes by @ashwinvaidya17 in https://github.com/openvinotoolkit/anomalib/pull/1788
- ⏳ Restore Images by @ashwinvaidya17 in https://github.com/openvinotoolkit/anomalib/pull/1791

### New Contributors

- @Kiminjo made their first contribution in https://github.com/openvinotoolkit/anomalib/pull/1314
- @murilo-cunha made their first contribution in https://github.com/openvinotoolkit/anomalib/pull/1168
- @aadhamm made their first contribution in https://github.com/openvinotoolkit/anomalib/pull/998
- @MG109 made their first contribution in https://github.com/openvinotoolkit/anomalib/pull/1340
- @BeeAlarmed made their first contribution in https://github.com/openvinotoolkit/anomalib/pull/1347
- @pirnerjonas made their first contribution in https://github.com/openvinotoolkit/anomalib/pull/1353
- @sovrasov made their first contribution in https://github.com/openvinotoolkit/anomalib/pull/1358
- @abc-125 made their first contribution in https://github.com/openvinotoolkit/anomalib/pull/1355
- @Gornoka made their first contribution in https://github.com/openvinotoolkit/anomalib/pull/1373
- @caiolang made their first contribution in https://github.com/openvinotoolkit/anomalib/pull/1379
- @ggiret-thinkdeep made their first contribution in https://github.com/openvinotoolkit/anomalib/pull/1386
- @belfner made their first contribution in https://github.com/openvinotoolkit/anomalib/pull/1457
- @abdullamatar made their first contribution in https://github.com/openvinotoolkit/anomalib/pull/1424
- @mtailanian made their first contribution in https://github.com/openvinotoolkit/anomalib/pull/1415
- @f0k made their first contribution in https://github.com/openvinotoolkit/anomalib/pull/1510
- @holzweber made their first contribution in https://github.com/openvinotoolkit/anomalib/pull/1537
- @tobybreckon made their first contribution in https://github.com/openvinotoolkit/anomalib/pull/1671
- @prob1995 made their first contribution in https://github.com/openvinotoolkit/anomalib/pull/1756
- @danylo-boiko made their first contribution in https://github.com/openvinotoolkit/anomalib/pull/1776
- @thinhngo-x made their first contribution in https://github.com/openvinotoolkit/anomalib/pull/1781

**Full Changelog**: https://github.com/openvinotoolkit/anomalib/compare/v0.7.0...v1.0.0

## [v0.7.0] - 2023-08-28

### Added

- AUPRO binning capability by @yann-cv in https://github.com/openvinotoolkit/anomalib/pull/1145
- Add support for receiving dataset paths as a list by @harimkang in https://github.com/openvinotoolkit/anomalib/pull/1265
- Add modelAPI compatible OpenVINO export by @ashwinvaidya17 in https://github.com/openvinotoolkit/anomalib/pull/1219

### Changed

- Enable training with only normal images for MVTec by @djdameln in https://github.com/openvinotoolkit/anomalib/pull/1241
- Improve default settings of EfficientAD in https://github.com/openvinotoolkit/anomalib/pull/1143
- Added the tracer_kwargs to the TorchFXFeatureExtractor class by @JoaoGuibs in https://github.com/openvinotoolkit/anomalib/pull/1214
- Replace cdist in Patchcore by @blaz-r in https://github.com/openvinotoolkit/anomalib/pull/1267
- Ignore hidden directories when creating Folder dataset by @samet-akcay in https://github.com/openvinotoolkit/anomalib/pull/1268

### Fixed

- Fix typechecking error for toch.onnx.export by @ORippler in https://github.com/openvinotoolkit/anomalib/pull/1159
- Fix benchmarking type error by @blaz-r in https://github.com/openvinotoolkit/anomalib/pull/1155
- Fix incorrect shape mismatch between anomaly map and ground truth mask by @alexriedel1 in https://github.com/openvinotoolkit/anomalib/pull/1182
- Fix dataset keys in benchmarking notebook by @samet-akcay in https://github.com/openvinotoolkit/anomalib/pull/1242
- Remove config from argparse in OpenVINO inference script by @samet-akcay in https://github.com/openvinotoolkit/anomalib/pull/1257
- Fix EfficientAD number of steps for optimizer lr change by @samet-akcay in https://github.com/openvinotoolkit/anomalib/pull/1266
- Fix unable to read the mas image by @samet-akcay in https://github.com/openvinotoolkit/anomalib/pull/1277

## [v0.6.0] - 2023-06-15

### Added

- EfficientAD by @alexriedel1 in https://github.com/openvinotoolkit/anomalib/pull/1073
- AI-VAD bbox post-processing by @djdameln in https://github.com/openvinotoolkit/anomalib/pull/1103
- Add dataset categories to data modules by @samet-akcay in https://github.com/openvinotoolkit/anomalib/pull/1105
- Pass codedov token from environment by @ashwinvaidya17 in https://github.com/openvinotoolkit/anomalib/pull/1102

### Changed

- OV API2.0 by @paularamo in https://github.com/openvinotoolkit/anomalib/pull/1098

### Deprecated

- OV API1.0 by @paularamo in https://github.com/openvinotoolkit/anomalib/pull/1098

###  Fixed

- Fix Fastflow ONNX export. by @jasonvanzelm in https://github.com/openvinotoolkit/anomalib/pull/1108
- Fix tile import typo by @xbkaishui in https://github.com/openvinotoolkit/anomalib/pull/1106
- Fix `pre-commit` issues caused by the EfficientAD PR by @samet-akcay in https://github.com/openvinotoolkit/anomalib/pull/1114
- Bump requests from 2.26.0 to 2.31.0 in /requirements by @dependabot in https://github.com/openvinotoolkit/anomalib/pull/1100

### New Contributors

- @xbkaishui made their first contribution in https://github.com/openvinotoolkit/anomalib/pull/1106
- @jasonvanzelm made their first contribution in https://github.com/openvinotoolkit/anomalib/pull/1108

**Full Changelog**: https://github.com/openvinotoolkit/anomalib/compare/v0.5.1...v0.6.0

## [v0.5.1] - 2023-05-24

### Added

- 🧪 Add tests for tools by @ashwinvaidya17 in https://github.com/openvinotoolkit/anomalib/pull/1069
- Add kolektor dataset by @Ravindu987 in https://github.com/openvinotoolkit/anomalib/pull/983

### Changed

- Rename `metadata_path` to `metadata` in `OpenvinoInferencer` in https://github.com/openvinotoolkit/anomalib/pull/1101
- 📝 [Notebooks] - Simplify the dobot notebooks. by @samet-akcay in https://github.com/openvinotoolkit/anomalib/pull/1084
- Upgrade python to 3.10 by @samet-akcay in https://github.com/openvinotoolkit/anomalib/pull/1035
- 📝 [Notebooks] - Install anomalib via pip in the Jupyter Notebooks by @samet-akcay in https://github.com/openvinotoolkit/anomalib/pull/1091
- Update code-scan workflow to use Trivy by @yunchu in https://github.com/openvinotoolkit/anomalib/pull/1097

### Fixed

- Fix `init_state_dict` bug in `wrap_nncf_model` in https://github.com/openvinotoolkit/anomalib/pull/1101
- Fix mypy pep561 by @WenjingKangIntel in https://github.com/openvinotoolkit/anomalib/pull/1088
- 📝 [Notebooks] Fix the broken formatting by @samet-akcay in https://github.com/openvinotoolkit/anomalib/pull/1090

## [v0.5.0] - 2023-05-09

### Added

- 📚 Add OpenVINO Inference to getting started notebook. by @samet-akcay in https://github.com/openvinotoolkit/anomalib/pull/897
- Mvtec 3d by @alexriedel1 in https://github.com/openvinotoolkit/anomalib/pull/907
- MVTec 3D and Folder3D by @alexriedel1 in https://github.com/openvinotoolkit/anomalib/pull/942
- add reorder=True argument in aupro by @triet1102 in https://github.com/openvinotoolkit/anomalib/pull/944
- always reorder inputs when computing AUROC by @djdameln in https://github.com/openvinotoolkit/anomalib/pull/945
- always reorder for aupr metric by @triet1102 in https://github.com/openvinotoolkit/anomalib/pull/975
- Add `README.md` files to `notebooks` directories and its subdirectories (<https://github.com/openvinotoolkit/anomalib/issues/993>)
- Set transformations from the config file by @alexriedel1 in https://github.com/openvinotoolkit/anomalib/pull/990
- Add contributors to `README.md` by @samet-akcay in https://github.com/openvinotoolkit/anomalib/pull/995
- Add codeowners file by @samet-akcay in https://github.com/openvinotoolkit/anomalib/pull/1019
- Configure reference frame for multi-frame video clips by @djdameln in https://github.com/openvinotoolkit/anomalib/pull/1023
- [Algo] Attribute-based Representations for Accurate and Interpretable Video Anomaly Detection by @djdameln in https://github.com/openvinotoolkit/anomalib/pull/1040

### Changed

- Switch to src layout by @samet-akcay in https://github.com/openvinotoolkit/anomalib/pull/921
- Remove `config` flag from `OpenVINOInferencer` (<https://github.com/openvinotoolkit/anomalib/pull/939>)
- Add ruff as the main linter by @samet-akcay in https://github.com/openvinotoolkit/anomalib/pull/936
- Add a new workflow for code scanning by @yunchu in https://github.com/openvinotoolkit/anomalib/pull/940
- Enable bandit scanning by @yunchu in https://github.com/openvinotoolkit/anomalib/pull/954
- 🐳 Update Containers and Readme by @ashwinvaidya17 in https://github.com/openvinotoolkit/anomalib/pull/952
- Refactor AUPRO metric by @triet1102 in https://github.com/openvinotoolkit/anomalib/pull/991
- enable auto-fixing for ruff in pre-commit by @djdameln in https://github.com/openvinotoolkit/anomalib/pull/1004
- Refactor strings and ints into enum.Enum by @WenjingKangIntel in https://github.com/openvinotoolkit/anomalib/pull/1044
- Modify codecov upload by @ashwinvaidya17 in https://github.com/openvinotoolkit/anomalib/pull/1080

### Deprecated

- Remove torchvision and torchtext by @samet-akcay in https://github.com/openvinotoolkit/anomalib/pull/903
- Remove codacy from ci docs by @ashwinvaidya17 in https://github.com/openvinotoolkit/anomalib/pull/924
- Remove config dependency from `OpenVINOInferencer` by @samet-akcay in https://github.com/openvinotoolkit/anomalib/pull/939
- Remove config from torch inferencer by @samet-akcay in https://github.com/openvinotoolkit/anomalib/pull/1001

###  Fixed

- Bugfix code logic to allow for passing of `nn.Module` to `TorchFXFeatureExtractor` by @ORippler in https://github.com/openvinotoolkit/anomalib/pull/935
- fix broken links to tutorials (ex guides) by @sergiev in https://github.com/openvinotoolkit/anomalib/pull/957
- Fixed outdated info in readme by @blaz-r in https://github.com/openvinotoolkit/anomalib/pull/969
- Fix ruff isort integration by @samet-akcay in https://github.com/openvinotoolkit/anomalib/pull/976
- Fix/samples dataframe annotation by @samet-akcay in https://github.com/openvinotoolkit/anomalib/pull/981
- Fixed openvino_inferencer in gradio_inference by @blaz-r in https://github.com/openvinotoolkit/anomalib/pull/972
- Fix issue in tutorial by @Ravindu987 in https://github.com/openvinotoolkit/anomalib/pull/997
- Fix tarfile vulnerability by @djdameln in https://github.com/openvinotoolkit/anomalib/pull/1003
- Cuda 11.4 dockerfile fix by @phcarval in https://github.com/openvinotoolkit/anomalib/pull/1021
- Make anomalib PEP 561 compliant for mypy by @WenjingKangIntel in https://github.com/openvinotoolkit/anomalib/pull/1038
- [Bug: 839] Crop in SSPCAB implementation by @isaacncz in https://github.com/openvinotoolkit/anomalib/pull/1057
- [Bug: 865] datamodule.setup() assertion failed by @isaacncz in https://github.com/openvinotoolkit/anomalib/pull/1058
- Fix logger message for test_split_ratio by @ugotsoul in https://github.com/openvinotoolkit/anomalib/pull/1071
- Fix notebook readme formatting by @samet-akcay in https://github.com/openvinotoolkit/anomalib/pull/1075

### New Contributors

- @triet1102 made their first contribution in https://github.com/openvinotoolkit/anomalib/pull/944
- @sergiev made their first contribution in https://github.com/openvinotoolkit/anomalib/pull/957
- @blaz-r made their first contribution in https://github.com/openvinotoolkit/anomalib/pull/969
- @ineiti made their first contribution in https://github.com/openvinotoolkit/anomalib/pull/987
- @Ravindu987 made their first contribution in https://github.com/openvinotoolkit/anomalib/pull/997
- @phcarval made their first contribution in https://github.com/openvinotoolkit/anomalib/pull/1021
- @WenjingKangIntel made their first contribution in https://github.com/openvinotoolkit/anomalib/pull/1038
- @isaacncz made their first contribution in https://github.com/openvinotoolkit/anomalib/pull/1057
- @ugotsoul made their first contribution in https://github.com/openvinotoolkit/anomalib/pull/1071

**Full Changelog**: https://github.com/openvinotoolkit/anomalib/compare/v0.4.0...v0.5.0

## [v0.4.0] - 2023-03-01

### Added

- Add Dobot notebook (<https://github.com/openvinotoolkit/anomalib/pull/928>)
- Add ShanghaiTech Campus video anomaly detection dataset (<https://github.com/openvinotoolkit/anomalib/pull/869>)
- Add `pyupgrade` to `pre-commit` configs, and refactor based on `pyupgrade` and `refurb` (<https://github.com/openvinotoolkit/anomalib/pull/845>)
- Add [CFA](https://arxiv.org/abs/2206.04325) model implementation (<https://github.com/openvinotoolkit/anomalib/pull/783>)
- Add RKDE model implementation (<https://github.com/openvinotoolkit/anomalib/pull/821>)
- Add Visual Anomaly (VisA) dataset adapter (<https://github.com/openvinotoolkit/anomalib/pull/824>)
- Add Synthetic anomalous dataset for validation and testing (https://github.com/openvinotoolkit/anomalib/pull/822)
- Add Detection task type support (https://github.com/openvinotoolkit/anomalib/pull/822)
- Add UCSDped and Avenue dataset implementation (https://github.com/openvinotoolkit/anomalib/pull/822)
- Add base classes for video dataset and video datamodule (https://github.com/openvinotoolkit/anomalib/pull/822)
- Add base classes for image dataset and image dataModule (https://github.com/openvinotoolkit/anomalib/pull/822)
- ✨ Add CSFlow model (<https://github.com/openvinotoolkit/anomalib/pull/657>)
- Log loss for existing trainable models (<https://github.com/openvinotoolkit/anomalib/pull/804>)
- Add section for community project (<https://github.com/openvinotoolkit/anomalib/pull/768>)
- ✨ Add torchfx feature extractor (<https://github.com/openvinotoolkit/anomalib/pull/675>)
- Add tiling notebook (<https://github.com/openvinotoolkit/anomalib/pull/712>)
- Add posargs to tox to enable testing a single file (https://github.com/openvinotoolkit/anomalib/pull/695)
- Add option to load metrics with kwargs (https://github.com/openvinotoolkit/anomalib/pull/688)
- 🐞 Add device flag to TorchInferencer (<https://github.com/openvinotoolkit/anomalib/pull/601>)

### Changed

- Configure reference frame for multi-frame video clips (<https://github.com/openvinotoolkit/anomalib/pull/1023>)
- Bump OpenVINO version to `2022.3.0` (<https://github.com/openvinotoolkit/anomalib/pull/932>)
- Remove the dependecy on a specific `torchvision` and `torchmetrics` packages.
- Bump PyTorch Lightning version to v.1.9.\* (<https://github.com/openvinotoolkit/anomalib/pull/870>)
- Make input image normalization and center cropping configurable from config (https://github.com/openvinotoolkit/anomalib/pull/822)
- Improve flexibility and configurability of subset splitting (https://github.com/openvinotoolkit/anomalib/pull/822)
- Switch to new datamodules design (https://github.com/openvinotoolkit/anomalib/pull/822)
- Make normalization and center cropping configurable through config (<https://github.com/openvinotoolkit/anomalib/pull/795>)
- Switch to new [changelog format](https://keepachangelog.com/en/1.0.0/). (<https://github.com/openvinotoolkit/anomalib/pull/777>)
- Rename feature to task (<https://github.com/openvinotoolkit/anomalib/pull/769>)
- make device configurable in OpenVINO inference (<https://github.com/openvinotoolkit/anomalib/pull/755>)
- 🚨 Fix torchmetrics version (<https://github.com/openvinotoolkit/anomalib/pull/754>)
- Improve NNCF initilization (<https://github.com/openvinotoolkit/anomalib/pull/740>)
- Migrate markdownlint + issue templates (<https://github.com/openvinotoolkit/anomalib/pull/738>)
- 🐞 Patch Timm Feature Extractor (<https://github.com/openvinotoolkit/anomalib/pull/714>)
- Padim arguments improvements (<https://github.com/openvinotoolkit/anomalib/pull/664>)
- 📊 Update DFM results (<https://github.com/openvinotoolkit/anomalib/pull/674>)
- Optimize anomaly score calculation for PatchCore (<https://github.com/openvinotoolkit/anomalib/pull/633>)

### Deprecated

- Deprecated PreProcessor class (<https://github.com/openvinotoolkit/anomalib/pull/795>)
- Deprecate OptimalF1 metric in favor of AnomalyScoreThreshold and F1Score (<https://github.com/openvinotoolkit/anomalib/pull/796>)

### Fixed

- Fix bug in `anomalib/data/utils/image.py` to check if the path is directory (<https://github.com/openvinotoolkit/anomalib/pull/919>)
- Fix bug in MVTec dataset download (<https://github.com/openvinotoolkit/anomalib/pull/842>)
- Add early stopping to CS-Flow model (<https://github.com/openvinotoolkit/anomalib/pull/817>)
- Fix remote container by removing version pinning in Docker files (<https://github.com/openvinotoolkit/anomalib/pull/797>)
- Fix PatchCore performance deterioration by reverting changes to Average Pooling layer (<https://github.com/openvinotoolkit/anomalib/pull/791>)
- Fix zero seed (<https://github.com/openvinotoolkit/anomalib/pull/766>)
- Fix #699 (<https://github.com/openvinotoolkit/anomalib/pull/700>)
- 🐞 Fix folder dataset for classification tasks (<https://github.com/openvinotoolkit/anomalib/pull/708>)
- Update torchmetrics to fix compute_on_cpu issue (<https://github.com/openvinotoolkit/anomalib/pull/711>)
- Correct folder mask path (<https://github.com/openvinotoolkit/anomalib/pull/660>)
- Fix >100% confidence issue for OpenVINO inference (<https://github.com/openvinotoolkit/anomalib/pull/667>)
- Update pre-commit links and some other minor fixes (<https://github.com/openvinotoolkit/anomalib/pull/672>)
- Fix black formatting issues. (<https://github.com/openvinotoolkit/anomalib/pull/674>)

## [v0.3.7] - 2022-10-28

### What's Changed

- Feature/comet logging by @sherpan in <https://github.com/openvinotoolkit/anomalib/pull/517>
- 🐞 Fix linting issues by @ashwinvaidya17 in <https://github.com/openvinotoolkit/anomalib/pull/535>
- 🐞 Bug Fix: Solve NaN values of anomaly scores for PatchCore model by @bsl546 in <https://github.com/openvinotoolkit/anomalib/pull/549>
- 🐞 Bug Fix: Help description for argument task by @youngquan in <https://github.com/openvinotoolkit/anomalib/pull/547>
- reutrn results of load_state_dict func by @zywvvd in <https://github.com/openvinotoolkit/anomalib/pull/546>
- 🔨 Pass `pre-trained` from config to `ModelLightning` by @samet-akcay in <https://github.com/openvinotoolkit/anomalib/pull/529>
- Benchmarking tool with Comet by @sherpan in <https://github.com/openvinotoolkit/anomalib/pull/545>
- Add map_location when loading the weights by @samet-akcay in <https://github.com/openvinotoolkit/anomalib/pull/562>
- Add patchcore to openvino export test + upgrade lightning by @ashwinvaidya17 in <https://github.com/openvinotoolkit/anomalib/pull/565>
- 🐞 Fix category check for folder dataset in anomalib CLI by @samet-akcay in <https://github.com/openvinotoolkit/anomalib/pull/567>
- Refactor `PreProcessor` and fix `Visualizer` denormalization issue. by @samet-akcay in <https://github.com/openvinotoolkit/anomalib/pull/570>
- 🔨 Check for successful openvino conversion by @ashwinvaidya17 in <https://github.com/openvinotoolkit/anomalib/pull/571>
- Comet HPO by @sherpan in <https://github.com/openvinotoolkit/anomalib/pull/563>
- Fix patchcore image-level score computation by @djdameln in <https://github.com/openvinotoolkit/anomalib/pull/580>
- Fix anomaly map computation in CFlow when batch size is 1. by @samet-akcay in <https://github.com/openvinotoolkit/anomalib/pull/589>
- Documentation refactor by @samet-akcay in <https://github.com/openvinotoolkit/anomalib/pull/576>
- ✨ Add notebook for hpo by @ashwinvaidya17 in <https://github.com/openvinotoolkit/anomalib/pull/592>
- 🐞 Fix comet HPO by @ashwinvaidya17 in <https://github.com/openvinotoolkit/anomalib/pull/597>
- ✨ Replace keys from benchmarking script by @ashwinvaidya17 in <https://github.com/openvinotoolkit/anomalib/pull/595>
- Update README.md by @Owaiskhan9654 in <https://github.com/openvinotoolkit/anomalib/pull/623>
- 🐳 Containerize CI by @ashwinvaidya17 in <https://github.com/openvinotoolkit/anomalib/pull/616>
- add deprecation warning to denormalize class by @djdameln in <https://github.com/openvinotoolkit/anomalib/pull/629>
- Anomalib CLI Improvements - Update metrics and create post_processing section in the config file by @samet-akcay in <https://github.com/openvinotoolkit/anomalib/pull/607>
- Convert adaptive_threshold to Enum in configs by @samet-akcay in <https://github.com/openvinotoolkit/anomalib/pull/637>
- Create meta_data.json with ONNX export as well as OpenVINO export by @calebmm in <https://github.com/openvinotoolkit/anomalib/pull/636>
- 🖌 refactor export callback by @ashwinvaidya17 in <https://github.com/openvinotoolkit/anomalib/pull/640>
- 🐞 Address docs build by @ashwinvaidya17 in <https://github.com/openvinotoolkit/anomalib/pull/639>
- Optimized inference with onnx for patchcore. by @acai66 in <https://github.com/openvinotoolkit/anomalib/pull/652>

New Contributors

- @sherpan made their first contribution in <https://github.com/openvinotoolkit/anomalib/pull/517>
- @bsl546 made their first contribution in <https://github.com/openvinotoolkit/anomalib/pull/549>
- @youngquan made their first contribution in <https://github.com/openvinotoolkit/anomalib/pull/547>
- @zywvvd made their first contribution in <https://github.com/openvinotoolkit/anomalib/pull/546>
- @Owaiskhan9654 made their first contribution in <https://github.com/openvinotoolkit/anomalib/pull/623>
- @calebmm made their first contribution in <https://github.com/openvinotoolkit/anomalib/pull/636>
- @acai66 made their first contribution in <https://github.com/openvinotoolkit/anomalib/pull/652>

**Full Changelog**: <https://github.com/openvinotoolkit/anomalib/compare/v0.3.6...v0.3.7>

## [v.0.3.6] - 2022-09-02

### What's Changed

- Add publish workflow + update references to main by @ashwinvaidya17 in <https://github.com/openvinotoolkit/anomalib/pull/480>
- Fix Dockerfile by @ORippler in <https://github.com/openvinotoolkit/anomalib/pull/478>
- Fix onnx export by rewriting GaussianBlur by @ORippler in <https://github.com/openvinotoolkit/anomalib/pull/476>
- DFKDE refactor to accept any layer name like other models by @ashishbdatta in <https://github.com/openvinotoolkit/anomalib/pull/482>
- 🐞 Log benchmarking results in sub folder by @ashwinvaidya17 in <https://github.com/openvinotoolkit/anomalib/pull/483>
- 🐞 Fix Visualization keys in new CLI by @ashwinvaidya17 in <https://github.com/openvinotoolkit/anomalib/pull/487>
- fix Perlin augmenter for non divisible image sizes by @djdameln in <https://github.com/openvinotoolkit/anomalib/pull/490>
- 📝 Update the license headers by @samet-akcay in <https://github.com/openvinotoolkit/anomalib/pull/491>
- change default parameter values for DRAEM by @djdameln in <https://github.com/openvinotoolkit/anomalib/pull/495>
- Add reset methods to metrics by @ashwinvaidya17 in <https://github.com/openvinotoolkit/anomalib/pull/488>
- Feature Extractor Refactor by @ashishbdatta in <https://github.com/openvinotoolkit/anomalib/pull/451>
- Convert `AnomalyMapGenerator` to `nn.Module` by @samet-akcay in <https://github.com/openvinotoolkit/anomalib/pull/497>
- Add github pr labeler to automatically label PRs by @samet-akcay in <https://github.com/openvinotoolkit/anomalib/pull/498>
- Add coverage by @ashwinvaidya17 in <https://github.com/openvinotoolkit/anomalib/pull/499>
- 🐞 Change if check by @ashwinvaidya17 in <https://github.com/openvinotoolkit/anomalib/pull/501>
- SSPCAB implementation by @djdameln in <https://github.com/openvinotoolkit/anomalib/pull/500>
- 🛠 Refactor Normalization by @ashwinvaidya17 in <https://github.com/openvinotoolkit/anomalib/pull/496>
- Enable generic exporting of a trained model to ONNX or OpenVINO IR by @ashishbdatta in <https://github.com/openvinotoolkit/anomalib/pull/509>
- Updated documentation to add examples for exporting model by @ashishbdatta in <https://github.com/openvinotoolkit/anomalib/pull/515>
- Ignore pixel metrics in classification task by @djdameln in <https://github.com/openvinotoolkit/anomalib/pull/516>
- Update export documentation by @djdameln in <https://github.com/openvinotoolkit/anomalib/pull/521>
- FIX: PaDiM didn't use config.model.pre_trained. by @jingt2ch in <https://github.com/openvinotoolkit/anomalib/pull/514>
- Reset adaptive threshold between epochs by @djdameln in <https://github.com/openvinotoolkit/anomalib/pull/527>
- Add PRO metric by @djdameln in <https://github.com/openvinotoolkit/anomalib/pull/508>
- Set full_state_update attribute in custom metrics by @djdameln in <https://github.com/openvinotoolkit/anomalib/pull/531>
- 🐞 Set normalization method from anomaly module by @ashwinvaidya17 in <https://github.com/openvinotoolkit/anomalib/pull/530>

New Contributors

- @ashishbdatta made their first contribution in <https://github.com/openvinotoolkit/anomalib/pull/482>
- @jingt2ch made their first contribution in <https://github.com/openvinotoolkit/anomalib/pull/514>

**Full Changelog**: <https://github.com/openvinotoolkit/anomalib/compare/v0.3.5...v0.3.6>

## [v.0.3.5] - 2022-08-02

### What's Changed

- 🐞 Fix inference for draem by @djdameln in <https://github.com/openvinotoolkit/anomalib/pull/470>
- 🐞 🛠 Bug fix in the inferencer by @samet-akcay in <https://github.com/openvinotoolkit/anomalib/pull/475>

**Full Changelog**: <https://github.com/openvinotoolkit/anomalib/compare/v0.3.4...v0.3.5>

## [v.0.3.4] - 2022-08-01

### What's Changed

- Add encoding to LONG_DESCRIPTION in setup.py by @samet-akcay in <https://github.com/openvinotoolkit/anomalib/pull/419>
- Fix visualization by @ORippler in <https://github.com/openvinotoolkit/anomalib/pull/417>
- Fix openvino circular import issue by @samet-akcay in <https://github.com/openvinotoolkit/anomalib/pull/416>
- Fix inferener arg names and weight path issue. by @samet-akcay in <https://github.com/openvinotoolkit/anomalib/pull/422>
- Remove the redundant `loss_val` by @samet-akcay in <https://github.com/openvinotoolkit/anomalib/pull/425>
- 📃 Add documentation for gradio inference by @ashwinvaidya17 in <https://github.com/openvinotoolkit/anomalib/pull/427>
- Add `pre_train` as a configurable parameter by @samet-akcay in <https://github.com/openvinotoolkit/anomalib/pull/431>
- 🛠 Fix config files and refactor dfkde by @samet-akcay in <https://github.com/openvinotoolkit/anomalib/pull/435>
- Add metric visualizations by @ORippler in <https://github.com/openvinotoolkit/anomalib/pull/429>
- Fix: data split issue by @jeongHwarr in <https://github.com/openvinotoolkit/anomalib/pull/404>
- 🚚 Move perlin noise to common folder by @ashwinvaidya17 in <https://github.com/openvinotoolkit/anomalib/pull/424>
- Support null seed by @ashwinvaidya17 in <https://github.com/openvinotoolkit/anomalib/pull/437>
- 🐞 Change if statement by @ashwinvaidya17 in <https://github.com/openvinotoolkit/anomalib/pull/439>
- Fix visualizer for `classification`, `mode=simple` by @ORippler in <https://github.com/openvinotoolkit/anomalib/pull/442>
- Feature/aupro test by @ORippler in <https://github.com/openvinotoolkit/anomalib/pull/444>
- Replace PyTorchLightning extras dependency by @ashwinvaidya17 in <https://github.com/openvinotoolkit/anomalib/pull/455>
- 🛠 Fix `tox` configuration by @samet-akcay in <https://github.com/openvinotoolkit/anomalib/pull/446>
- Ignore ipynb files to detect the repo language by @samet-akcay in <https://github.com/openvinotoolkit/anomalib/pull/456>
- Move configuration from tox to pyproject by @samet-akcay in <https://github.com/openvinotoolkit/anomalib/pull/458>
- Add Torch Inferencer and Update Openvino and Gradio Inferencers. by @samet-akcay in <https://github.com/openvinotoolkit/anomalib/pull/453>
- Address markdownlint issues by @samet-akcay in <https://github.com/openvinotoolkit/anomalib/pull/460>
- 🐞 Fix HPO by @ashwinvaidya17 in <https://github.com/openvinotoolkit/anomalib/pull/462>
- Remove docs requirements by @ashwinvaidya17 in <https://github.com/openvinotoolkit/anomalib/pull/467>
- Add codacy badge to readme by @samet-akcay in <https://github.com/openvinotoolkit/anomalib/pull/468>

New Contributors

- @ORippler made their first contribution in <https://github.com/openvinotoolkit/anomalib/pull/417>
- @jeongHwarr made their first contribution in <https://github.com/openvinotoolkit/anomalib/pull/404>

**Full Changelog**: <https://github.com/openvinotoolkit/anomalib/compare/0.3.3...0.3.4>

## [v.0.3.3] - 2022-07-05

### What's Changed

- 🚚 Move initialization log message to base class by @djdameln in <https://github.com/openvinotoolkit/anomalib/pull/363>
- 🚚 Move logging from train.py to the getter functions by @samet-akcay in <https://github.com/openvinotoolkit/anomalib/pull/365>
- 🚜 Refactor loss computation by @djdameln in <https://github.com/openvinotoolkit/anomalib/pull/364>
- 📝 Add a technical blog post to explain how to run anomalib. by @ashwinvaidya17 in <https://github.com/openvinotoolkit/anomalib/pull/359>
- 📚 Add datamodule jupyter notebooks. by @samet-akcay in <https://github.com/openvinotoolkit/anomalib/pull/357>
- 📝 Add benchmarking notebook by @ashwinvaidya17 in <https://github.com/openvinotoolkit/anomalib/pull/353>
- ➕ Add PyPI downloads badge to the readme. by @samet-akcay in <https://github.com/openvinotoolkit/anomalib/pull/370>
- 📃 Update README.md by @innat in <https://github.com/openvinotoolkit/anomalib/pull/382>
- 💻 Create Anomalib CLI by @samet-akcay in <https://github.com/openvinotoolkit/anomalib/pull/378>
- 🐞 Fix configs to remove logging heatmaps from classification models. by @samet-akcay in <https://github.com/openvinotoolkit/anomalib/pull/387>
- ✨ Add FastFlow model training testing inference via Anomalib API by @samet-akcay in <https://github.com/openvinotoolkit/anomalib/pull/386>
- 🐞 PaDim occasionally NaNs in anomaly map by @VdLMV in <https://github.com/openvinotoolkit/anomalib/pull/392>
- 🖼 Inference + Visualization by @djdameln in <https://github.com/openvinotoolkit/anomalib/pull/390>

New Contributors

- @innat made their first contribution in <https://github.com/openvinotoolkit/anomalib/pull/382>
- @VdLMV made their first contribution in <https://github.com/openvinotoolkit/anomalib/pull/392>

**Full Changelog**: <https://github.com/openvinotoolkit/anomalib/compare/v.0.3.2...v.0.3.3>

## [v.0.3.2] - 2022-06-09

### What's Changed

- Refactor `AnomalyModule` and `LightningModules` to explicitly define class arguments. by @samet-akcay in <https://github.com/openvinotoolkit/anomalib/pull/315>
- 🐞 Fix inferencer in Gradio by @ashwinvaidya17 in <https://github.com/openvinotoolkit/anomalib/pull/332>
- fix too many open images warning by @djdameln in <https://github.com/openvinotoolkit/anomalib/pull/334>
- Upgrade wandb version by @ashwinvaidya17 in <https://github.com/openvinotoolkit/anomalib/pull/340>
- Minor fix: Update folder dataset + notebooks link by @ashwinvaidya17 in <https://github.com/openvinotoolkit/anomalib/pull/338>
- Upgrade TorchMetrics version by @djdameln in <https://github.com/openvinotoolkit/anomalib/pull/342>
- 🚀 Set pylint version in tox.ini by @ashwinvaidya17 in <https://github.com/openvinotoolkit/anomalib/pull/345>
- Add metrics configuration callback to benchmarking by @ashwinvaidya17 in <https://github.com/openvinotoolkit/anomalib/pull/346>
- ➕ Add FastFlow Model by @samet-akcay in <https://github.com/openvinotoolkit/anomalib/pull/336>
- ✨ Add toy dataset to the repository by @ashwinvaidya17 in <https://github.com/openvinotoolkit/anomalib/pull/350>
- Add DRAEM Model by @djdameln in <https://github.com/openvinotoolkit/anomalib/pull/344>
- 📃Update documentation by @ashwinvaidya17 in <https://github.com/openvinotoolkit/anomalib/pull/280>
- 🏷️ Refactor Datamodule names by @samet-akcay in <https://github.com/openvinotoolkit/anomalib/pull/354>
- ✨ Add Reverse Distillation by @ashwinvaidya17 in <https://github.com/openvinotoolkit/anomalib/pull/343>

**Full Changelog**: <https://github.com/openvinotoolkit/anomalib/compare/v.0.3.1...v.0.3.2>

## [v.0.3.1] - 2022-05-17

### What's Changed

- 🔧 Properly assign values to dataframe in folder dataset. by @samet-akcay in <https://github.com/openvinotoolkit/anomalib/pull/272>
- ➕ Add warnings ⚠️ for inproper task setting in config files. by @samet-akcay in <https://github.com/openvinotoolkit/anomalib/pull/274>
- Updated CHANGELOG.md by @samet-akcay in <https://github.com/openvinotoolkit/anomalib/pull/276>
- ➕ Add long description to `setup.py` to make `README.md` PyPI friendly. by @samet-akcay in <https://github.com/openvinotoolkit/anomalib/pull/279>
- ✨ Add hash check to data download by @ashwinvaidya17 in <https://github.com/openvinotoolkit/anomalib/pull/284>
- ➕ Add Gradio by @julien-blanchon in <https://github.com/openvinotoolkit/anomalib/pull/283>
- 🔨 Fix nncf key issue in nightly job by @ashwinvaidya17 in <https://github.com/openvinotoolkit/anomalib/pull/238>
- Visualizer improvements pt1 by @djdameln in <https://github.com/openvinotoolkit/anomalib/pull/293>
- 🧪 Fix nightly by @ashwinvaidya17 in <https://github.com/openvinotoolkit/anomalib/pull/299>
- 🧪 Add tests for benchmarking script by @ashwinvaidya17 in <https://github.com/openvinotoolkit/anomalib/pull/297>
- ➕ add input_info to nncf config when not defined by user by @djdameln in <https://github.com/openvinotoolkit/anomalib/pull/307>
- 🐞 Increase tolerance + nightly path fix by @ashwinvaidya17 in <https://github.com/openvinotoolkit/anomalib/pull/318>
- ➕ Add jupyter notebooks directory and first tutorial for `getting-started` by @samet-akcay in <https://github.com/openvinotoolkit/anomalib/pull/292>

New Contributors

- @julien-blanchon made their first contribution in <https://github.com/openvinotoolkit/anomalib/pull/283>

**Full Changelog**: <https://github.com/openvinotoolkit/anomalib/compare/v0.3.0...v.0.3.1>

## [v.0.3.0] - 2022-04-25

### What's Changed

- 🛠 ⚠️ Fix configs to properly use pytorch-lightning==1.6 with GPU by @samet-akcay in <https://github.com/openvinotoolkit/anomalib/pull/234>
- 🛠 Fix `get_version` in `setup.py` to avoid hard-coding version. by @samet-akcay in <https://github.com/openvinotoolkit/anomalib/pull/229>
- 🐞 Fix image loggers by @ashwinvaidya17 in <https://github.com/openvinotoolkit/anomalib/pull/233>
- Configurable metrics by @djdameln in <https://github.com/openvinotoolkit/anomalib/pull/230>
- Make OpenVINO throughput optional in benchmarking by @ashwinvaidya17 in <https://github.com/openvinotoolkit/anomalib/pull/239>
- 🔨 Minor fix: Ensure docs build runs only on isea-server by @ashwinvaidya17 in <https://github.com/openvinotoolkit/anomalib/pull/245>
- 🏷 Rename `--model_config_path` to `config` by @samet-akcay in <https://github.com/openvinotoolkit/anomalib/pull/246>
- Revert "🏷 Rename `--model_config_path` to `config`" by @samet-akcay in <https://github.com/openvinotoolkit/anomalib/pull/247>
- ➕ Add `--model_config_path` deprecation warning to `inference.py` by @samet-akcay in <https://github.com/openvinotoolkit/anomalib/pull/248>
- Add console logger by @samet-akcay in <https://github.com/openvinotoolkit/anomalib/pull/241>
- Add segmentation mask to inference output by @ashwinvaidya17 in <https://github.com/openvinotoolkit/anomalib/pull/242>
- 🛠 Fix broken mvtec link, and split url to fit to 120 by @samet-akcay in <https://github.com/openvinotoolkit/anomalib/pull/264>
- 🛠 Fix mask filenames in folder dataset by @samet-akcay in <https://github.com/openvinotoolkit/anomalib/pull/249>

**Full Changelog**: <https://github.com/openvinotoolkit/anomalib/compare/v0.2.6...v0.3.0>

## [v.0.2.6] - 2022-04-12

### What's Changed

- ✏️ Add `torchtext==0.9.1` to support Kaggle environments. by @samet-akcay in <https://github.com/openvinotoolkit/anomalib/pull/165>
- 🛠 Fix `KeyError:'label'` in classification folder dataset by @samet-akcay in <https://github.com/openvinotoolkit/anomalib/pull/175>
- 📝 Added MVTec license to the repo by @samet-akcay in <https://github.com/openvinotoolkit/anomalib/pull/177>
- load best model from checkpoint by @djdameln in <https://github.com/openvinotoolkit/anomalib/pull/195>
- Replace `SaveToCSVCallback` with PL `CSVLogger` by @samet-akcay in <https://github.com/openvinotoolkit/anomalib/pull/198>
- WIP Refactor test by @ashwinvaidya17 in <https://github.com/openvinotoolkit/anomalib/pull/197>
- 🔧 Dockerfile enhancements by @LukasBommes in <https://github.com/openvinotoolkit/anomalib/pull/172>
- 🛠 Fix visualization issue for fully defected images by @djdameln in <https://github.com/openvinotoolkit/anomalib/pull/194>
- ✨ Add hpo search using `wandb` by @ashwinvaidya17 in <https://github.com/openvinotoolkit/anomalib/pull/82>
- Separate train and validation transformations by @alexriedel1 in <https://github.com/openvinotoolkit/anomalib/pull/168>
- 🛠 Fix docs workflow by @ashwinvaidya17 in <https://github.com/openvinotoolkit/anomalib/pull/200>
- 🔄 CFlow: Switch soft permutation to false by default to speed up training. by @samet-akcay in <https://github.com/openvinotoolkit/anomalib/pull/201>
- Return only `image`, `path` and `label` for classification tasks in `Mvtec` and `Btech` datasets. by @samet-akcay in <https://github.com/openvinotoolkit/anomalib/pull/196>
- 🗑 Remove `freia` as dependency and include it in `anomalib/models/components` by @samet-akcay in <https://github.com/openvinotoolkit/anomalib/pull/174>
- Visualizer show classification and segmentation by @alexriedel1 in <https://github.com/openvinotoolkit/anomalib/pull/178>
- ↗️ Bump up `pytorch-lightning` version to `1.6.0` or higher by @samet-akcay in <https://github.com/openvinotoolkit/anomalib/pull/193>
- 🛠 Refactor DFKDE model by @ashwinvaidya17 in <https://github.com/openvinotoolkit/anomalib/pull/207>
- 🛠 Minor fixes: Update callbacks to AnomalyModule by @ashwinvaidya17 in <https://github.com/openvinotoolkit/anomalib/pull/208>
- 🛠 Minor update: Update pre-commit docs by @ashwinvaidya17 in <https://github.com/openvinotoolkit/anomalib/pull/206>
- ✨ Directory streaming by @ashwinvaidya17 in <https://github.com/openvinotoolkit/anomalib/pull/210>
- ✏️ Updated documentation for development on Docker by @LukasBommes in <https://github.com/openvinotoolkit/anomalib/pull/217>
- 🏷 Fix Mac M1 dependency conflicts by @dreaquil in <https://github.com/openvinotoolkit/anomalib/pull/158>
- 🐞 Set tiling off in pathcore to correctly reproduce the stats. by @samet-akcay in <https://github.com/openvinotoolkit/anomalib/pull/222>
- 🐞fix support for non-square images by @ashwinvaidya17 in <https://github.com/openvinotoolkit/anomalib/pull/204>
- Allow specifying feature layer and pool factor in DFM by @nahuja-intel in <https://github.com/openvinotoolkit/anomalib/pull/215>
- 📝 Add GANomaly metrics to readme by @ashwinvaidya17 in <https://github.com/openvinotoolkit/anomalib/pull/224>
- ↗️ Bump the version to 0.2.6 by @samet-akcay in <https://github.com/openvinotoolkit/anomalib/pull/223>
- 📝 🛠 Fix inconsistent benchmarking throughput/time by @ashwinvaidya17 in <https://github.com/openvinotoolkit/anomalib/pull/221>
- assign test split for folder dataset by @alexriedel1 in <https://github.com/openvinotoolkit/anomalib/pull/220>
- 🛠 Refactor model implementations by @djdameln in <https://github.com/openvinotoolkit/anomalib/pull/225>

New Contributors

- @LukasBommes made their first contribution in <https://github.com/openvinotoolkit/anomalib/pull/172>
- @dreaquil made their first contribution in <https://github.com/openvinotoolkit/anomalib/pull/158>
- @nahuja-intel made their first contribution in <https://github.com/openvinotoolkit/anomalib/pull/215>

**Full Changelog**: <https://github.com/openvinotoolkit/anomalib/compare/v.0.2.5...v0.2.6>

## [v.0.2.5] - 2022-03-25

### What's Changed

- Bugfix: fix random val/test split issue by @djdameln in <https://github.com/openvinotoolkit/anomalib/pull/48>
- Fix Readmes by @ashwinvaidya17 in <https://github.com/openvinotoolkit/anomalib/pull/46>
- Updated changelog by @samet-akcay in <https://github.com/openvinotoolkit/anomalib/pull/49>
- add distinction between image and pixel threshold in postprocessor by @djdameln in <https://github.com/openvinotoolkit/anomalib/pull/50>
- Fix docstrings by @ashwinvaidya17 in <https://github.com/openvinotoolkit/anomalib/pull/22>
- Fix networkx requirement by @LeonidBeynenson in <https://github.com/openvinotoolkit/anomalib/pull/52>
- Add min-max normalization by @djdameln in <https://github.com/openvinotoolkit/anomalib/pull/53>
- Change hardcoded dataset path to environ variable by @ashwinvaidya17 in <https://github.com/openvinotoolkit/anomalib/pull/51>
- Added cflow algorithm by @blakshma in <https://github.com/openvinotoolkit/anomalib/pull/47>
- perform metric computation on cpu by @djdameln in <https://github.com/openvinotoolkit/anomalib/pull/64>
- Fix Inferencer by @ashwinvaidya17 in <https://github.com/openvinotoolkit/anomalib/pull/60>
- Updated readme for cflow and change default config to reflect results by @blakshma in <https://github.com/openvinotoolkit/anomalib/pull/68>
- Fixed issue with model loading by @blakshma in <https://github.com/openvinotoolkit/anomalib/pull/69>
- Docs/sa/fix readme by @samet-akcay in <https://github.com/openvinotoolkit/anomalib/pull/71>
- Updated coreset subsampling method to improve accuracy by @blakshma in <https://github.com/openvinotoolkit/anomalib/pull/73>
- Revert "Updated coreset subsampling method to improve accuracy" by @samet-akcay in <https://github.com/openvinotoolkit/anomalib/pull/79>
- Replace `SupportIndex` with `int` by @samet-akcay in <https://github.com/openvinotoolkit/anomalib/pull/76>
- Added reference to official CFLOW repo by @blakshma in <https://github.com/openvinotoolkit/anomalib/pull/81>
- Fixed issue with k_greedy method by @blakshma in <https://github.com/openvinotoolkit/anomalib/pull/80>
- Fix Mix Data type issue on inferencer by @samet-akcay in <https://github.com/openvinotoolkit/anomalib/pull/77>
- Create CODE_OF_CONDUCT.md by @samet-akcay in <https://github.com/openvinotoolkit/anomalib/pull/86>
- ✨ Add GANomaly by @ashwinvaidya17 in <https://github.com/openvinotoolkit/anomalib/pull/70>
- Reorder auc only when needed by @djdameln in <https://github.com/openvinotoolkit/anomalib/pull/91>
- Bump up the pytorch lightning to master branch due to vulnurability issues by @samet-akcay in <https://github.com/openvinotoolkit/anomalib/pull/55>
- 🚀 CI: Nightly Build by @ashwinvaidya17 in <https://github.com/openvinotoolkit/anomalib/pull/66>
- Refactor by @ashwinvaidya17 in <https://github.com/openvinotoolkit/anomalib/pull/87>
- Benchmarking Script by @ashwinvaidya17 in <https://github.com/openvinotoolkit/anomalib/pull/17>
- 🐞 Fix tensor detach and gpu count issues in benchmarking script by @ashwinvaidya17 in <https://github.com/openvinotoolkit/anomalib/pull/100>
- Return predicted masks in predict step by @djdameln in <https://github.com/openvinotoolkit/anomalib/pull/103>
- Add Citation to the Readme by @samet-akcay in <https://github.com/openvinotoolkit/anomalib/pull/106>
- Nightly build by @ashwinvaidya17 in <https://github.com/openvinotoolkit/anomalib/pull/104>
- c_idx cast to LongTensor in random sparse projection by @alexriedel1 in <https://github.com/openvinotoolkit/anomalib/pull/113>
- Update Nightly by @ashwinvaidya17 in <https://github.com/openvinotoolkit/anomalib/pull/126>
- Updated logos by @samet-akcay in <https://github.com/openvinotoolkit/anomalib/pull/131>
- Add third-party-programs.txt file and update license by @LeonidBeynenson in <https://github.com/openvinotoolkit/anomalib/pull/132>
- 🔨 Increase inference + openvino support by @ashwinvaidya17 in <https://github.com/openvinotoolkit/anomalib/pull/122>
- Fix/da/image size bug by @djdameln in <https://github.com/openvinotoolkit/anomalib/pull/135>
- Fix/da/image size bug by @djdameln in <https://github.com/openvinotoolkit/anomalib/pull/140>
- optimize compute_anomaly_score by using torch native funcrtions by @alexriedel1 in <https://github.com/openvinotoolkit/anomalib/pull/141>
- Fix IndexError in adaptive threshold computation by @djdameln in <https://github.com/openvinotoolkit/anomalib/pull/146>
- Feature/data/btad by @samet-akcay in <https://github.com/openvinotoolkit/anomalib/pull/120>
- Update for nncf_task by @AlexanderDokuchaev in <https://github.com/openvinotoolkit/anomalib/pull/145>
- fix non-adaptive thresholding bug by @djdameln in <https://github.com/openvinotoolkit/anomalib/pull/152>
- Calculate feature map shape patchcore by @alexriedel1 in <https://github.com/openvinotoolkit/anomalib/pull/148>
- Add `transform_config` to the main `config.yaml` file. by @samet-akcay in <https://github.com/openvinotoolkit/anomalib/pull/156>
- Add Custom Dataset Training Support by @samet-akcay in <https://github.com/openvinotoolkit/anomalib/pull/154>
- Added extension as an option when saving the result images. by @samet-akcay in <https://github.com/openvinotoolkit/anomalib/pull/162>
- Update `anomalib` version and requirements by @samet-akcay in <https://github.com/openvinotoolkit/anomalib/pull/163>

New Contributors

- @LeonidBeynenson made their first contribution in <https://github.com/openvinotoolkit/anomalib/pull/52>
- @blakshma made their first contribution in <https://github.com/openvinotoolkit/anomalib/pull/47>
- @alexriedel1 made their first contribution in <https://github.com/openvinotoolkit/anomalib/pull/113>
- @AlexanderDokuchaev made their first contribution in <https://github.com/openvinotoolkit/anomalib/pull/145>

**Full Changelog**: <https://github.com/openvinotoolkit/anomalib/compare/v.0.2.4...v.0.2.5>

## [v.0.2.4] - 2021-12-22

### What's Changed

- Bump up the version to 0.2.4 by @samet-akcay in <https://github.com/openvinotoolkit/anomalib/pull/45>
- fix heatmap color scheme by @djdameln in <https://github.com/openvinotoolkit/anomalib/pull/44>

**Full Changelog**: <https://github.com/openvinotoolkit/anomalib/compare/v.0.2.3...v.0.2.4>

## [v.0.2.3] - 2021-12-23

### What's Changed

- Address docs build failing issue by @ashwinvaidya17 in <https://github.com/openvinotoolkit/anomalib/pull/39>
- Fix docs pipeline 📄 by @ashwinvaidya17 in <https://github.com/openvinotoolkit/anomalib/pull/41>
- Feature/dick/anomaly score normalization by @djdameln in <https://github.com/openvinotoolkit/anomalib/pull/35>
- Shuffle train dataloader by @samet-akcay in <https://github.com/openvinotoolkit/anomalib/pull/42>

**Full Changelog**: <https://github.com/openvinotoolkit/anomalib/compare/v0.2.2...v.0.2.3>

## [v0.2.0 Pre-release] - 2021-12-14

### What's Changed

- Address compatibility issues with OTE, that are caused by the legacy code. by @samet-akcay in [#24](https://github.com/openvinotoolkit/anomalib/pull/24)
- Initial docs string by @ashwinvaidya17 in [#9](https://github.com/openvinotoolkit/anomalib/pull/9)
- Load model did not work correctly as DFMModel did not inherit by @ashwinvaidya17 in [#5](https://github.com/openvinotoolkit/anomalib/pull/5)
- Refactor/samet/data by @samet-akcay in [#8](https://github.com/openvinotoolkit/anomalib/pull/8)
- Delete make.bat by @samet-akcay in [#11](https://github.com/openvinotoolkit/anomalib/pull/11)
- TorchMetrics by @djdameln in [#7](https://github.com/openvinotoolkit/anomalib/pull/7)
- ONNX node naming by @djdameln in [#13](https://github.com/openvinotoolkit/anomalib/pull/13)
- Add FPS counter to `TimerCallback` by @ashwinvaidya17 in [#12](https://github.com/openvinotoolkit/anomalib/pull/12)

Contributors

- @ashwinvaidya17
- @djdameln
- @samet-akcay

**Full Changelog**: <https://github.com/openvinotoolkit/anomalib/commits/v0.2.0><|MERGE_RESOLUTION|>--- conflicted
+++ resolved
@@ -10,11 +10,8 @@
 
 - 🚀 Update OpenVINO and ONNX export to support fixed input shape by @adrianboguszewski in https://github.com/openvinotoolkit/anomalib/pull/2006
 - Add data_path argument to predict entrypoint and add properties for retrieving model path by @djdameln in https://github.com/openvinotoolkit/anomalib/pull/2018
-<<<<<<< HEAD
+- 🚀 Add compression and quantization for OpenVINO export by @adrianboguszewski in https://github.com/openvinotoolkit/anomalib/pull/2052
 - 🚀from_config API: Create a path between API & configuration file (CLI) by @harimkang in https://github.com/openvinotoolkit/anomalib/pull/2065
-=======
-- 🚀 Add compression and quantization for OpenVINO export by @adrianboguszewski in https://github.com/openvinotoolkit/anomalib/pull/2052
->>>>>>> 4d0beb07
 
 ### Changed
 
