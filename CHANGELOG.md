# Changelog

All notable changes to this project will be documented in this file.

The format is based on [Keep a Changelog](https://keepachangelog.com/en/1.0.0/).

## [Unreleased]

### Added

<<<<<<< HEAD
- Add support for MVTec LOCO AD dataset and sPRO metric by @willyfh in https://github.com/openvinotoolkit/anomalib/pull/1686
=======
- 🚀 Update OpenVINO and ONNX export to support fixed input shape by @adrianboguszewski in https://github.com/openvinotoolkit/anomalib/pull/2006
- Add data_path argument to predict entrypoint and add properties for retrieving model path by @djdameln in https://github.com/openvinotoolkit/anomalib/pull/2018
>>>>>>> 3472a12d

### Changed

- 🔨 Move all export functionalities to AnomalyModule as base methods by @thinhngo-x in (<https://github.com/openvinotoolkit/anomalib/pull/1803>)
- Remove unnecessary jsonargparse dependencies by @davnn in (<https://github.com/openvinotoolkit/anomalib/pull/2046>)
- Use default model-specific eval transform when only train_transform specified by @djdameln(https://github.com/djdameln) in (<https://github.com/openvinotoolkit/anomalib/pull/1953>)
- 🔨Rename OptimalF1 to F1Max for consistency with the literature, by @samet-akcay in https://github.com/openvinotoolkit/anomalib/pull/1980
- 🐞Update OptimalF1 score to use BinaryPrecisionRecallCurve and remove num_classes by @ashwinvaidya17 in https://github.com/openvinotoolkit/anomalib/pull/1972

### Deprecated

### Fixed

### New Contributors

**Full Changelog**:

## [v1.0.1] - 2024-03-27

### Added

- Add requirements into `pyproject.toml` & Refactor anomalib install `get_requirements` by @harimkang in https://github.com/openvinotoolkit/anomalib/pull/1808

### Changed

- 📚 Update the getting started notebook by @samet-akcay in https://github.com/openvinotoolkit/anomalib/pull/1800
- 🔨Refactored-assert-statements-with-explicit-error-handling by @sahusiddharth in https://github.com/openvinotoolkit/anomalib/pull/1825
- 🔨Made-imagenette-path-configurable-in-config by @sahusiddharth in https://github.com/openvinotoolkit/anomalib/pull/1833
- 🛠️ Update changelog by @ashwinvaidya17 in https://github.com/openvinotoolkit/anomalib/pull/1842
- Remove input_size argument from models #1827 by @Shakib-IO in https://github.com/openvinotoolkit/anomalib/pull/1856
- 🚀 Allow validation splits from training data by @davnn in https://github.com/openvinotoolkit/anomalib/pull/1865
- 🛠️ Ensure images are loaded in RGB format by @davnn in https://github.com/openvinotoolkit/anomalib/pull/1866
- 🔨 Update OpenVINO predict to handle normalization inside the method. by @samet-akcay in https://github.com/openvinotoolkit/anomalib/pull/1875
- ✨ Upgrade TorchMetrics by @ashwinvaidya17 in https://github.com/openvinotoolkit/anomalib/pull/1879
- Address minor WinCLIP issues by @djdameln in https://github.com/openvinotoolkit/anomalib/pull/1889

### Deprecated

### Fixed

- 🐞 Fix single-frame video input size by [@djdameln](https://github.com/djdameln) (<https://github.com/openvinotoolkit/anomalib/pull/1910>)
- 🐞 Fix dobot notebook by @djdameln in https://github.com/openvinotoolkit/anomalib/pull/1852
- 🐞 Fix CLI config and update the docs. by @samet-akcay in https://github.com/openvinotoolkit/anomalib/pull/1886
- 🐞 Fix the error if the device in masks_to_boxes is not both CPU and CUDA by @danylo-boiko in https://github.com/openvinotoolkit/anomalib/pull/1839
- 🐞 Hot-fix wrong requirement for setup.py by @harimkang in https://github.com/openvinotoolkit/anomalib/pull/1823
- 🐞 Use right interpolation method in WinCLIP resize (<https://github.com/openvinotoolkit/anomalib/pull/1889>)
- 🐞 Fix the error if the device in masks_to_boxes is not both CPU and CUDA by @danylo-boiko in https://github.com/openvinotoolkit/anomalib/pull/1839

### New Contributors

- @sahusiddharth made their first contribution in https://github.com/openvinotoolkit/anomalib/pull/1825
- @Shakib-IO made their first contribution in https://github.com/openvinotoolkit/anomalib/pull/1856
- @davnn made their first contribution in https://github.com/openvinotoolkit/anomalib/pull/1866

**Full Changelog**: https://github.com/openvinotoolkit/anomalib/compare/v1.0.0...v1.0.1

## [v1.0.0] - 2024-02-29

### Added

- 🚀 Add KMeans PyTorch Implementation to cfa model by @aadhamm in https://github.com/openvinotoolkit/anomalib/pull/998
- 🚀 Add DSR model by @phcarval in https://github.com/openvinotoolkit/anomalib/pull/1142
- ⚙️ Add `setuptools` as a requirement (via `pkg_resources`) by @murilo-cunha in https://github.com/openvinotoolkit/anomalib/pull/1168
- 🚀 Add support to backbone URI in config. by @mzweilin in https://github.com/openvinotoolkit/anomalib/pull/1343
- ⚙️ Add extra checks to `TorchInferencer` model and metadata loading by @samet-akcay in https://github.com/openvinotoolkit/anomalib/pull/1350
- ⚙️ Handle `dict` objects in `TorchInferencer` by @samet-akcay in https://github.com/openvinotoolkit/anomalib/pull/1354
- ⚙️ Add tag to workflow by @ashwinvaidya17 in https://github.com/openvinotoolkit/anomalib/pull/1382
- 🚀 Adding U-Flow method by @mtailanian in https://github.com/openvinotoolkit/anomalib/pull/1415
- 🚀 V1 by @ashwinvaidya17 in https://github.com/openvinotoolkit/anomalib/pull/1663
- 📚 Announce anomalib v1 on the main `README.md` by @samet-akcay in https://github.com/openvinotoolkit/anomalib/pull/1542
- 📚 Add docs for the depth data by @willyfh in https://github.com/openvinotoolkit/anomalib/pull/1694
- 📚 Add docs for the U-Flow model by @willyfh in https://github.com/openvinotoolkit/anomalib/pull/1695
- 📚 Add docs for the DSR model by @willyfh in https://github.com/openvinotoolkit/anomalib/pull/1700
- 📚 Add news section to docs by @samet-akcay in https://github.com/openvinotoolkit/anomalib/pull/1689
- 📚 Add test documentation to the readme file by @samet-akcay in https://github.com/openvinotoolkit/anomalib/pull/1734
- 🔨 Allow string types in CLI enums by @ashwinvaidya17 in https://github.com/openvinotoolkit/anomalib/pull/1741
- 🚀 Remove pl dependency from Anomalib CLI & Add install subcommand by @harimkang in https://github.com/openvinotoolkit/anomalib/pull/1748
- 📚 Add Secure development knowledge section to `SECURE.md` file by @samet-akcay in https://github.com/openvinotoolkit/anomalib/pull/1751
- 🔨 Add default metrics to Engine by @samet-akcay in https://github.com/openvinotoolkit/anomalib/pull/1769
- Enable image-level normalization flag by @ashwinvaidya17 in https://github.com/openvinotoolkit/anomalib/pull/1771
- Add explicit requirements to docs build workflow by @ashwinvaidya17 in https://github.com/openvinotoolkit/anomalib/pull/1787
- Add test case to model transform tests by @djdameln in https://github.com/openvinotoolkit/anomalib/pull/1795
- 📚 Add `GOVERNANCE.md`file by @samet-akcay in https://github.com/openvinotoolkit/anomalib/pull/1716
- 🔒 Add bandit checks to pre-commit by @samet-akcay in https://github.com/openvinotoolkit/anomalib/pull/1710
- 📚 Add sdd and contributing guidelines to the documentation by @samet-akcay in https://github.com/openvinotoolkit/anomalib/pull/1708
- Fix scheduler num_steps for EfficientAD by @blaz-r in https://github.com/openvinotoolkit/anomalib/pull/1705
- 🔒 Add GPG keys to sign the python wheel to publish on pypi by @samet-akcay in https://github.com/openvinotoolkit/anomalib/pull/1687

### Changed

- 🔨 Version bump by @ashwinvaidya17 in https://github.com/openvinotoolkit/anomalib/pull/1305
- 🔨 Modify README custom dataset by @Kiminjo in https://github.com/openvinotoolkit/anomalib/pull/1314
- 🔨 Change the documentation URL in `README.md` and add commands to run each inferencer by @samet-akcay in https://github.com/openvinotoolkit/anomalib/pull/1326
- 🔨 Allow dynamic batch-sizes when exporting to ONNX, instead if fixed input shapes by @BeeAlarmed in https://github.com/openvinotoolkit/anomalib/pull/1347
- 🔨 README: Synchronize OV version with requirements by @sovrasov in https://github.com/openvinotoolkit/anomalib/pull/1358
- 🔨 update timm to 0.6.13 by @Gornoka in https://github.com/openvinotoolkit/anomalib/pull/1373
- 🔨 Refactor Reverse Distillation to match official code by @abc-125 in https://github.com/openvinotoolkit/anomalib/pull/1389
- 🔨 Address tiler issues by @djdameln in https://github.com/openvinotoolkit/anomalib/pull/1411
- 🔨 preexisting OpenCV version check added to `setup.py`, ran formatting pre-commit hooks on previous contribution. by @abdullamatar in https://github.com/openvinotoolkit/anomalib/pull/1424
- 🔨 Improved speed and memory usage of mean+std calculation by @belfner in https://github.com/openvinotoolkit/anomalib/pull/1457
- 🔨 Changed default inference device to AUTO in https://github.com/openvinotoolkit/anomalib/pull/1534
- 🔨 Refactor/extensions custom dataset by @abc-125 in https://github.com/openvinotoolkit/anomalib/pull/1562
- 📚 Modify the PR template by @samet-akcay in https://github.com/openvinotoolkit/anomalib/pull/1611
- 📚 Remove github pages by @samet-akcay in https://github.com/openvinotoolkit/anomalib/pull/1667
- 🔒 Validate path before processing by @samet-akcay in https://github.com/openvinotoolkit/anomalib/pull/1668
- 📚 Update RKDE lighting model file header (hence docs) with paper URL by @tobybreckon in https://github.com/openvinotoolkit/anomalib/pull/1671
- 🔒 Address checkmarx issues. by @samet-akcay in https://github.com/openvinotoolkit/anomalib/pull/1672
- 📚 Update contribution guidelines by @samet-akcay in https://github.com/openvinotoolkit/anomalib/pull/1677
- 🔒 Replace `md5` with `sha-256` by @samet-akcay in https://github.com/openvinotoolkit/anomalib/pull/1680
- 🔨 Refactor Visualisation by @ashwinvaidya17 in https://github.com/openvinotoolkit/anomalib/pull/1693
- 🚀 Replace `albumentations` with `torchvision` transforms by @djdameln in https://github.com/openvinotoolkit/anomalib/pull/1706
- 💥 Create a script to upgrade v0.\* configuration format to v1 by @samet-akcay in https://github.com/openvinotoolkit/anomalib/pull/1738
- 🔨 Refactor type alias by @ashwinvaidya17 in https://github.com/openvinotoolkit/anomalib/pull/1742
- 🔨 Remove Lightning dependencies from the CLI and Add `anomalib install` subcommand by @harimkang in https://github.com/openvinotoolkit/anomalib/pull/1748
- 🔨 Refactor `Engine.predict` method by @ashwinvaidya17 in https://github.com/openvinotoolkit/anomalib/pull/1772
- 🔨 Rename DynamicBufferModule to DynamicBufferMixin by @danylo-boiko in https://github.com/openvinotoolkit/anomalib/pull/1776
- 🔨 Refactor Engine args: Create workspace directory from API by @samet-akcay in https://github.com/openvinotoolkit/anomalib/pull/1773
- Change Dockerfile to fix #1775 by @thinhngo-x in https://github.com/openvinotoolkit/anomalib/pull/1781
- 🔨 📄 Change config location 2 by @ashwinvaidya17 in https://github.com/openvinotoolkit/anomalib/pull/1789
- Update setup logic in model and datamodule by @djdameln in https://github.com/openvinotoolkit/anomalib/pull/1794
- Cleanup notebooks by @djdameln in https://github.com/openvinotoolkit/anomalib/pull/1796
- 🔨 Remove access denied error by @samet-akcay in https://github.com/openvinotoolkit/anomalib/pull/1797
- 📚 Update the installation instructions by @samet-akcay in https://github.com/openvinotoolkit/anomalib/pull/1790

### Deprecated

- Support only Python 3.10 and greater in https://github.com/openvinotoolkit/anomalib/pull/1299
- 🗑️ Remove HPO and Benchmarking from CLI by @ashwinvaidya17 in https://github.com/openvinotoolkit/anomalib/pull/1743
- 🔨 Remove CDF normalization and temporarily remove pipelines. by @samet-akcay in https://github.com/openvinotoolkit/anomalib/pull/1761

### Fixed

- 🐞 Fix unexpected key pixel_metrics.AUPRO.fpr_limit by @WenjingKangIntel in https://github.com/openvinotoolkit/anomalib/pull/1055
- 📚 Fix docs build by @ashwinvaidya17 in https://github.com/openvinotoolkit/anomalib/pull/1307
- 🐞 Fix tiling for Reverse Distillation and STFPM by @blaz-r in https://github.com/openvinotoolkit/anomalib/pull/1319
- 📚 Fix the readthedocs config by @samet-akcay in https://github.com/openvinotoolkit/anomalib/pull/1322
- 🐞 Fix PRO metric calculation on GPU by @blaz-r in https://github.com/openvinotoolkit/anomalib/pull/1317
- 🐞 Fix dockerfile cuda version by @phcarval in https://github.com/openvinotoolkit/anomalib/pull/1330
- 🐞 Fix patchcore interpolation by @jpcbertoldo in https://github.com/openvinotoolkit/anomalib/pull/1335
- 🔨 Efficient ad reduced memory footprint by @MG109 in https://github.com/openvinotoolkit/anomalib/pull/1340
- 📚 Fix(docs): typo by @pirnerjonas in https://github.com/openvinotoolkit/anomalib/pull/1353
- 🐞 Fix EfficientAD to use width and height of the input by @abc-125 in https://github.com/openvinotoolkit/anomalib/pull/1355
- 📚 Fix the broken link in training.rst by @samet-akcay in https://github.com/openvinotoolkit/anomalib/pull/1363
- 📚 Missing indentation in metrics.rst docs by @caiolang in https://github.com/openvinotoolkit/anomalib/pull/1379
- 🐞 Patch for the WinError183 on the OpenVino export mode by @ggiret-thinkdeep in https://github.com/openvinotoolkit/anomalib/pull/1386
- 🐞 Fix DRAEM by @blaz-r in https://github.com/openvinotoolkit/anomalib/pull/1431
- 🐞 Fix/efficient ad normalize before every validation by @abc-125 in https://github.com/openvinotoolkit/anomalib/pull/1441
- 🐞 Hotfix: Limit Gradio Version by @samet-akcay in https://github.com/openvinotoolkit/anomalib/pull/1458
- 🔨 Fixed DSR by @phcarval in https://github.com/openvinotoolkit/anomalib/pull/1486
- 📚 Fix result image URLs by @f0k in https://github.com/openvinotoolkit/anomalib/pull/1510
- 🐞 Fix broken 501 notebooks by @adrianboguszewski in https://github.com/openvinotoolkit/anomalib/pull/1630
- 🐞 Fixed shape error, allowing arbitary image sizes for EfficientAD by @holzweber in https://github.com/openvinotoolkit/anomalib/pull/1537
- 📚 Fix the broken images on `README.md` by @samet-akcay in https://github.com/openvinotoolkit/anomalib/pull/1666
- Fixed OpenVINO notebooks by @adrianboguszewski in https://github.com/openvinotoolkit/anomalib/pull/1678
- 🐞 Fix GMM test by @ashwinvaidya17 in https://github.com/openvinotoolkit/anomalib/pull/1696
- 📚 Fix indentation and add license for the ShanghaiTech Campus Dataset by @willyfh in https://github.com/openvinotoolkit/anomalib/pull/1701
- 🚨Fix predict_step in AnomalyModule by @ashwinvaidya17 in https://github.com/openvinotoolkit/anomalib/pull/1746
- Fix the imports to fit in OpenVINO 2023.3 by @prob1995 in https://github.com/openvinotoolkit/anomalib/pull/1756
- 📚 Documentation update: fix a typo of README by @youngquan in https://github.com/openvinotoolkit/anomalib/pull/1753
- 🐞Fix visualization by @ashwinvaidya17 in https://github.com/openvinotoolkit/anomalib/pull/1766
- 🩹Minor fixes by @ashwinvaidya17 in https://github.com/openvinotoolkit/anomalib/pull/1788
- ⏳ Restore Images by @ashwinvaidya17 in https://github.com/openvinotoolkit/anomalib/pull/1791

### New Contributors

- @Kiminjo made their first contribution in https://github.com/openvinotoolkit/anomalib/pull/1314
- @murilo-cunha made their first contribution in https://github.com/openvinotoolkit/anomalib/pull/1168
- @aadhamm made their first contribution in https://github.com/openvinotoolkit/anomalib/pull/998
- @MG109 made their first contribution in https://github.com/openvinotoolkit/anomalib/pull/1340
- @BeeAlarmed made their first contribution in https://github.com/openvinotoolkit/anomalib/pull/1347
- @pirnerjonas made their first contribution in https://github.com/openvinotoolkit/anomalib/pull/1353
- @sovrasov made their first contribution in https://github.com/openvinotoolkit/anomalib/pull/1358
- @abc-125 made their first contribution in https://github.com/openvinotoolkit/anomalib/pull/1355
- @Gornoka made their first contribution in https://github.com/openvinotoolkit/anomalib/pull/1373
- @caiolang made their first contribution in https://github.com/openvinotoolkit/anomalib/pull/1379
- @ggiret-thinkdeep made their first contribution in https://github.com/openvinotoolkit/anomalib/pull/1386
- @belfner made their first contribution in https://github.com/openvinotoolkit/anomalib/pull/1457
- @abdullamatar made their first contribution in https://github.com/openvinotoolkit/anomalib/pull/1424
- @mtailanian made their first contribution in https://github.com/openvinotoolkit/anomalib/pull/1415
- @f0k made their first contribution in https://github.com/openvinotoolkit/anomalib/pull/1510
- @holzweber made their first contribution in https://github.com/openvinotoolkit/anomalib/pull/1537
- @tobybreckon made their first contribution in https://github.com/openvinotoolkit/anomalib/pull/1671
- @prob1995 made their first contribution in https://github.com/openvinotoolkit/anomalib/pull/1756
- @danylo-boiko made their first contribution in https://github.com/openvinotoolkit/anomalib/pull/1776
- @thinhngo-x made their first contribution in https://github.com/openvinotoolkit/anomalib/pull/1781

**Full Changelog**: https://github.com/openvinotoolkit/anomalib/compare/v0.7.0...v1.0.0

## [v0.7.0] - 2023-08-28

### Added

- AUPRO binning capability by @yann-cv in https://github.com/openvinotoolkit/anomalib/pull/1145
- Add support for receiving dataset paths as a list by @harimkang in https://github.com/openvinotoolkit/anomalib/pull/1265
- Add modelAPI compatible OpenVINO export by @ashwinvaidya17 in https://github.com/openvinotoolkit/anomalib/pull/1219

### Changed

- Enable training with only normal images for MVTec by @djdameln in https://github.com/openvinotoolkit/anomalib/pull/1241
- Improve default settings of EfficientAD in https://github.com/openvinotoolkit/anomalib/pull/1143
- Added the tracer_kwargs to the TorchFXFeatureExtractor class by @JoaoGuibs in https://github.com/openvinotoolkit/anomalib/pull/1214
- Replace cdist in Patchcore by @blaz-r in https://github.com/openvinotoolkit/anomalib/pull/1267
- Ignore hidden directories when creating Folder dataset by @samet-akcay in https://github.com/openvinotoolkit/anomalib/pull/1268

### Fixed

- Fix typechecking error for toch.onnx.export by @ORippler in https://github.com/openvinotoolkit/anomalib/pull/1159
- Fix benchmarking type error by @blaz-r in https://github.com/openvinotoolkit/anomalib/pull/1155
- Fix incorrect shape mismatch between anomaly map and ground truth mask by @alexriedel1 in https://github.com/openvinotoolkit/anomalib/pull/1182
- Fix dataset keys in benchmarking notebook by @samet-akcay in https://github.com/openvinotoolkit/anomalib/pull/1242
- Remove config from argparse in OpenVINO inference script by @samet-akcay in https://github.com/openvinotoolkit/anomalib/pull/1257
- Fix EfficientAD number of steps for optimizer lr change by @samet-akcay in https://github.com/openvinotoolkit/anomalib/pull/1266
- Fix unable to read the mas image by @samet-akcay in https://github.com/openvinotoolkit/anomalib/pull/1277

## [v0.6.0] - 2023-06-15

### Added

- EfficientAD by @alexriedel1 in https://github.com/openvinotoolkit/anomalib/pull/1073
- AI-VAD bbox post-processing by @djdameln in https://github.com/openvinotoolkit/anomalib/pull/1103
- Add dataset categories to data modules by @samet-akcay in https://github.com/openvinotoolkit/anomalib/pull/1105
- Pass codedov token from environment by @ashwinvaidya17 in https://github.com/openvinotoolkit/anomalib/pull/1102

### Changed

- OV API2.0 by @paularamo in https://github.com/openvinotoolkit/anomalib/pull/1098

### Deprecated

- OV API1.0 by @paularamo in https://github.com/openvinotoolkit/anomalib/pull/1098

###  Fixed

- Fix Fastflow ONNX export. by @jasonvanzelm in https://github.com/openvinotoolkit/anomalib/pull/1108
- Fix tile import typo by @xbkaishui in https://github.com/openvinotoolkit/anomalib/pull/1106
- Fix `pre-commit` issues caused by the EfficientAD PR by @samet-akcay in https://github.com/openvinotoolkit/anomalib/pull/1114
- Bump requests from 2.26.0 to 2.31.0 in /requirements by @dependabot in https://github.com/openvinotoolkit/anomalib/pull/1100

### New Contributors

- @xbkaishui made their first contribution in https://github.com/openvinotoolkit/anomalib/pull/1106
- @jasonvanzelm made their first contribution in https://github.com/openvinotoolkit/anomalib/pull/1108

**Full Changelog**: https://github.com/openvinotoolkit/anomalib/compare/v0.5.1...v0.6.0

## [v0.5.1] - 2023-05-24

### Added

- 🧪 Add tests for tools by @ashwinvaidya17 in https://github.com/openvinotoolkit/anomalib/pull/1069
- Add kolektor dataset by @Ravindu987 in https://github.com/openvinotoolkit/anomalib/pull/983

### Changed

- Rename `metadata_path` to `metadata` in `OpenvinoInferencer` in https://github.com/openvinotoolkit/anomalib/pull/1101
- 📝 [Notebooks] - Simplify the dobot notebooks. by @samet-akcay in https://github.com/openvinotoolkit/anomalib/pull/1084
- Upgrade python to 3.10 by @samet-akcay in https://github.com/openvinotoolkit/anomalib/pull/1035
- 📝 [Notebooks] - Install anomalib via pip in the Jupyter Notebooks by @samet-akcay in https://github.com/openvinotoolkit/anomalib/pull/1091
- Update code-scan workflow to use Trivy by @yunchu in https://github.com/openvinotoolkit/anomalib/pull/1097

### Fixed

- Fix `init_state_dict` bug in `wrap_nncf_model` in https://github.com/openvinotoolkit/anomalib/pull/1101
- Fix mypy pep561 by @WenjingKangIntel in https://github.com/openvinotoolkit/anomalib/pull/1088
- 📝 [Notebooks] Fix the broken formatting by @samet-akcay in https://github.com/openvinotoolkit/anomalib/pull/1090

## [v0.5.0] - 2023-05-09

### Added

- 📚 Add OpenVINO Inference to getting started notebook. by @samet-akcay in https://github.com/openvinotoolkit/anomalib/pull/897
- Mvtec 3d by @alexriedel1 in https://github.com/openvinotoolkit/anomalib/pull/907
- MVTec 3D and Folder3D by @alexriedel1 in https://github.com/openvinotoolkit/anomalib/pull/942
- add reorder=True argument in aupro by @triet1102 in https://github.com/openvinotoolkit/anomalib/pull/944
- always reorder inputs when computing AUROC by @djdameln in https://github.com/openvinotoolkit/anomalib/pull/945
- always reorder for aupr metric by @triet1102 in https://github.com/openvinotoolkit/anomalib/pull/975
- Add `README.md` files to `notebooks` directories and its subdirectories (<https://github.com/openvinotoolkit/anomalib/issues/993>)
- Set transformations from the config file by @alexriedel1 in https://github.com/openvinotoolkit/anomalib/pull/990
- Add contributors to `README.md` by @samet-akcay in https://github.com/openvinotoolkit/anomalib/pull/995
- Add codeowners file by @samet-akcay in https://github.com/openvinotoolkit/anomalib/pull/1019
- Configure reference frame for multi-frame video clips by @djdameln in https://github.com/openvinotoolkit/anomalib/pull/1023
- [Algo] Attribute-based Representations for Accurate and Interpretable Video Anomaly Detection by @djdameln in https://github.com/openvinotoolkit/anomalib/pull/1040

### Changed

- Switch to src layout by @samet-akcay in https://github.com/openvinotoolkit/anomalib/pull/921
- Remove `config` flag from `OpenVINOInferencer` (<https://github.com/openvinotoolkit/anomalib/pull/939>)
- Add ruff as the main linter by @samet-akcay in https://github.com/openvinotoolkit/anomalib/pull/936
- Add a new workflow for code scanning by @yunchu in https://github.com/openvinotoolkit/anomalib/pull/940
- Enable bandit scanning by @yunchu in https://github.com/openvinotoolkit/anomalib/pull/954
- 🐳 Update Containers and Readme by @ashwinvaidya17 in https://github.com/openvinotoolkit/anomalib/pull/952
- Refactor AUPRO metric by @triet1102 in https://github.com/openvinotoolkit/anomalib/pull/991
- enable auto-fixing for ruff in pre-commit by @djdameln in https://github.com/openvinotoolkit/anomalib/pull/1004
- Refactor strings and ints into enum.Enum by @WenjingKangIntel in https://github.com/openvinotoolkit/anomalib/pull/1044
- Modify codecov upload by @ashwinvaidya17 in https://github.com/openvinotoolkit/anomalib/pull/1080

### Deprecated

- Remove torchvision and torchtext by @samet-akcay in https://github.com/openvinotoolkit/anomalib/pull/903
- Remove codacy from ci docs by @ashwinvaidya17 in https://github.com/openvinotoolkit/anomalib/pull/924
- Remove config dependency from `OpenVINOInferencer` by @samet-akcay in https://github.com/openvinotoolkit/anomalib/pull/939
- Remove config from torch inferencer by @samet-akcay in https://github.com/openvinotoolkit/anomalib/pull/1001

###  Fixed

- Bugfix code logic to allow for passing of `nn.Module` to `TorchFXFeatureExtractor` by @ORippler in https://github.com/openvinotoolkit/anomalib/pull/935
- fix broken links to tutorials (ex guides) by @sergiev in https://github.com/openvinotoolkit/anomalib/pull/957
- Fixed outdated info in readme by @blaz-r in https://github.com/openvinotoolkit/anomalib/pull/969
- Fix ruff isort integration by @samet-akcay in https://github.com/openvinotoolkit/anomalib/pull/976
- Fix/samples dataframe annotation by @samet-akcay in https://github.com/openvinotoolkit/anomalib/pull/981
- Fixed openvino_inferencer in gradio_inference by @blaz-r in https://github.com/openvinotoolkit/anomalib/pull/972
- Fix issue in tutorial by @Ravindu987 in https://github.com/openvinotoolkit/anomalib/pull/997
- Fix tarfile vulnerability by @djdameln in https://github.com/openvinotoolkit/anomalib/pull/1003
- Cuda 11.4 dockerfile fix by @phcarval in https://github.com/openvinotoolkit/anomalib/pull/1021
- Make anomalib PEP 561 compliant for mypy by @WenjingKangIntel in https://github.com/openvinotoolkit/anomalib/pull/1038
- [Bug: 839] Crop in SSPCAB implementation by @isaacncz in https://github.com/openvinotoolkit/anomalib/pull/1057
- [Bug: 865] datamodule.setup() assertion failed by @isaacncz in https://github.com/openvinotoolkit/anomalib/pull/1058
- Fix logger message for test_split_ratio by @ugotsoul in https://github.com/openvinotoolkit/anomalib/pull/1071
- Fix notebook readme formatting by @samet-akcay in https://github.com/openvinotoolkit/anomalib/pull/1075

### New Contributors

- @triet1102 made their first contribution in https://github.com/openvinotoolkit/anomalib/pull/944
- @sergiev made their first contribution in https://github.com/openvinotoolkit/anomalib/pull/957
- @blaz-r made their first contribution in https://github.com/openvinotoolkit/anomalib/pull/969
- @ineiti made their first contribution in https://github.com/openvinotoolkit/anomalib/pull/987
- @Ravindu987 made their first contribution in https://github.com/openvinotoolkit/anomalib/pull/997
- @phcarval made their first contribution in https://github.com/openvinotoolkit/anomalib/pull/1021
- @WenjingKangIntel made their first contribution in https://github.com/openvinotoolkit/anomalib/pull/1038
- @isaacncz made their first contribution in https://github.com/openvinotoolkit/anomalib/pull/1057
- @ugotsoul made their first contribution in https://github.com/openvinotoolkit/anomalib/pull/1071

**Full Changelog**: https://github.com/openvinotoolkit/anomalib/compare/v0.4.0...v0.5.0

## [v0.4.0] - 2023-03-01

### Added

- Add Dobot notebook (<https://github.com/openvinotoolkit/anomalib/pull/928>)
- Add ShanghaiTech Campus video anomaly detection dataset (<https://github.com/openvinotoolkit/anomalib/pull/869>)
- Add `pyupgrade` to `pre-commit` configs, and refactor based on `pyupgrade` and `refurb` (<https://github.com/openvinotoolkit/anomalib/pull/845>)
- Add [CFA](https://arxiv.org/abs/2206.04325) model implementation (<https://github.com/openvinotoolkit/anomalib/pull/783>)
- Add RKDE model implementation (<https://github.com/openvinotoolkit/anomalib/pull/821>)
- Add Visual Anomaly (VisA) dataset adapter (<https://github.com/openvinotoolkit/anomalib/pull/824>)
- Add Synthetic anomalous dataset for validation and testing (https://github.com/openvinotoolkit/anomalib/pull/822)
- Add Detection task type support (https://github.com/openvinotoolkit/anomalib/pull/822)
- Add UCSDped and Avenue dataset implementation (https://github.com/openvinotoolkit/anomalib/pull/822)
- Add base classes for video dataset and video datamodule (https://github.com/openvinotoolkit/anomalib/pull/822)
- Add base classes for image dataset and image dataModule (https://github.com/openvinotoolkit/anomalib/pull/822)
- ✨ Add CSFlow model (<https://github.com/openvinotoolkit/anomalib/pull/657>)
- Log loss for existing trainable models (<https://github.com/openvinotoolkit/anomalib/pull/804>)
- Add section for community project (<https://github.com/openvinotoolkit/anomalib/pull/768>)
- ✨ Add torchfx feature extractor (<https://github.com/openvinotoolkit/anomalib/pull/675>)
- Add tiling notebook (<https://github.com/openvinotoolkit/anomalib/pull/712>)
- Add posargs to tox to enable testing a single file (https://github.com/openvinotoolkit/anomalib/pull/695)
- Add option to load metrics with kwargs (https://github.com/openvinotoolkit/anomalib/pull/688)
- 🐞 Add device flag to TorchInferencer (<https://github.com/openvinotoolkit/anomalib/pull/601>)

### Changed

- Configure reference frame for multi-frame video clips (<https://github.com/openvinotoolkit/anomalib/pull/1023>)
- Bump OpenVINO version to `2022.3.0` (<https://github.com/openvinotoolkit/anomalib/pull/932>)
- Remove the dependecy on a specific `torchvision` and `torchmetrics` packages.
- Bump PyTorch Lightning version to v.1.9.\* (<https://github.com/openvinotoolkit/anomalib/pull/870>)
- Make input image normalization and center cropping configurable from config (https://github.com/openvinotoolkit/anomalib/pull/822)
- Improve flexibility and configurability of subset splitting (https://github.com/openvinotoolkit/anomalib/pull/822)
- Switch to new datamodules design (https://github.com/openvinotoolkit/anomalib/pull/822)
- Make normalization and center cropping configurable through config (<https://github.com/openvinotoolkit/anomalib/pull/795>)
- Switch to new [changelog format](https://keepachangelog.com/en/1.0.0/). (<https://github.com/openvinotoolkit/anomalib/pull/777>)
- Rename feature to task (<https://github.com/openvinotoolkit/anomalib/pull/769>)
- make device configurable in OpenVINO inference (<https://github.com/openvinotoolkit/anomalib/pull/755>)
- 🚨 Fix torchmetrics version (<https://github.com/openvinotoolkit/anomalib/pull/754>)
- Improve NNCF initilization (<https://github.com/openvinotoolkit/anomalib/pull/740>)
- Migrate markdownlint + issue templates (<https://github.com/openvinotoolkit/anomalib/pull/738>)
- 🐞 Patch Timm Feature Extractor (<https://github.com/openvinotoolkit/anomalib/pull/714>)
- Padim arguments improvements (<https://github.com/openvinotoolkit/anomalib/pull/664>)
- 📊 Update DFM results (<https://github.com/openvinotoolkit/anomalib/pull/674>)
- Optimize anomaly score calculation for PatchCore (<https://github.com/openvinotoolkit/anomalib/pull/633>)

### Deprecated

- Deprecated PreProcessor class (<https://github.com/openvinotoolkit/anomalib/pull/795>)
- Deprecate OptimalF1 metric in favor of AnomalyScoreThreshold and F1Score (<https://github.com/openvinotoolkit/anomalib/pull/796>)

### Fixed

- Fix bug in `anomalib/data/utils/image.py` to check if the path is directory (<https://github.com/openvinotoolkit/anomalib/pull/919>)
- Fix bug in MVTec dataset download (<https://github.com/openvinotoolkit/anomalib/pull/842>)
- Add early stopping to CS-Flow model (<https://github.com/openvinotoolkit/anomalib/pull/817>)
- Fix remote container by removing version pinning in Docker files (<https://github.com/openvinotoolkit/anomalib/pull/797>)
- Fix PatchCore performance deterioration by reverting changes to Average Pooling layer (<https://github.com/openvinotoolkit/anomalib/pull/791>)
- Fix zero seed (<https://github.com/openvinotoolkit/anomalib/pull/766>)
- Fix #699 (<https://github.com/openvinotoolkit/anomalib/pull/700>)
- 🐞 Fix folder dataset for classification tasks (<https://github.com/openvinotoolkit/anomalib/pull/708>)
- Update torchmetrics to fix compute_on_cpu issue (<https://github.com/openvinotoolkit/anomalib/pull/711>)
- Correct folder mask path (<https://github.com/openvinotoolkit/anomalib/pull/660>)
- Fix >100% confidence issue for OpenVINO inference (<https://github.com/openvinotoolkit/anomalib/pull/667>)
- Update pre-commit links and some other minor fixes (<https://github.com/openvinotoolkit/anomalib/pull/672>)
- Fix black formatting issues. (<https://github.com/openvinotoolkit/anomalib/pull/674>)

## [v0.3.7] - 2022-10-28

### What's Changed

- Feature/comet logging by @sherpan in <https://github.com/openvinotoolkit/anomalib/pull/517>
- 🐞 Fix linting issues by @ashwinvaidya17 in <https://github.com/openvinotoolkit/anomalib/pull/535>
- 🐞 Bug Fix: Solve NaN values of anomaly scores for PatchCore model by @bsl546 in <https://github.com/openvinotoolkit/anomalib/pull/549>
- 🐞 Bug Fix: Help description for argument task by @youngquan in <https://github.com/openvinotoolkit/anomalib/pull/547>
- reutrn results of load_state_dict func by @zywvvd in <https://github.com/openvinotoolkit/anomalib/pull/546>
- 🔨 Pass `pre-trained` from config to `ModelLightning` by @samet-akcay in <https://github.com/openvinotoolkit/anomalib/pull/529>
- Benchmarking tool with Comet by @sherpan in <https://github.com/openvinotoolkit/anomalib/pull/545>
- Add map_location when loading the weights by @samet-akcay in <https://github.com/openvinotoolkit/anomalib/pull/562>
- Add patchcore to openvino export test + upgrade lightning by @ashwinvaidya17 in <https://github.com/openvinotoolkit/anomalib/pull/565>
- 🐞 Fix category check for folder dataset in anomalib CLI by @samet-akcay in <https://github.com/openvinotoolkit/anomalib/pull/567>
- Refactor `PreProcessor` and fix `Visualizer` denormalization issue. by @samet-akcay in <https://github.com/openvinotoolkit/anomalib/pull/570>
- 🔨 Check for successful openvino conversion by @ashwinvaidya17 in <https://github.com/openvinotoolkit/anomalib/pull/571>
- Comet HPO by @sherpan in <https://github.com/openvinotoolkit/anomalib/pull/563>
- Fix patchcore image-level score computation by @djdameln in <https://github.com/openvinotoolkit/anomalib/pull/580>
- Fix anomaly map computation in CFlow when batch size is 1. by @samet-akcay in <https://github.com/openvinotoolkit/anomalib/pull/589>
- Documentation refactor by @samet-akcay in <https://github.com/openvinotoolkit/anomalib/pull/576>
- ✨ Add notebook for hpo by @ashwinvaidya17 in <https://github.com/openvinotoolkit/anomalib/pull/592>
- 🐞 Fix comet HPO by @ashwinvaidya17 in <https://github.com/openvinotoolkit/anomalib/pull/597>
- ✨ Replace keys from benchmarking script by @ashwinvaidya17 in <https://github.com/openvinotoolkit/anomalib/pull/595>
- Update README.md by @Owaiskhan9654 in <https://github.com/openvinotoolkit/anomalib/pull/623>
- 🐳 Containerize CI by @ashwinvaidya17 in <https://github.com/openvinotoolkit/anomalib/pull/616>
- add deprecation warning to denormalize class by @djdameln in <https://github.com/openvinotoolkit/anomalib/pull/629>
- Anomalib CLI Improvements - Update metrics and create post_processing section in the config file by @samet-akcay in <https://github.com/openvinotoolkit/anomalib/pull/607>
- Convert adaptive_threshold to Enum in configs by @samet-akcay in <https://github.com/openvinotoolkit/anomalib/pull/637>
- Create meta_data.json with ONNX export as well as OpenVINO export by @calebmm in <https://github.com/openvinotoolkit/anomalib/pull/636>
- 🖌 refactor export callback by @ashwinvaidya17 in <https://github.com/openvinotoolkit/anomalib/pull/640>
- 🐞 Address docs build by @ashwinvaidya17 in <https://github.com/openvinotoolkit/anomalib/pull/639>
- Optimized inference with onnx for patchcore. by @acai66 in <https://github.com/openvinotoolkit/anomalib/pull/652>

New Contributors

- @sherpan made their first contribution in <https://github.com/openvinotoolkit/anomalib/pull/517>
- @bsl546 made their first contribution in <https://github.com/openvinotoolkit/anomalib/pull/549>
- @youngquan made their first contribution in <https://github.com/openvinotoolkit/anomalib/pull/547>
- @zywvvd made their first contribution in <https://github.com/openvinotoolkit/anomalib/pull/546>
- @Owaiskhan9654 made their first contribution in <https://github.com/openvinotoolkit/anomalib/pull/623>
- @calebmm made their first contribution in <https://github.com/openvinotoolkit/anomalib/pull/636>
- @acai66 made their first contribution in <https://github.com/openvinotoolkit/anomalib/pull/652>

**Full Changelog**: <https://github.com/openvinotoolkit/anomalib/compare/v0.3.6...v0.3.7>

## [v.0.3.6] - 2022-09-02

### What's Changed

- Add publish workflow + update references to main by @ashwinvaidya17 in <https://github.com/openvinotoolkit/anomalib/pull/480>
- Fix Dockerfile by @ORippler in <https://github.com/openvinotoolkit/anomalib/pull/478>
- Fix onnx export by rewriting GaussianBlur by @ORippler in <https://github.com/openvinotoolkit/anomalib/pull/476>
- DFKDE refactor to accept any layer name like other models by @ashishbdatta in <https://github.com/openvinotoolkit/anomalib/pull/482>
- 🐞 Log benchmarking results in sub folder by @ashwinvaidya17 in <https://github.com/openvinotoolkit/anomalib/pull/483>
- 🐞 Fix Visualization keys in new CLI by @ashwinvaidya17 in <https://github.com/openvinotoolkit/anomalib/pull/487>
- fix Perlin augmenter for non divisible image sizes by @djdameln in <https://github.com/openvinotoolkit/anomalib/pull/490>
- 📝 Update the license headers by @samet-akcay in <https://github.com/openvinotoolkit/anomalib/pull/491>
- change default parameter values for DRAEM by @djdameln in <https://github.com/openvinotoolkit/anomalib/pull/495>
- Add reset methods to metrics by @ashwinvaidya17 in <https://github.com/openvinotoolkit/anomalib/pull/488>
- Feature Extractor Refactor by @ashishbdatta in <https://github.com/openvinotoolkit/anomalib/pull/451>
- Convert `AnomalyMapGenerator` to `nn.Module` by @samet-akcay in <https://github.com/openvinotoolkit/anomalib/pull/497>
- Add github pr labeler to automatically label PRs by @samet-akcay in <https://github.com/openvinotoolkit/anomalib/pull/498>
- Add coverage by @ashwinvaidya17 in <https://github.com/openvinotoolkit/anomalib/pull/499>
- 🐞 Change if check by @ashwinvaidya17 in <https://github.com/openvinotoolkit/anomalib/pull/501>
- SSPCAB implementation by @djdameln in <https://github.com/openvinotoolkit/anomalib/pull/500>
- 🛠 Refactor Normalization by @ashwinvaidya17 in <https://github.com/openvinotoolkit/anomalib/pull/496>
- Enable generic exporting of a trained model to ONNX or OpenVINO IR by @ashishbdatta in <https://github.com/openvinotoolkit/anomalib/pull/509>
- Updated documentation to add examples for exporting model by @ashishbdatta in <https://github.com/openvinotoolkit/anomalib/pull/515>
- Ignore pixel metrics in classification task by @djdameln in <https://github.com/openvinotoolkit/anomalib/pull/516>
- Update export documentation by @djdameln in <https://github.com/openvinotoolkit/anomalib/pull/521>
- FIX: PaDiM didn't use config.model.pre_trained. by @jingt2ch in <https://github.com/openvinotoolkit/anomalib/pull/514>
- Reset adaptive threshold between epochs by @djdameln in <https://github.com/openvinotoolkit/anomalib/pull/527>
- Add PRO metric by @djdameln in <https://github.com/openvinotoolkit/anomalib/pull/508>
- Set full_state_update attribute in custom metrics by @djdameln in <https://github.com/openvinotoolkit/anomalib/pull/531>
- 🐞 Set normalization method from anomaly module by @ashwinvaidya17 in <https://github.com/openvinotoolkit/anomalib/pull/530>

New Contributors

- @ashishbdatta made their first contribution in <https://github.com/openvinotoolkit/anomalib/pull/482>
- @jingt2ch made their first contribution in <https://github.com/openvinotoolkit/anomalib/pull/514>

**Full Changelog**: <https://github.com/openvinotoolkit/anomalib/compare/v0.3.5...v0.3.6>

## [v.0.3.5] - 2022-08-02

### What's Changed

- 🐞 Fix inference for draem by @djdameln in <https://github.com/openvinotoolkit/anomalib/pull/470>
- 🐞 🛠 Bug fix in the inferencer by @samet-akcay in <https://github.com/openvinotoolkit/anomalib/pull/475>

**Full Changelog**: <https://github.com/openvinotoolkit/anomalib/compare/v0.3.4...v0.3.5>

## [v.0.3.4] - 2022-08-01

### What's Changed

- Add encoding to LONG_DESCRIPTION in setup.py by @samet-akcay in <https://github.com/openvinotoolkit/anomalib/pull/419>
- Fix visualization by @ORippler in <https://github.com/openvinotoolkit/anomalib/pull/417>
- Fix openvino circular import issue by @samet-akcay in <https://github.com/openvinotoolkit/anomalib/pull/416>
- Fix inferener arg names and weight path issue. by @samet-akcay in <https://github.com/openvinotoolkit/anomalib/pull/422>
- Remove the redundant `loss_val` by @samet-akcay in <https://github.com/openvinotoolkit/anomalib/pull/425>
- 📃 Add documentation for gradio inference by @ashwinvaidya17 in <https://github.com/openvinotoolkit/anomalib/pull/427>
- Add `pre_train` as a configurable parameter by @samet-akcay in <https://github.com/openvinotoolkit/anomalib/pull/431>
- 🛠 Fix config files and refactor dfkde by @samet-akcay in <https://github.com/openvinotoolkit/anomalib/pull/435>
- Add metric visualizations by @ORippler in <https://github.com/openvinotoolkit/anomalib/pull/429>
- Fix: data split issue by @jeongHwarr in <https://github.com/openvinotoolkit/anomalib/pull/404>
- 🚚 Move perlin noise to common folder by @ashwinvaidya17 in <https://github.com/openvinotoolkit/anomalib/pull/424>
- Support null seed by @ashwinvaidya17 in <https://github.com/openvinotoolkit/anomalib/pull/437>
- 🐞 Change if statement by @ashwinvaidya17 in <https://github.com/openvinotoolkit/anomalib/pull/439>
- Fix visualizer for `classification`, `mode=simple` by @ORippler in <https://github.com/openvinotoolkit/anomalib/pull/442>
- Feature/aupro test by @ORippler in <https://github.com/openvinotoolkit/anomalib/pull/444>
- Replace PyTorchLightning extras dependency by @ashwinvaidya17 in <https://github.com/openvinotoolkit/anomalib/pull/455>
- 🛠 Fix `tox` configuration by @samet-akcay in <https://github.com/openvinotoolkit/anomalib/pull/446>
- Ignore ipynb files to detect the repo language by @samet-akcay in <https://github.com/openvinotoolkit/anomalib/pull/456>
- Move configuration from tox to pyproject by @samet-akcay in <https://github.com/openvinotoolkit/anomalib/pull/458>
- Add Torch Inferencer and Update Openvino and Gradio Inferencers. by @samet-akcay in <https://github.com/openvinotoolkit/anomalib/pull/453>
- Address markdownlint issues by @samet-akcay in <https://github.com/openvinotoolkit/anomalib/pull/460>
- 🐞 Fix HPO by @ashwinvaidya17 in <https://github.com/openvinotoolkit/anomalib/pull/462>
- Remove docs requirements by @ashwinvaidya17 in <https://github.com/openvinotoolkit/anomalib/pull/467>
- Add codacy badge to readme by @samet-akcay in <https://github.com/openvinotoolkit/anomalib/pull/468>

New Contributors

- @ORippler made their first contribution in <https://github.com/openvinotoolkit/anomalib/pull/417>
- @jeongHwarr made their first contribution in <https://github.com/openvinotoolkit/anomalib/pull/404>

**Full Changelog**: <https://github.com/openvinotoolkit/anomalib/compare/0.3.3...0.3.4>

## [v.0.3.3] - 2022-07-05

### What's Changed

- 🚚 Move initialization log message to base class by @djdameln in <https://github.com/openvinotoolkit/anomalib/pull/363>
- 🚚 Move logging from train.py to the getter functions by @samet-akcay in <https://github.com/openvinotoolkit/anomalib/pull/365>
- 🚜 Refactor loss computation by @djdameln in <https://github.com/openvinotoolkit/anomalib/pull/364>
- 📝 Add a technical blog post to explain how to run anomalib. by @ashwinvaidya17 in <https://github.com/openvinotoolkit/anomalib/pull/359>
- 📚 Add datamodule jupyter notebooks. by @samet-akcay in <https://github.com/openvinotoolkit/anomalib/pull/357>
- 📝 Add benchmarking notebook by @ashwinvaidya17 in <https://github.com/openvinotoolkit/anomalib/pull/353>
- ➕ Add PyPI downloads badge to the readme. by @samet-akcay in <https://github.com/openvinotoolkit/anomalib/pull/370>
- 📃 Update README.md by @innat in <https://github.com/openvinotoolkit/anomalib/pull/382>
- 💻 Create Anomalib CLI by @samet-akcay in <https://github.com/openvinotoolkit/anomalib/pull/378>
- 🐞 Fix configs to remove logging heatmaps from classification models. by @samet-akcay in <https://github.com/openvinotoolkit/anomalib/pull/387>
- ✨ Add FastFlow model training testing inference via Anomalib API by @samet-akcay in <https://github.com/openvinotoolkit/anomalib/pull/386>
- 🐞 PaDim occasionally NaNs in anomaly map by @VdLMV in <https://github.com/openvinotoolkit/anomalib/pull/392>
- 🖼 Inference + Visualization by @djdameln in <https://github.com/openvinotoolkit/anomalib/pull/390>

New Contributors

- @innat made their first contribution in <https://github.com/openvinotoolkit/anomalib/pull/382>
- @VdLMV made their first contribution in <https://github.com/openvinotoolkit/anomalib/pull/392>

**Full Changelog**: <https://github.com/openvinotoolkit/anomalib/compare/v.0.3.2...v.0.3.3>

## [v.0.3.2] - 2022-06-09

### What's Changed

- Refactor `AnomalyModule` and `LightningModules` to explicitly define class arguments. by @samet-akcay in <https://github.com/openvinotoolkit/anomalib/pull/315>
- 🐞 Fix inferencer in Gradio by @ashwinvaidya17 in <https://github.com/openvinotoolkit/anomalib/pull/332>
- fix too many open images warning by @djdameln in <https://github.com/openvinotoolkit/anomalib/pull/334>
- Upgrade wandb version by @ashwinvaidya17 in <https://github.com/openvinotoolkit/anomalib/pull/340>
- Minor fix: Update folder dataset + notebooks link by @ashwinvaidya17 in <https://github.com/openvinotoolkit/anomalib/pull/338>
- Upgrade TorchMetrics version by @djdameln in <https://github.com/openvinotoolkit/anomalib/pull/342>
- 🚀 Set pylint version in tox.ini by @ashwinvaidya17 in <https://github.com/openvinotoolkit/anomalib/pull/345>
- Add metrics configuration callback to benchmarking by @ashwinvaidya17 in <https://github.com/openvinotoolkit/anomalib/pull/346>
- ➕ Add FastFlow Model by @samet-akcay in <https://github.com/openvinotoolkit/anomalib/pull/336>
- ✨ Add toy dataset to the repository by @ashwinvaidya17 in <https://github.com/openvinotoolkit/anomalib/pull/350>
- Add DRAEM Model by @djdameln in <https://github.com/openvinotoolkit/anomalib/pull/344>
- 📃Update documentation by @ashwinvaidya17 in <https://github.com/openvinotoolkit/anomalib/pull/280>
- 🏷️ Refactor Datamodule names by @samet-akcay in <https://github.com/openvinotoolkit/anomalib/pull/354>
- ✨ Add Reverse Distillation by @ashwinvaidya17 in <https://github.com/openvinotoolkit/anomalib/pull/343>

**Full Changelog**: <https://github.com/openvinotoolkit/anomalib/compare/v.0.3.1...v.0.3.2>

## [v.0.3.1] - 2022-05-17

### What's Changed

- 🔧 Properly assign values to dataframe in folder dataset. by @samet-akcay in <https://github.com/openvinotoolkit/anomalib/pull/272>
- ➕ Add warnings ⚠️ for inproper task setting in config files. by @samet-akcay in <https://github.com/openvinotoolkit/anomalib/pull/274>
- Updated CHANGELOG.md by @samet-akcay in <https://github.com/openvinotoolkit/anomalib/pull/276>
- ➕ Add long description to `setup.py` to make `README.md` PyPI friendly. by @samet-akcay in <https://github.com/openvinotoolkit/anomalib/pull/279>
- ✨ Add hash check to data download by @ashwinvaidya17 in <https://github.com/openvinotoolkit/anomalib/pull/284>
- ➕ Add Gradio by @julien-blanchon in <https://github.com/openvinotoolkit/anomalib/pull/283>
- 🔨 Fix nncf key issue in nightly job by @ashwinvaidya17 in <https://github.com/openvinotoolkit/anomalib/pull/238>
- Visualizer improvements pt1 by @djdameln in <https://github.com/openvinotoolkit/anomalib/pull/293>
- 🧪 Fix nightly by @ashwinvaidya17 in <https://github.com/openvinotoolkit/anomalib/pull/299>
- 🧪 Add tests for benchmarking script by @ashwinvaidya17 in <https://github.com/openvinotoolkit/anomalib/pull/297>
- ➕ add input_info to nncf config when not defined by user by @djdameln in <https://github.com/openvinotoolkit/anomalib/pull/307>
- 🐞 Increase tolerance + nightly path fix by @ashwinvaidya17 in <https://github.com/openvinotoolkit/anomalib/pull/318>
- ➕ Add jupyter notebooks directory and first tutorial for `getting-started` by @samet-akcay in <https://github.com/openvinotoolkit/anomalib/pull/292>

New Contributors

- @julien-blanchon made their first contribution in <https://github.com/openvinotoolkit/anomalib/pull/283>

**Full Changelog**: <https://github.com/openvinotoolkit/anomalib/compare/v0.3.0...v.0.3.1>

## [v.0.3.0] - 2022-04-25

### What's Changed

- 🛠 ⚠️ Fix configs to properly use pytorch-lightning==1.6 with GPU by @samet-akcay in <https://github.com/openvinotoolkit/anomalib/pull/234>
- 🛠 Fix `get_version` in `setup.py` to avoid hard-coding version. by @samet-akcay in <https://github.com/openvinotoolkit/anomalib/pull/229>
- 🐞 Fix image loggers by @ashwinvaidya17 in <https://github.com/openvinotoolkit/anomalib/pull/233>
- Configurable metrics by @djdameln in <https://github.com/openvinotoolkit/anomalib/pull/230>
- Make OpenVINO throughput optional in benchmarking by @ashwinvaidya17 in <https://github.com/openvinotoolkit/anomalib/pull/239>
- 🔨 Minor fix: Ensure docs build runs only on isea-server by @ashwinvaidya17 in <https://github.com/openvinotoolkit/anomalib/pull/245>
- 🏷 Rename `--model_config_path` to `config` by @samet-akcay in <https://github.com/openvinotoolkit/anomalib/pull/246>
- Revert "🏷 Rename `--model_config_path` to `config`" by @samet-akcay in <https://github.com/openvinotoolkit/anomalib/pull/247>
- ➕ Add `--model_config_path` deprecation warning to `inference.py` by @samet-akcay in <https://github.com/openvinotoolkit/anomalib/pull/248>
- Add console logger by @samet-akcay in <https://github.com/openvinotoolkit/anomalib/pull/241>
- Add segmentation mask to inference output by @ashwinvaidya17 in <https://github.com/openvinotoolkit/anomalib/pull/242>
- 🛠 Fix broken mvtec link, and split url to fit to 120 by @samet-akcay in <https://github.com/openvinotoolkit/anomalib/pull/264>
- 🛠 Fix mask filenames in folder dataset by @samet-akcay in <https://github.com/openvinotoolkit/anomalib/pull/249>

**Full Changelog**: <https://github.com/openvinotoolkit/anomalib/compare/v0.2.6...v0.3.0>

## [v.0.2.6] - 2022-04-12

### What's Changed

- ✏️ Add `torchtext==0.9.1` to support Kaggle environments. by @samet-akcay in <https://github.com/openvinotoolkit/anomalib/pull/165>
- 🛠 Fix `KeyError:'label'` in classification folder dataset by @samet-akcay in <https://github.com/openvinotoolkit/anomalib/pull/175>
- 📝 Added MVTec license to the repo by @samet-akcay in <https://github.com/openvinotoolkit/anomalib/pull/177>
- load best model from checkpoint by @djdameln in <https://github.com/openvinotoolkit/anomalib/pull/195>
- Replace `SaveToCSVCallback` with PL `CSVLogger` by @samet-akcay in <https://github.com/openvinotoolkit/anomalib/pull/198>
- WIP Refactor test by @ashwinvaidya17 in <https://github.com/openvinotoolkit/anomalib/pull/197>
- 🔧 Dockerfile enhancements by @LukasBommes in <https://github.com/openvinotoolkit/anomalib/pull/172>
- 🛠 Fix visualization issue for fully defected images by @djdameln in <https://github.com/openvinotoolkit/anomalib/pull/194>
- ✨ Add hpo search using `wandb` by @ashwinvaidya17 in <https://github.com/openvinotoolkit/anomalib/pull/82>
- Separate train and validation transformations by @alexriedel1 in <https://github.com/openvinotoolkit/anomalib/pull/168>
- 🛠 Fix docs workflow by @ashwinvaidya17 in <https://github.com/openvinotoolkit/anomalib/pull/200>
- 🔄 CFlow: Switch soft permutation to false by default to speed up training. by @samet-akcay in <https://github.com/openvinotoolkit/anomalib/pull/201>
- Return only `image`, `path` and `label` for classification tasks in `Mvtec` and `Btech` datasets. by @samet-akcay in <https://github.com/openvinotoolkit/anomalib/pull/196>
- 🗑 Remove `freia` as dependency and include it in `anomalib/models/components` by @samet-akcay in <https://github.com/openvinotoolkit/anomalib/pull/174>
- Visualizer show classification and segmentation by @alexriedel1 in <https://github.com/openvinotoolkit/anomalib/pull/178>
- ↗️ Bump up `pytorch-lightning` version to `1.6.0` or higher by @samet-akcay in <https://github.com/openvinotoolkit/anomalib/pull/193>
- 🛠 Refactor DFKDE model by @ashwinvaidya17 in <https://github.com/openvinotoolkit/anomalib/pull/207>
- 🛠 Minor fixes: Update callbacks to AnomalyModule by @ashwinvaidya17 in <https://github.com/openvinotoolkit/anomalib/pull/208>
- 🛠 Minor update: Update pre-commit docs by @ashwinvaidya17 in <https://github.com/openvinotoolkit/anomalib/pull/206>
- ✨ Directory streaming by @ashwinvaidya17 in <https://github.com/openvinotoolkit/anomalib/pull/210>
- ✏️ Updated documentation for development on Docker by @LukasBommes in <https://github.com/openvinotoolkit/anomalib/pull/217>
- 🏷 Fix Mac M1 dependency conflicts by @dreaquil in <https://github.com/openvinotoolkit/anomalib/pull/158>
- 🐞 Set tiling off in pathcore to correctly reproduce the stats. by @samet-akcay in <https://github.com/openvinotoolkit/anomalib/pull/222>
- 🐞fix support for non-square images by @ashwinvaidya17 in <https://github.com/openvinotoolkit/anomalib/pull/204>
- Allow specifying feature layer and pool factor in DFM by @nahuja-intel in <https://github.com/openvinotoolkit/anomalib/pull/215>
- 📝 Add GANomaly metrics to readme by @ashwinvaidya17 in <https://github.com/openvinotoolkit/anomalib/pull/224>
- ↗️ Bump the version to 0.2.6 by @samet-akcay in <https://github.com/openvinotoolkit/anomalib/pull/223>
- 📝 🛠 Fix inconsistent benchmarking throughput/time by @ashwinvaidya17 in <https://github.com/openvinotoolkit/anomalib/pull/221>
- assign test split for folder dataset by @alexriedel1 in <https://github.com/openvinotoolkit/anomalib/pull/220>
- 🛠 Refactor model implementations by @djdameln in <https://github.com/openvinotoolkit/anomalib/pull/225>

New Contributors

- @LukasBommes made their first contribution in <https://github.com/openvinotoolkit/anomalib/pull/172>
- @dreaquil made their first contribution in <https://github.com/openvinotoolkit/anomalib/pull/158>
- @nahuja-intel made their first contribution in <https://github.com/openvinotoolkit/anomalib/pull/215>

**Full Changelog**: <https://github.com/openvinotoolkit/anomalib/compare/v.0.2.5...v0.2.6>

## [v.0.2.5] - 2022-03-25

### What's Changed

- Bugfix: fix random val/test split issue by @djdameln in <https://github.com/openvinotoolkit/anomalib/pull/48>
- Fix Readmes by @ashwinvaidya17 in <https://github.com/openvinotoolkit/anomalib/pull/46>
- Updated changelog by @samet-akcay in <https://github.com/openvinotoolkit/anomalib/pull/49>
- add distinction between image and pixel threshold in postprocessor by @djdameln in <https://github.com/openvinotoolkit/anomalib/pull/50>
- Fix docstrings by @ashwinvaidya17 in <https://github.com/openvinotoolkit/anomalib/pull/22>
- Fix networkx requirement by @LeonidBeynenson in <https://github.com/openvinotoolkit/anomalib/pull/52>
- Add min-max normalization by @djdameln in <https://github.com/openvinotoolkit/anomalib/pull/53>
- Change hardcoded dataset path to environ variable by @ashwinvaidya17 in <https://github.com/openvinotoolkit/anomalib/pull/51>
- Added cflow algorithm by @blakshma in <https://github.com/openvinotoolkit/anomalib/pull/47>
- perform metric computation on cpu by @djdameln in <https://github.com/openvinotoolkit/anomalib/pull/64>
- Fix Inferencer by @ashwinvaidya17 in <https://github.com/openvinotoolkit/anomalib/pull/60>
- Updated readme for cflow and change default config to reflect results by @blakshma in <https://github.com/openvinotoolkit/anomalib/pull/68>
- Fixed issue with model loading by @blakshma in <https://github.com/openvinotoolkit/anomalib/pull/69>
- Docs/sa/fix readme by @samet-akcay in <https://github.com/openvinotoolkit/anomalib/pull/71>
- Updated coreset subsampling method to improve accuracy by @blakshma in <https://github.com/openvinotoolkit/anomalib/pull/73>
- Revert "Updated coreset subsampling method to improve accuracy" by @samet-akcay in <https://github.com/openvinotoolkit/anomalib/pull/79>
- Replace `SupportIndex` with `int` by @samet-akcay in <https://github.com/openvinotoolkit/anomalib/pull/76>
- Added reference to official CFLOW repo by @blakshma in <https://github.com/openvinotoolkit/anomalib/pull/81>
- Fixed issue with k_greedy method by @blakshma in <https://github.com/openvinotoolkit/anomalib/pull/80>
- Fix Mix Data type issue on inferencer by @samet-akcay in <https://github.com/openvinotoolkit/anomalib/pull/77>
- Create CODE_OF_CONDUCT.md by @samet-akcay in <https://github.com/openvinotoolkit/anomalib/pull/86>
- ✨ Add GANomaly by @ashwinvaidya17 in <https://github.com/openvinotoolkit/anomalib/pull/70>
- Reorder auc only when needed by @djdameln in <https://github.com/openvinotoolkit/anomalib/pull/91>
- Bump up the pytorch lightning to master branch due to vulnurability issues by @samet-akcay in <https://github.com/openvinotoolkit/anomalib/pull/55>
- 🚀 CI: Nightly Build by @ashwinvaidya17 in <https://github.com/openvinotoolkit/anomalib/pull/66>
- Refactor by @ashwinvaidya17 in <https://github.com/openvinotoolkit/anomalib/pull/87>
- Benchmarking Script by @ashwinvaidya17 in <https://github.com/openvinotoolkit/anomalib/pull/17>
- 🐞 Fix tensor detach and gpu count issues in benchmarking script by @ashwinvaidya17 in <https://github.com/openvinotoolkit/anomalib/pull/100>
- Return predicted masks in predict step by @djdameln in <https://github.com/openvinotoolkit/anomalib/pull/103>
- Add Citation to the Readme by @samet-akcay in <https://github.com/openvinotoolkit/anomalib/pull/106>
- Nightly build by @ashwinvaidya17 in <https://github.com/openvinotoolkit/anomalib/pull/104>
- c_idx cast to LongTensor in random sparse projection by @alexriedel1 in <https://github.com/openvinotoolkit/anomalib/pull/113>
- Update Nightly by @ashwinvaidya17 in <https://github.com/openvinotoolkit/anomalib/pull/126>
- Updated logos by @samet-akcay in <https://github.com/openvinotoolkit/anomalib/pull/131>
- Add third-party-programs.txt file and update license by @LeonidBeynenson in <https://github.com/openvinotoolkit/anomalib/pull/132>
- 🔨 Increase inference + openvino support by @ashwinvaidya17 in <https://github.com/openvinotoolkit/anomalib/pull/122>
- Fix/da/image size bug by @djdameln in <https://github.com/openvinotoolkit/anomalib/pull/135>
- Fix/da/image size bug by @djdameln in <https://github.com/openvinotoolkit/anomalib/pull/140>
- optimize compute_anomaly_score by using torch native funcrtions by @alexriedel1 in <https://github.com/openvinotoolkit/anomalib/pull/141>
- Fix IndexError in adaptive threshold computation by @djdameln in <https://github.com/openvinotoolkit/anomalib/pull/146>
- Feature/data/btad by @samet-akcay in <https://github.com/openvinotoolkit/anomalib/pull/120>
- Update for nncf_task by @AlexanderDokuchaev in <https://github.com/openvinotoolkit/anomalib/pull/145>
- fix non-adaptive thresholding bug by @djdameln in <https://github.com/openvinotoolkit/anomalib/pull/152>
- Calculate feature map shape patchcore by @alexriedel1 in <https://github.com/openvinotoolkit/anomalib/pull/148>
- Add `transform_config` to the main `config.yaml` file. by @samet-akcay in <https://github.com/openvinotoolkit/anomalib/pull/156>
- Add Custom Dataset Training Support by @samet-akcay in <https://github.com/openvinotoolkit/anomalib/pull/154>
- Added extension as an option when saving the result images. by @samet-akcay in <https://github.com/openvinotoolkit/anomalib/pull/162>
- Update `anomalib` version and requirements by @samet-akcay in <https://github.com/openvinotoolkit/anomalib/pull/163>

New Contributors

- @LeonidBeynenson made their first contribution in <https://github.com/openvinotoolkit/anomalib/pull/52>
- @blakshma made their first contribution in <https://github.com/openvinotoolkit/anomalib/pull/47>
- @alexriedel1 made their first contribution in <https://github.com/openvinotoolkit/anomalib/pull/113>
- @AlexanderDokuchaev made their first contribution in <https://github.com/openvinotoolkit/anomalib/pull/145>

**Full Changelog**: <https://github.com/openvinotoolkit/anomalib/compare/v.0.2.4...v.0.2.5>

## [v.0.2.4] - 2021-12-22

### What's Changed

- Bump up the version to 0.2.4 by @samet-akcay in <https://github.com/openvinotoolkit/anomalib/pull/45>
- fix heatmap color scheme by @djdameln in <https://github.com/openvinotoolkit/anomalib/pull/44>

**Full Changelog**: <https://github.com/openvinotoolkit/anomalib/compare/v.0.2.3...v.0.2.4>

## [v.0.2.3] - 2021-12-23

### What's Changed

- Address docs build failing issue by @ashwinvaidya17 in <https://github.com/openvinotoolkit/anomalib/pull/39>
- Fix docs pipeline 📄 by @ashwinvaidya17 in <https://github.com/openvinotoolkit/anomalib/pull/41>
- Feature/dick/anomaly score normalization by @djdameln in <https://github.com/openvinotoolkit/anomalib/pull/35>
- Shuffle train dataloader by @samet-akcay in <https://github.com/openvinotoolkit/anomalib/pull/42>

**Full Changelog**: <https://github.com/openvinotoolkit/anomalib/compare/v0.2.2...v.0.2.3>

## [v0.2.0 Pre-release] - 2021-12-14

### What's Changed

- Address compatibility issues with OTE, that are caused by the legacy code. by @samet-akcay in [#24](https://github.com/openvinotoolkit/anomalib/pull/24)
- Initial docs string by @ashwinvaidya17 in [#9](https://github.com/openvinotoolkit/anomalib/pull/9)
- Load model did not work correctly as DFMModel did not inherit by @ashwinvaidya17 in [#5](https://github.com/openvinotoolkit/anomalib/pull/5)
- Refactor/samet/data by @samet-akcay in [#8](https://github.com/openvinotoolkit/anomalib/pull/8)
- Delete make.bat by @samet-akcay in [#11](https://github.com/openvinotoolkit/anomalib/pull/11)
- TorchMetrics by @djdameln in [#7](https://github.com/openvinotoolkit/anomalib/pull/7)
- ONNX node naming by @djdameln in [#13](https://github.com/openvinotoolkit/anomalib/pull/13)
- Add FPS counter to `TimerCallback` by @ashwinvaidya17 in [#12](https://github.com/openvinotoolkit/anomalib/pull/12)

Contributors

- @ashwinvaidya17
- @djdameln
- @samet-akcay

**Full Changelog**: <https://github.com/openvinotoolkit/anomalib/commits/v0.2.0><|MERGE_RESOLUTION|>--- conflicted
+++ resolved
@@ -8,12 +8,9 @@
 
 ### Added
 
-<<<<<<< HEAD
 - Add support for MVTec LOCO AD dataset and sPRO metric by @willyfh in https://github.com/openvinotoolkit/anomalib/pull/1686
-=======
 - 🚀 Update OpenVINO and ONNX export to support fixed input shape by @adrianboguszewski in https://github.com/openvinotoolkit/anomalib/pull/2006
 - Add data_path argument to predict entrypoint and add properties for retrieving model path by @djdameln in https://github.com/openvinotoolkit/anomalib/pull/2018
->>>>>>> 3472a12d
 
 ### Changed
 
