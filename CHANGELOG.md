# Changelog

All notable changes to this project will be documented in this file.

The format is based on [Keep a Changelog](https://keepachangelog.com/en/1.0.0/).

## [Unreleased]

### Added

- Add data_path argument to predict entrypoint and add properties for retrieving model path by @djdameln in https://github.com/openvinotoolkit/anomalib/pull/2018

### Changed

<<<<<<< HEAD
- WinCLIP: set device in text embedding collection and apply forward pass with no grad, by @djdameln in https://github.com/openvinotoolkit/anomalib/pull/1984
=======
- Use default model-specific eval transform when only train_transform specified by @djdameln(https://github.com/djdameln) in (<https://github.com/openvinotoolkit/anomalib/pull/1953>)
>>>>>>> 8f5fa932
- 🔨Rename OptimalF1 to F1Max for consistency with the literature, by @samet-akcay in https://github.com/openvinotoolkit/anomalib/pull/1980
- 🐞Update OptimalF1 score to use BinaryPrecisionRecallCurve and remove num_classes by @ashwinvaidya17 in https://github.com/openvinotoolkit/anomalib/pull/1972

### Deprecated

### Fixed

### New Contributors

**Full Changelog**:

## [v1.0.1] - 2024-03-27

### Added

- Add requirements into `pyproject.toml` & Refactor anomalib install `get_requirements` by @harimkang in https://github.com/openvinotoolkit/anomalib/pull/1808

### Changed

- 📚 Update the getting started notebook by @samet-akcay in https://github.com/openvinotoolkit/anomalib/pull/1800
- 🔨Refactored-assert-statements-with-explicit-error-handling by @sahusiddharth in https://github.com/openvinotoolkit/anomalib/pull/1825
- 🔨Made-imagenette-path-configurable-in-config by @sahusiddharth in https://github.com/openvinotoolkit/anomalib/pull/1833
- 🛠️ Update changelog by @ashwinvaidya17 in https://github.com/openvinotoolkit/anomalib/pull/1842
- Remove input_size argument from models #1827 by @Shakib-IO in https://github.com/openvinotoolkit/anomalib/pull/1856
- 🚀 Allow validation splits from training data by @davnn in https://github.com/openvinotoolkit/anomalib/pull/1865
- 🛠️ Ensure images are loaded in RGB format by @davnn in https://github.com/openvinotoolkit/anomalib/pull/1866
- 🔨 Update OpenVINO predict to handle normalization inside the method. by @samet-akcay in https://github.com/openvinotoolkit/anomalib/pull/1875
- ✨ Upgrade TorchMetrics by @ashwinvaidya17 in https://github.com/openvinotoolkit/anomalib/pull/1879
- Address minor WinCLIP issues by @djdameln in https://github.com/openvinotoolkit/anomalib/pull/1889

### Deprecated

### Fixed

- 🐞 Fix single-frame video input size by [@djdameln](https://github.com/djdameln) (<https://github.com/openvinotoolkit/anomalib/pull/1910>)
- 🐞 Fix dobot notebook by @djdameln in https://github.com/openvinotoolkit/anomalib/pull/1852
- 🐞 Fix CLI config and update the docs. by @samet-akcay in https://github.com/openvinotoolkit/anomalib/pull/1886
- 🐞 Fix the error if the device in masks_to_boxes is not both CPU and CUDA by @danylo-boiko in https://github.com/openvinotoolkit/anomalib/pull/1839
- 🐞 Hot-fix wrong requirement for setup.py by @harimkang in https://github.com/openvinotoolkit/anomalib/pull/1823
- 🐞 Use right interpolation method in WinCLIP resize (<https://github.com/openvinotoolkit/anomalib/pull/1889>)
- 🐞 Fix the error if the device in masks_to_boxes is not both CPU and CUDA by @danylo-boiko in https://github.com/openvinotoolkit/anomalib/pull/1839

### New Contributors

- @sahusiddharth made their first contribution in https://github.com/openvinotoolkit/anomalib/pull/1825
- @Shakib-IO made their first contribution in https://github.com/openvinotoolkit/anomalib/pull/1856
- @davnn made their first contribution in https://github.com/openvinotoolkit/anomalib/pull/1866

**Full Changelog**: https://github.com/openvinotoolkit/anomalib/compare/v1.0.0...v1.0.1

## [v1.0.0] - 2024-02-29

### Added

- 🚀 Add KMeans PyTorch Implementation to cfa model by @aadhamm in https://github.com/openvinotoolkit/anomalib/pull/998
- 🚀 Add DSR model by @phcarval in https://github.com/openvinotoolkit/anomalib/pull/1142
- ⚙️ Add `setuptools` as a requirement (via `pkg_resources`) by @murilo-cunha in https://github.com/openvinotoolkit/anomalib/pull/1168
- 🚀 Add support to backbone URI in config. by @mzweilin in https://github.com/openvinotoolkit/anomalib/pull/1343
- ⚙️ Add extra checks to `TorchInferencer` model and metadata loading by @samet-akcay in https://github.com/openvinotoolkit/anomalib/pull/1350
- ⚙️ Handle `dict` objects in `TorchInferencer` by @samet-akcay in https://github.com/openvinotoolkit/anomalib/pull/1354
- ⚙️ Add tag to workflow by @ashwinvaidya17 in https://github.com/openvinotoolkit/anomalib/pull/1382
- 🚀 Adding U-Flow method by @mtailanian in https://github.com/openvinotoolkit/anomalib/pull/1415
- 🚀 V1 by @ashwinvaidya17 in https://github.com/openvinotoolkit/anomalib/pull/1663
- 📚 Announce anomalib v1 on the main `README.md` by @samet-akcay in https://github.com/openvinotoolkit/anomalib/pull/1542
- 📚 Add docs for the depth data by @willyfh in https://github.com/openvinotoolkit/anomalib/pull/1694
- 📚 Add docs for the U-Flow model by @willyfh in https://github.com/openvinotoolkit/anomalib/pull/1695
- 📚 Add docs for the DSR model by @willyfh in https://github.com/openvinotoolkit/anomalib/pull/1700
- 📚 Add news section to docs by @samet-akcay in https://github.com/openvinotoolkit/anomalib/pull/1689
- 📚 Add test documentation to the readme file by @samet-akcay in https://github.com/openvinotoolkit/anomalib/pull/1734
- 🔨 Allow string types in CLI enums by @ashwinvaidya17 in https://github.com/openvinotoolkit/anomalib/pull/1741
- 🚀 Remove pl dependency from Anomalib CLI & Add install subcommand by @harimkang in https://github.com/openvinotoolkit/anomalib/pull/1748
- 📚 Add Secure development knowledge section to `SECURE.md` file by @samet-akcay in https://github.com/openvinotoolkit/anomalib/pull/1751
- 🔨 Add default metrics to Engine by @samet-akcay in https://github.com/openvinotoolkit/anomalib/pull/1769
- Enable image-level normalization flag by @ashwinvaidya17 in https://github.com/openvinotoolkit/anomalib/pull/1771
- Add explicit requirements to docs build workflow by @ashwinvaidya17 in https://github.com/openvinotoolkit/anomalib/pull/1787
- Add test case to model transform tests by @djdameln in https://github.com/openvinotoolkit/anomalib/pull/1795
- 📚 Add `GOVERNANCE.md`file by @samet-akcay in https://github.com/openvinotoolkit/anomalib/pull/1716
- 🔒 Add bandit checks to pre-commit by @samet-akcay in https://github.com/openvinotoolkit/anomalib/pull/1710
- 📚 Add sdd and contributing guidelines to the documentation by @samet-akcay in https://github.com/openvinotoolkit/anomalib/pull/1708
- Fix scheduler num_steps for EfficientAD by @blaz-r in https://github.com/openvinotoolkit/anomalib/pull/1705
- 🔒 Add GPG keys to sign the python wheel to publish on pypi by @samet-akcay in https://github.com/openvinotoolkit/anomalib/pull/1687

### Changed

- 🔨 Version bump by @ashwinvaidya17 in https://github.com/openvinotoolkit/anomalib/pull/1305
- 🔨 Modify README custom dataset by @Kiminjo in https://github.com/openvinotoolkit/anomalib/pull/1314
- 🔨 Change the documentation URL in `README.md` and add commands to run each inferencer by @samet-akcay in https://github.com/openvinotoolkit/anomalib/pull/1326
- 🔨 Allow dynamic batch-sizes when exporting to ONNX, instead if fixed input shapes by @BeeAlarmed in https://github.com/openvinotoolkit/anomalib/pull/1347
- 🔨 README: Synchronize OV version with requirements by @sovrasov in https://github.com/openvinotoolkit/anomalib/pull/1358
- 🔨 update timm to 0.6.13 by @Gornoka in https://github.com/openvinotoolkit/anomalib/pull/1373
- 🔨 Refactor Reverse Distillation to match official code by @abc-125 in https://github.com/openvinotoolkit/anomalib/pull/1389
- 🔨 Address tiler issues by @djdameln in https://github.com/openvinotoolkit/anomalib/pull/1411
- 🔨 preexisting OpenCV version check added to `setup.py`, ran formatting pre-commit hooks on previous contribution. by @abdullamatar in https://github.com/openvinotoolkit/anomalib/pull/1424
- 🔨 Improved speed and memory usage of mean+std calculation by @belfner in https://github.com/openvinotoolkit/anomalib/pull/1457
- 🔨 Changed default inference device to AUTO in https://github.com/openvinotoolkit/anomalib/pull/1534
- 🔨 Refactor/extensions custom dataset by @abc-125 in https://github.com/openvinotoolkit/anomalib/pull/1562
- 📚 Modify the PR template by @samet-akcay in https://github.com/openvinotoolkit/anomalib/pull/1611
- 📚 Remove github pages by @samet-akcay in https://github.com/openvinotoolkit/anomalib/pull/1667
- 🔒 Validate path before processing by @samet-akcay in https://github.com/openvinotoolkit/anomalib/pull/1668
- 📚 Update RKDE lighting model file header (hence docs) with paper URL by @tobybreckon in https://github.com/openvinotoolkit/anomalib/pull/1671
- 🔒 Address checkmarx issues. by @samet-akcay in https://github.com/openvinotoolkit/anomalib/pull/1672
- 📚 Update contribution guidelines by @samet-akcay in https://github.com/openvinotoolkit/anomalib/pull/1677
- 🔒 Replace `md5` with `sha-256` by @samet-akcay in https://github.com/openvinotoolkit/anomalib/pull/1680
- 🔨 Refactor Visualisation by @ashwinvaidya17 in https://github.com/openvinotoolkit/anomalib/pull/1693
- 🚀 Replace `albumentations` with `torchvision` transforms by @djdameln in https://github.com/openvinotoolkit/anomalib/pull/1706
- 💥 Create a script to upgrade v0.\* configuration format to v1 by @samet-akcay in https://github.com/openvinotoolkit/anomalib/pull/1738
- 🔨 Refactor type alias by @ashwinvaidya17 in https://github.com/openvinotoolkit/anomalib/pull/1742
- 🔨 Remove Lightning dependencies from the CLI and Add `anomalib install` subcommand by @harimkang in https://github.com/openvinotoolkit/anomalib/pull/1748
- 🔨 Refactor `Engine.predict` method by @ashwinvaidya17 in https://github.com/openvinotoolkit/anomalib/pull/1772
- 🔨 Rename DynamicBufferModule to DynamicBufferMixin by @danylo-boiko in https://github.com/openvinotoolkit/anomalib/pull/1776
- 🔨 Refactor Engine args: Create workspace directory from API by @samet-akcay in https://github.com/openvinotoolkit/anomalib/pull/1773
- Change Dockerfile to fix #1775 by @thinhngo-x in https://github.com/openvinotoolkit/anomalib/pull/1781
- 🔨 📄 Change config location 2 by @ashwinvaidya17 in https://github.com/openvinotoolkit/anomalib/pull/1789
- Update setup logic in model and datamodule by @djdameln in https://github.com/openvinotoolkit/anomalib/pull/1794
- Cleanup notebooks by @djdameln in https://github.com/openvinotoolkit/anomalib/pull/1796
- 🔨 Remove access denied error by @samet-akcay in https://github.com/openvinotoolkit/anomalib/pull/1797
- 📚 Update the installation instructions by @samet-akcay in https://github.com/openvinotoolkit/anomalib/pull/1790

### Deprecated

- Support only Python 3.10 and greater in https://github.com/openvinotoolkit/anomalib/pull/1299
- 🗑️ Remove HPO and Benchmarking from CLI by @ashwinvaidya17 in https://github.com/openvinotoolkit/anomalib/pull/1743
- 🔨 Remove CDF normalization and temporarily remove pipelines. by @samet-akcay in https://github.com/openvinotoolkit/anomalib/pull/1761

### Fixed

- 🐞 Fix unexpected key pixel_metrics.AUPRO.fpr_limit by @WenjingKangIntel in https://github.com/openvinotoolkit/anomalib/pull/1055
- 📚 Fix docs build by @ashwinvaidya17 in https://github.com/openvinotoolkit/anomalib/pull/1307
- 🐞 Fix tiling for Reverse Distillation and STFPM by @blaz-r in https://github.com/openvinotoolkit/anomalib/pull/1319
- 📚 Fix the readthedocs config by @samet-akcay in https://github.com/openvinotoolkit/anomalib/pull/1322
- 🐞 Fix PRO metric calculation on GPU by @blaz-r in https://github.com/openvinotoolkit/anomalib/pull/1317
- 🐞 Fix dockerfile cuda version by @phcarval in https://github.com/openvinotoolkit/anomalib/pull/1330
- 🐞 Fix patchcore interpolation by @jpcbertoldo in https://github.com/openvinotoolkit/anomalib/pull/1335
- 🔨 Efficient ad reduced memory footprint by @MG109 in https://github.com/openvinotoolkit/anomalib/pull/1340
- 📚 Fix(docs): typo by @pirnerjonas in https://github.com/openvinotoolkit/anomalib/pull/1353
- 🐞 Fix EfficientAD to use width and height of the input by @abc-125 in https://github.com/openvinotoolkit/anomalib/pull/1355
- 📚 Fix the broken link in training.rst by @samet-akcay in https://github.com/openvinotoolkit/anomalib/pull/1363
- 📚 Missing indentation in metrics.rst docs by @caiolang in https://github.com/openvinotoolkit/anomalib/pull/1379
- 🐞 Patch for the WinError183 on the OpenVino export mode by @ggiret-thinkdeep in https://github.com/openvinotoolkit/anomalib/pull/1386
- 🐞 Fix DRAEM by @blaz-r in https://github.com/openvinotoolkit/anomalib/pull/1431
- 🐞 Fix/efficient ad normalize before every validation by @abc-125 in https://github.com/openvinotoolkit/anomalib/pull/1441
- 🐞 Hotfix: Limit Gradio Version by @samet-akcay in https://github.com/openvinotoolkit/anomalib/pull/1458
- 🔨 Fixed DSR by @phcarval in https://github.com/openvinotoolkit/anomalib/pull/1486
- 📚 Fix result image URLs by @f0k in https://github.com/openvinotoolkit/anomalib/pull/1510
- 🐞 Fix broken 501 notebooks by @adrianboguszewski in https://github.com/openvinotoolkit/anomalib/pull/1630
- 🐞 Fixed shape error, allowing arbitary image sizes for EfficientAD by @holzweber in https://github.com/openvinotoolkit/anomalib/pull/1537
- 📚 Fix the broken images on `README.md` by @samet-akcay in https://github.com/openvinotoolkit/anomalib/pull/1666
- Fixed OpenVINO notebooks by @adrianboguszewski in https://github.com/openvinotoolkit/anomalib/pull/1678
- 🐞 Fix GMM test by @ashwinvaidya17 in https://github.com/openvinotoolkit/anomalib/pull/1696
- 📚 Fix indentation and add license for the ShanghaiTech Campus Dataset by @willyfh in https://github.com/openvinotoolkit/anomalib/pull/1701
- 🚨Fix predict_step in AnomalyModule by @ashwinvaidya17 in https://github.com/openvinotoolkit/anomalib/pull/1746
- Fix the imports to fit in OpenVINO 2023.3 by @prob1995 in https://github.com/openvinotoolkit/anomalib/pull/1756
- 📚 Documentation update: fix a typo of README by @youngquan in https://github.com/openvinotoolkit/anomalib/pull/1753
- 🐞Fix visualization by @ashwinvaidya17 in https://github.com/openvinotoolkit/anomalib/pull/1766
- 🩹Minor fixes by @ashwinvaidya17 in https://github.com/openvinotoolkit/anomalib/pull/1788
- ⏳ Restore Images by @ashwinvaidya17 in https://github.com/openvinotoolkit/anomalib/pull/1791

### New Contributors

- @Kiminjo made their first contribution in https://github.com/openvinotoolkit/anomalib/pull/1314
- @murilo-cunha made their first contribution in https://github.com/openvinotoolkit/anomalib/pull/1168
- @aadhamm made their first contribution in https://github.com/openvinotoolkit/anomalib/pull/998
- @MG109 made their first contribution in https://github.com/openvinotoolkit/anomalib/pull/1340
- @BeeAlarmed made their first contribution in https://github.com/openvinotoolkit/anomalib/pull/1347
- @pirnerjonas made their first contribution in https://github.com/openvinotoolkit/anomalib/pull/1353
- @sovrasov made their first contribution in https://github.com/openvinotoolkit/anomalib/pull/1358
- @abc-125 made their first contribution in https://github.com/openvinotoolkit/anomalib/pull/1355
- @Gornoka made their first contribution in https://github.com/openvinotoolkit/anomalib/pull/1373
- @caiolang made their first contribution in https://github.com/openvinotoolkit/anomalib/pull/1379
- @ggiret-thinkdeep made their first contribution in https://github.com/openvinotoolkit/anomalib/pull/1386
- @belfner made their first contribution in https://github.com/openvinotoolkit/anomalib/pull/1457
- @abdullamatar made their first contribution in https://github.com/openvinotoolkit/anomalib/pull/1424
- @mtailanian made their first contribution in https://github.com/openvinotoolkit/anomalib/pull/1415
- @f0k made their first contribution in https://github.com/openvinotoolkit/anomalib/pull/1510
- @holzweber made their first contribution in https://github.com/openvinotoolkit/anomalib/pull/1537
- @tobybreckon made their first contribution in https://github.com/openvinotoolkit/anomalib/pull/1671
- @prob1995 made their first contribution in https://github.com/openvinotoolkit/anomalib/pull/1756
- @danylo-boiko made their first contribution in https://github.com/openvinotoolkit/anomalib/pull/1776
- @thinhngo-x made their first contribution in https://github.com/openvinotoolkit/anomalib/pull/1781

**Full Changelog**: https://github.com/openvinotoolkit/anomalib/compare/v0.7.0...v1.0.0

## [v0.7.0] - 2023-08-28

### Added

- AUPRO binning capability by @yann-cv in https://github.com/openvinotoolkit/anomalib/pull/1145
- Add support for receiving dataset paths as a list by @harimkang in https://github.com/openvinotoolkit/anomalib/pull/1265
- Add modelAPI compatible OpenVINO export by @ashwinvaidya17 in https://github.com/openvinotoolkit/anomalib/pull/1219

### Changed

- Enable training with only normal images for MVTec by @djdameln in https://github.com/openvinotoolkit/anomalib/pull/1241
- Improve default settings of EfficientAD in https://github.com/openvinotoolkit/anomalib/pull/1143
- Added the tracer_kwargs to the TorchFXFeatureExtractor class by @JoaoGuibs in https://github.com/openvinotoolkit/anomalib/pull/1214
- Replace cdist in Patchcore by @blaz-r in https://github.com/openvinotoolkit/anomalib/pull/1267
- Ignore hidden directories when creating Folder dataset by @samet-akcay in https://github.com/openvinotoolkit/anomalib/pull/1268

### Fixed

- Fix typechecking error for toch.onnx.export by @ORippler in https://github.com/openvinotoolkit/anomalib/pull/1159
- Fix benchmarking type error by @blaz-r in https://github.com/openvinotoolkit/anomalib/pull/1155
- Fix incorrect shape mismatch between anomaly map and ground truth mask by @alexriedel1 in https://github.com/openvinotoolkit/anomalib/pull/1182
- Fix dataset keys in benchmarking notebook by @samet-akcay in https://github.com/openvinotoolkit/anomalib/pull/1242
- Remove config from argparse in OpenVINO inference script by @samet-akcay in https://github.com/openvinotoolkit/anomalib/pull/1257
- Fix EfficientAD number of steps for optimizer lr change by @samet-akcay in https://github.com/openvinotoolkit/anomalib/pull/1266
- Fix unable to read the mas image by @samet-akcay in https://github.com/openvinotoolkit/anomalib/pull/1277

## [v0.6.0] - 2023-06-15

### Added

- EfficientAD by @alexriedel1 in https://github.com/openvinotoolkit/anomalib/pull/1073
- AI-VAD bbox post-processing by @djdameln in https://github.com/openvinotoolkit/anomalib/pull/1103
- Add dataset categories to data modules by @samet-akcay in https://github.com/openvinotoolkit/anomalib/pull/1105
- Pass codedov token from environment by @ashwinvaidya17 in https://github.com/openvinotoolkit/anomalib/pull/1102

### Changed

- OV API2.0 by @paularamo in https://github.com/openvinotoolkit/anomalib/pull/1098

### Deprecated

- OV API1.0 by @paularamo in https://github.com/openvinotoolkit/anomalib/pull/1098

###  Fixed

- Fix Fastflow ONNX export. by @jasonvanzelm in https://github.com/openvinotoolkit/anomalib/pull/1108
- Fix tile import typo by @xbkaishui in https://github.com/openvinotoolkit/anomalib/pull/1106
- Fix `pre-commit` issues caused by the EfficientAD PR by @samet-akcay in https://github.com/openvinotoolkit/anomalib/pull/1114
- Bump requests from 2.26.0 to 2.31.0 in /requirements by @dependabot in https://github.com/openvinotoolkit/anomalib/pull/1100

### New Contributors

- @xbkaishui made their first contribution in https://github.com/openvinotoolkit/anomalib/pull/1106
- @jasonvanzelm made their first contribution in https://github.com/openvinotoolkit/anomalib/pull/1108

**Full Changelog**: https://github.com/openvinotoolkit/anomalib/compare/v0.5.1...v0.6.0

## [v0.5.1] - 2023-05-24

### Added

- 🧪 Add tests for tools by @ashwinvaidya17 in https://github.com/openvinotoolkit/anomalib/pull/1069
- Add kolektor dataset by @Ravindu987 in https://github.com/openvinotoolkit/anomalib/pull/983

### Changed

- Rename `metadata_path` to `metadata` in `OpenvinoInferencer` in https://github.com/openvinotoolkit/anomalib/pull/1101
- 📝 [Notebooks] - Simplify the dobot notebooks. by @samet-akcay in https://github.com/openvinotoolkit/anomalib/pull/1084
- Upgrade python to 3.10 by @samet-akcay in https://github.com/openvinotoolkit/anomalib/pull/1035
- 📝 [Notebooks] - Install anomalib via pip in the Jupyter Notebooks by @samet-akcay in https://github.com/openvinotoolkit/anomalib/pull/1091
- Update code-scan workflow to use Trivy by @yunchu in https://github.com/openvinotoolkit/anomalib/pull/1097

### Fixed

- Fix `init_state_dict` bug in `wrap_nncf_model` in https://github.com/openvinotoolkit/anomalib/pull/1101
- Fix mypy pep561 by @WenjingKangIntel in https://github.com/openvinotoolkit/anomalib/pull/1088
- 📝 [Notebooks] Fix the broken formatting by @samet-akcay in https://github.com/openvinotoolkit/anomalib/pull/1090

## [v0.5.0] - 2023-05-09

### Added

- 📚 Add OpenVINO Inference to getting started notebook. by @samet-akcay in https://github.com/openvinotoolkit/anomalib/pull/897
- Mvtec 3d by @alexriedel1 in https://github.com/openvinotoolkit/anomalib/pull/907
- MVTec 3D and Folder3D by @alexriedel1 in https://github.com/openvinotoolkit/anomalib/pull/942
- add reorder=True argument in aupro by @triet1102 in https://github.com/openvinotoolkit/anomalib/pull/944
- always reorder inputs when computing AUROC by @djdameln in https://github.com/openvinotoolkit/anomalib/pull/945
- always reorder for aupr metric by @triet1102 in https://github.com/openvinotoolkit/anomalib/pull/975
- Add `README.md` files to `notebooks` directories and its subdirectories (<https://github.com/openvinotoolkit/anomalib/issues/993>)
- Set transformations from the config file by @alexriedel1 in https://github.com/openvinotoolkit/anomalib/pull/990
- Add contributors to `README.md` by @samet-akcay in https://github.com/openvinotoolkit/anomalib/pull/995
- Add codeowners file by @samet-akcay in https://github.com/openvinotoolkit/anomalib/pull/1019
- Configure reference frame for multi-frame video clips by @djdameln in https://github.com/openvinotoolkit/anomalib/pull/1023
- [Algo] Attribute-based Representations for Accurate and Interpretable Video Anomaly Detection by @djdameln in https://github.com/openvinotoolkit/anomalib/pull/1040

### Changed

- Switch to src layout by @samet-akcay in https://github.com/openvinotoolkit/anomalib/pull/921
- Remove `config` flag from `OpenVINOInferencer` (<https://github.com/openvinotoolkit/anomalib/pull/939>)
- Add ruff as the main linter by @samet-akcay in https://github.com/openvinotoolkit/anomalib/pull/936
- Add a new workflow for code scanning by @yunchu in https://github.com/openvinotoolkit/anomalib/pull/940
- Enable bandit scanning by @yunchu in https://github.com/openvinotoolkit/anomalib/pull/954
- 🐳 Update Containers and Readme by @ashwinvaidya17 in https://github.com/openvinotoolkit/anomalib/pull/952
- Refactor AUPRO metric by @triet1102 in https://github.com/openvinotoolkit/anomalib/pull/991
- enable auto-fixing for ruff in pre-commit by @djdameln in https://github.com/openvinotoolkit/anomalib/pull/1004
- Refactor strings and ints into enum.Enum by @WenjingKangIntel in https://github.com/openvinotoolkit/anomalib/pull/1044
- Modify codecov upload by @ashwinvaidya17 in https://github.com/openvinotoolkit/anomalib/pull/1080

### Deprecated

- Remove torchvision and torchtext by @samet-akcay in https://github.com/openvinotoolkit/anomalib/pull/903
- Remove codacy from ci docs by @ashwinvaidya17 in https://github.com/openvinotoolkit/anomalib/pull/924
- Remove config dependency from `OpenVINOInferencer` by @samet-akcay in https://github.com/openvinotoolkit/anomalib/pull/939
- Remove config from torch inferencer by @samet-akcay in https://github.com/openvinotoolkit/anomalib/pull/1001

###  Fixed

- Bugfix code logic to allow for passing of `nn.Module` to `TorchFXFeatureExtractor` by @ORippler in https://github.com/openvinotoolkit/anomalib/pull/935
- fix broken links to tutorials (ex guides) by @sergiev in https://github.com/openvinotoolkit/anomalib/pull/957
- Fixed outdated info in readme by @blaz-r in https://github.com/openvinotoolkit/anomalib/pull/969
- Fix ruff isort integration by @samet-akcay in https://github.com/openvinotoolkit/anomalib/pull/976
- Fix/samples dataframe annotation by @samet-akcay in https://github.com/openvinotoolkit/anomalib/pull/981
- Fixed openvino_inferencer in gradio_inference by @blaz-r in https://github.com/openvinotoolkit/anomalib/pull/972
- Fix issue in tutorial by @Ravindu987 in https://github.com/openvinotoolkit/anomalib/pull/997
- Fix tarfile vulnerability by @djdameln in https://github.com/openvinotoolkit/anomalib/pull/1003
- Cuda 11.4 dockerfile fix by @phcarval in https://github.com/openvinotoolkit/anomalib/pull/1021
- Make anomalib PEP 561 compliant for mypy by @WenjingKangIntel in https://github.com/openvinotoolkit/anomalib/pull/1038
- [Bug: 839] Crop in SSPCAB implementation by @isaacncz in https://github.com/openvinotoolkit/anomalib/pull/1057
- [Bug: 865] datamodule.setup() assertion failed by @isaacncz in https://github.com/openvinotoolkit/anomalib/pull/1058
- Fix logger message for test_split_ratio by @ugotsoul in https://github.com/openvinotoolkit/anomalib/pull/1071
- Fix notebook readme formatting by @samet-akcay in https://github.com/openvinotoolkit/anomalib/pull/1075

### New Contributors

- @triet1102 made their first contribution in https://github.com/openvinotoolkit/anomalib/pull/944
- @sergiev made their first contribution in https://github.com/openvinotoolkit/anomalib/pull/957
- @blaz-r made their first contribution in https://github.com/openvinotoolkit/anomalib/pull/969
- @ineiti made their first contribution in https://github.com/openvinotoolkit/anomalib/pull/987
- @Ravindu987 made their first contribution in https://github.com/openvinotoolkit/anomalib/pull/997
- @phcarval made their first contribution in https://github.com/openvinotoolkit/anomalib/pull/1021
- @WenjingKangIntel made their first contribution in https://github.com/openvinotoolkit/anomalib/pull/1038
- @isaacncz made their first contribution in https://github.com/openvinotoolkit/anomalib/pull/1057
- @ugotsoul made their first contribution in https://github.com/openvinotoolkit/anomalib/pull/1071

**Full Changelog**: https://github.com/openvinotoolkit/anomalib/compare/v0.4.0...v0.5.0

## [v0.4.0] - 2023-03-01

### Added

- Add Dobot notebook (<https://github.com/openvinotoolkit/anomalib/pull/928>)
- Add ShanghaiTech Campus video anomaly detection dataset (<https://github.com/openvinotoolkit/anomalib/pull/869>)
- Add `pyupgrade` to `pre-commit` configs, and refactor based on `pyupgrade` and `refurb` (<https://github.com/openvinotoolkit/anomalib/pull/845>)
- Add [CFA](https://arxiv.org/abs/2206.04325) model implementation (<https://github.com/openvinotoolkit/anomalib/pull/783>)
- Add RKDE model implementation (<https://github.com/openvinotoolkit/anomalib/pull/821>)
- Add Visual Anomaly (VisA) dataset adapter (<https://github.com/openvinotoolkit/anomalib/pull/824>)
- Add Synthetic anomalous dataset for validation and testing (https://github.com/openvinotoolkit/anomalib/pull/822)
- Add Detection task type support (https://github.com/openvinotoolkit/anomalib/pull/822)
- Add UCSDped and Avenue dataset implementation (https://github.com/openvinotoolkit/anomalib/pull/822)
- Add base classes for video dataset and video datamodule (https://github.com/openvinotoolkit/anomalib/pull/822)
- Add base classes for image dataset and image dataModule (https://github.com/openvinotoolkit/anomalib/pull/822)
- ✨ Add CSFlow model (<https://github.com/openvinotoolkit/anomalib/pull/657>)
- Log loss for existing trainable models (<https://github.com/openvinotoolkit/anomalib/pull/804>)
- Add section for community project (<https://github.com/openvinotoolkit/anomalib/pull/768>)
- ✨ Add torchfx feature extractor (<https://github.com/openvinotoolkit/anomalib/pull/675>)
- Add tiling notebook (<https://github.com/openvinotoolkit/anomalib/pull/712>)
- Add posargs to tox to enable testing a single file (https://github.com/openvinotoolkit/anomalib/pull/695)
- Add option to load metrics with kwargs (https://github.com/openvinotoolkit/anomalib/pull/688)
- 🐞 Add device flag to TorchInferencer (<https://github.com/openvinotoolkit/anomalib/pull/601>)

### Changed

- Configure reference frame for multi-frame video clips (<https://github.com/openvinotoolkit/anomalib/pull/1023>)
- Bump OpenVINO version to `2022.3.0` (<https://github.com/openvinotoolkit/anomalib/pull/932>)
- Remove the dependecy on a specific `torchvision` and `torchmetrics` packages.
- Bump PyTorch Lightning version to v.1.9.\* (<https://github.com/openvinotoolkit/anomalib/pull/870>)
- Make input image normalization and center cropping configurable from config (https://github.com/openvinotoolkit/anomalib/pull/822)
- Improve flexibility and configurability of subset splitting (https://github.com/openvinotoolkit/anomalib/pull/822)
- Switch to new datamodules design (https://github.com/openvinotoolkit/anomalib/pull/822)
- Make normalization and center cropping configurable through config (<https://github.com/openvinotoolkit/anomalib/pull/795>)
- Switch to new [changelog format](https://keepachangelog.com/en/1.0.0/). (<https://github.com/openvinotoolkit/anomalib/pull/777>)
- Rename feature to task (<https://github.com/openvinotoolkit/anomalib/pull/769>)
- make device configurable in OpenVINO inference (<https://github.com/openvinotoolkit/anomalib/pull/755>)
- 🚨 Fix torchmetrics version (<https://github.com/openvinotoolkit/anomalib/pull/754>)
- Improve NNCF initilization (<https://github.com/openvinotoolkit/anomalib/pull/740>)
- Migrate markdownlint + issue templates (<https://github.com/openvinotoolkit/anomalib/pull/738>)
- 🐞 Patch Timm Feature Extractor (<https://github.com/openvinotoolkit/anomalib/pull/714>)
- Padim arguments improvements (<https://github.com/openvinotoolkit/anomalib/pull/664>)
- 📊 Update DFM results (<https://github.com/openvinotoolkit/anomalib/pull/674>)
- Optimize anomaly score calculation for PatchCore (<https://github.com/openvinotoolkit/anomalib/pull/633>)

### Deprecated

- Deprecated PreProcessor class (<https://github.com/openvinotoolkit/anomalib/pull/795>)
- Deprecate OptimalF1 metric in favor of AnomalyScoreThreshold and F1Score (<https://github.com/openvinotoolkit/anomalib/pull/796>)

### Fixed

- Fix bug in `anomalib/data/utils/image.py` to check if the path is directory (<https://github.com/openvinotoolkit/anomalib/pull/919>)
- Fix bug in MVTec dataset download (<https://github.com/openvinotoolkit/anomalib/pull/842>)
- Add early stopping to CS-Flow model (<https://github.com/openvinotoolkit/anomalib/pull/817>)
- Fix remote container by removing version pinning in Docker files (<https://github.com/openvinotoolkit/anomalib/pull/797>)
- Fix PatchCore performance deterioration by reverting changes to Average Pooling layer (<https://github.com/openvinotoolkit/anomalib/pull/791>)
- Fix zero seed (<https://github.com/openvinotoolkit/anomalib/pull/766>)
- Fix #699 (<https://github.com/openvinotoolkit/anomalib/pull/700>)
- 🐞 Fix folder dataset for classification tasks (<https://github.com/openvinotoolkit/anomalib/pull/708>)
- Update torchmetrics to fix compute_on_cpu issue (<https://github.com/openvinotoolkit/anomalib/pull/711>)
- Correct folder mask path (<https://github.com/openvinotoolkit/anomalib/pull/660>)
- Fix >100% confidence issue for OpenVINO inference (<https://github.com/openvinotoolkit/anomalib/pull/667>)
- Update pre-commit links and some other minor fixes (<https://github.com/openvinotoolkit/anomalib/pull/672>)
- Fix black formatting issues. (<https://github.com/openvinotoolkit/anomalib/pull/674>)

## [v0.3.7] - 2022-10-28

### What's Changed

- Feature/comet logging by @sherpan in <https://github.com/openvinotoolkit/anomalib/pull/517>
- 🐞 Fix linting issues by @ashwinvaidya17 in <https://github.com/openvinotoolkit/anomalib/pull/535>
- 🐞 Bug Fix: Solve NaN values of anomaly scores for PatchCore model by @bsl546 in <https://github.com/openvinotoolkit/anomalib/pull/549>
- 🐞 Bug Fix: Help description for argument task by @youngquan in <https://github.com/openvinotoolkit/anomalib/pull/547>
- reutrn results of load_state_dict func by @zywvvd in <https://github.com/openvinotoolkit/anomalib/pull/546>
- 🔨 Pass `pre-trained` from config to `ModelLightning` by @samet-akcay in <https://github.com/openvinotoolkit/anomalib/pull/529>
- Benchmarking tool with Comet by @sherpan in <https://github.com/openvinotoolkit/anomalib/pull/545>
- Add map_location when loading the weights by @samet-akcay in <https://github.com/openvinotoolkit/anomalib/pull/562>
- Add patchcore to openvino export test + upgrade lightning by @ashwinvaidya17 in <https://github.com/openvinotoolkit/anomalib/pull/565>
- 🐞 Fix category check for folder dataset in anomalib CLI by @samet-akcay in <https://github.com/openvinotoolkit/anomalib/pull/567>
- Refactor `PreProcessor` and fix `Visualizer` denormalization issue. by @samet-akcay in <https://github.com/openvinotoolkit/anomalib/pull/570>
- 🔨 Check for successful openvino conversion by @ashwinvaidya17 in <https://github.com/openvinotoolkit/anomalib/pull/571>
- Comet HPO by @sherpan in <https://github.com/openvinotoolkit/anomalib/pull/563>
- Fix patchcore image-level score computation by @djdameln in <https://github.com/openvinotoolkit/anomalib/pull/580>
- Fix anomaly map computation in CFlow when batch size is 1. by @samet-akcay in <https://github.com/openvinotoolkit/anomalib/pull/589>
- Documentation refactor by @samet-akcay in <https://github.com/openvinotoolkit/anomalib/pull/576>
- ✨ Add notebook for hpo by @ashwinvaidya17 in <https://github.com/openvinotoolkit/anomalib/pull/592>
- 🐞 Fix comet HPO by @ashwinvaidya17 in <https://github.com/openvinotoolkit/anomalib/pull/597>
- ✨ Replace keys from benchmarking script by @ashwinvaidya17 in <https://github.com/openvinotoolkit/anomalib/pull/595>
- Update README.md by @Owaiskhan9654 in <https://github.com/openvinotoolkit/anomalib/pull/623>
- 🐳 Containerize CI by @ashwinvaidya17 in <https://github.com/openvinotoolkit/anomalib/pull/616>
- add deprecation warning to denormalize class by @djdameln in <https://github.com/openvinotoolkit/anomalib/pull/629>
- Anomalib CLI Improvements - Update metrics and create post_processing section in the config file by @samet-akcay in <https://github.com/openvinotoolkit/anomalib/pull/607>
- Convert adaptive_threshold to Enum in configs by @samet-akcay in <https://github.com/openvinotoolkit/anomalib/pull/637>
- Create meta_data.json with ONNX export as well as OpenVINO export by @calebmm in <https://github.com/openvinotoolkit/anomalib/pull/636>
- 🖌 refactor export callback by @ashwinvaidya17 in <https://github.com/openvinotoolkit/anomalib/pull/640>
- 🐞 Address docs build by @ashwinvaidya17 in <https://github.com/openvinotoolkit/anomalib/pull/639>
- Optimized inference with onnx for patchcore. by @acai66 in <https://github.com/openvinotoolkit/anomalib/pull/652>

New Contributors

- @sherpan made their first contribution in <https://github.com/openvinotoolkit/anomalib/pull/517>
- @bsl546 made their first contribution in <https://github.com/openvinotoolkit/anomalib/pull/549>
- @youngquan made their first contribution in <https://github.com/openvinotoolkit/anomalib/pull/547>
- @zywvvd made their first contribution in <https://github.com/openvinotoolkit/anomalib/pull/546>
- @Owaiskhan9654 made their first contribution in <https://github.com/openvinotoolkit/anomalib/pull/623>
- @calebmm made their first contribution in <https://github.com/openvinotoolkit/anomalib/pull/636>
- @acai66 made their first contribution in <https://github.com/openvinotoolkit/anomalib/pull/652>

**Full Changelog**: <https://github.com/openvinotoolkit/anomalib/compare/v0.3.6...v0.3.7>

## [v.0.3.6] - 2022-09-02

### What's Changed

- Add publish workflow + update references to main by @ashwinvaidya17 in <https://github.com/openvinotoolkit/anomalib/pull/480>
- Fix Dockerfile by @ORippler in <https://github.com/openvinotoolkit/anomalib/pull/478>
- Fix onnx export by rewriting GaussianBlur by @ORippler in <https://github.com/openvinotoolkit/anomalib/pull/476>
- DFKDE refactor to accept any layer name like other models by @ashishbdatta in <https://github.com/openvinotoolkit/anomalib/pull/482>
- 🐞 Log benchmarking results in sub folder by @ashwinvaidya17 in <https://github.com/openvinotoolkit/anomalib/pull/483>
- 🐞 Fix Visualization keys in new CLI by @ashwinvaidya17 in <https://github.com/openvinotoolkit/anomalib/pull/487>
- fix Perlin augmenter for non divisible image sizes by @djdameln in <https://github.com/openvinotoolkit/anomalib/pull/490>
- 📝 Update the license headers by @samet-akcay in <https://github.com/openvinotoolkit/anomalib/pull/491>
- change default parameter values for DRAEM by @djdameln in <https://github.com/openvinotoolkit/anomalib/pull/495>
- Add reset methods to metrics by @ashwinvaidya17 in <https://github.com/openvinotoolkit/anomalib/pull/488>
- Feature Extractor Refactor by @ashishbdatta in <https://github.com/openvinotoolkit/anomalib/pull/451>
- Convert `AnomalyMapGenerator` to `nn.Module` by @samet-akcay in <https://github.com/openvinotoolkit/anomalib/pull/497>
- Add github pr labeler to automatically label PRs by @samet-akcay in <https://github.com/openvinotoolkit/anomalib/pull/498>
- Add coverage by @ashwinvaidya17 in <https://github.com/openvinotoolkit/anomalib/pull/499>
- 🐞 Change if check by @ashwinvaidya17 in <https://github.com/openvinotoolkit/anomalib/pull/501>
- SSPCAB implementation by @djdameln in <https://github.com/openvinotoolkit/anomalib/pull/500>
- 🛠 Refactor Normalization by @ashwinvaidya17 in <https://github.com/openvinotoolkit/anomalib/pull/496>
- Enable generic exporting of a trained model to ONNX or OpenVINO IR by @ashishbdatta in <https://github.com/openvinotoolkit/anomalib/pull/509>
- Updated documentation to add examples for exporting model by @ashishbdatta in <https://github.com/openvinotoolkit/anomalib/pull/515>
- Ignore pixel metrics in classification task by @djdameln in <https://github.com/openvinotoolkit/anomalib/pull/516>
- Update export documentation by @djdameln in <https://github.com/openvinotoolkit/anomalib/pull/521>
- FIX: PaDiM didn't use config.model.pre_trained. by @jingt2ch in <https://github.com/openvinotoolkit/anomalib/pull/514>
- Reset adaptive threshold between epochs by @djdameln in <https://github.com/openvinotoolkit/anomalib/pull/527>
- Add PRO metric by @djdameln in <https://github.com/openvinotoolkit/anomalib/pull/508>
- Set full_state_update attribute in custom metrics by @djdameln in <https://github.com/openvinotoolkit/anomalib/pull/531>
- 🐞 Set normalization method from anomaly module by @ashwinvaidya17 in <https://github.com/openvinotoolkit/anomalib/pull/530>

New Contributors

- @ashishbdatta made their first contribution in <https://github.com/openvinotoolkit/anomalib/pull/482>
- @jingt2ch made their first contribution in <https://github.com/openvinotoolkit/anomalib/pull/514>

**Full Changelog**: <https://github.com/openvinotoolkit/anomalib/compare/v0.3.5...v0.3.6>

## [v.0.3.5] - 2022-08-02

### What's Changed

- 🐞 Fix inference for draem by @djdameln in <https://github.com/openvinotoolkit/anomalib/pull/470>
- 🐞 🛠 Bug fix in the inferencer by @samet-akcay in <https://github.com/openvinotoolkit/anomalib/pull/475>

**Full Changelog**: <https://github.com/openvinotoolkit/anomalib/compare/v0.3.4...v0.3.5>

## [v.0.3.4] - 2022-08-01

### What's Changed

- Add encoding to LONG_DESCRIPTION in setup.py by @samet-akcay in <https://github.com/openvinotoolkit/anomalib/pull/419>
- Fix visualization by @ORippler in <https://github.com/openvinotoolkit/anomalib/pull/417>
- Fix openvino circular import issue by @samet-akcay in <https://github.com/openvinotoolkit/anomalib/pull/416>
- Fix inferener arg names and weight path issue. by @samet-akcay in <https://github.com/openvinotoolkit/anomalib/pull/422>
- Remove the redundant `loss_val` by @samet-akcay in <https://github.com/openvinotoolkit/anomalib/pull/425>
- 📃 Add documentation for gradio inference by @ashwinvaidya17 in <https://github.com/openvinotoolkit/anomalib/pull/427>
- Add `pre_train` as a configurable parameter by @samet-akcay in <https://github.com/openvinotoolkit/anomalib/pull/431>
- 🛠 Fix config files and refactor dfkde by @samet-akcay in <https://github.com/openvinotoolkit/anomalib/pull/435>
- Add metric visualizations by @ORippler in <https://github.com/openvinotoolkit/anomalib/pull/429>
- Fix: data split issue by @jeongHwarr in <https://github.com/openvinotoolkit/anomalib/pull/404>
- 🚚 Move perlin noise to common folder by @ashwinvaidya17 in <https://github.com/openvinotoolkit/anomalib/pull/424>
- Support null seed by @ashwinvaidya17 in <https://github.com/openvinotoolkit/anomalib/pull/437>
- 🐞 Change if statement by @ashwinvaidya17 in <https://github.com/openvinotoolkit/anomalib/pull/439>
- Fix visualizer for `classification`, `mode=simple` by @ORippler in <https://github.com/openvinotoolkit/anomalib/pull/442>
- Feature/aupro test by @ORippler in <https://github.com/openvinotoolkit/anomalib/pull/444>
- Replace PyTorchLightning extras dependency by @ashwinvaidya17 in <https://github.com/openvinotoolkit/anomalib/pull/455>
- 🛠 Fix `tox` configuration by @samet-akcay in <https://github.com/openvinotoolkit/anomalib/pull/446>
- Ignore ipynb files to detect the repo language by @samet-akcay in <https://github.com/openvinotoolkit/anomalib/pull/456>
- Move configuration from tox to pyproject by @samet-akcay in <https://github.com/openvinotoolkit/anomalib/pull/458>
- Add Torch Inferencer and Update Openvino and Gradio Inferencers. by @samet-akcay in <https://github.com/openvinotoolkit/anomalib/pull/453>
- Address markdownlint issues by @samet-akcay in <https://github.com/openvinotoolkit/anomalib/pull/460>
- 🐞 Fix HPO by @ashwinvaidya17 in <https://github.com/openvinotoolkit/anomalib/pull/462>
- Remove docs requirements by @ashwinvaidya17 in <https://github.com/openvinotoolkit/anomalib/pull/467>
- Add codacy badge to readme by @samet-akcay in <https://github.com/openvinotoolkit/anomalib/pull/468>

New Contributors

- @ORippler made their first contribution in <https://github.com/openvinotoolkit/anomalib/pull/417>
- @jeongHwarr made their first contribution in <https://github.com/openvinotoolkit/anomalib/pull/404>

**Full Changelog**: <https://github.com/openvinotoolkit/anomalib/compare/0.3.3...0.3.4>

## [v.0.3.3] - 2022-07-05

### What's Changed

- 🚚 Move initialization log message to base class by @djdameln in <https://github.com/openvinotoolkit/anomalib/pull/363>
- 🚚 Move logging from train.py to the getter functions by @samet-akcay in <https://github.com/openvinotoolkit/anomalib/pull/365>
- 🚜 Refactor loss computation by @djdameln in <https://github.com/openvinotoolkit/anomalib/pull/364>
- 📝 Add a technical blog post to explain how to run anomalib. by @ashwinvaidya17 in <https://github.com/openvinotoolkit/anomalib/pull/359>
- 📚 Add datamodule jupyter notebooks. by @samet-akcay in <https://github.com/openvinotoolkit/anomalib/pull/357>
- 📝 Add benchmarking notebook by @ashwinvaidya17 in <https://github.com/openvinotoolkit/anomalib/pull/353>
- ➕ Add PyPI downloads badge to the readme. by @samet-akcay in <https://github.com/openvinotoolkit/anomalib/pull/370>
- 📃 Update README.md by @innat in <https://github.com/openvinotoolkit/anomalib/pull/382>
- 💻 Create Anomalib CLI by @samet-akcay in <https://github.com/openvinotoolkit/anomalib/pull/378>
- 🐞 Fix configs to remove logging heatmaps from classification models. by @samet-akcay in <https://github.com/openvinotoolkit/anomalib/pull/387>
- ✨ Add FastFlow model training testing inference via Anomalib API by @samet-akcay in <https://github.com/openvinotoolkit/anomalib/pull/386>
- 🐞 PaDim occasionally NaNs in anomaly map by @VdLMV in <https://github.com/openvinotoolkit/anomalib/pull/392>
- 🖼 Inference + Visualization by @djdameln in <https://github.com/openvinotoolkit/anomalib/pull/390>

New Contributors

- @innat made their first contribution in <https://github.com/openvinotoolkit/anomalib/pull/382>
- @VdLMV made their first contribution in <https://github.com/openvinotoolkit/anomalib/pull/392>

**Full Changelog**: <https://github.com/openvinotoolkit/anomalib/compare/v.0.3.2...v.0.3.3>

## [v.0.3.2] - 2022-06-09

### What's Changed

- Refactor `AnomalyModule` and `LightningModules` to explicitly define class arguments. by @samet-akcay in <https://github.com/openvinotoolkit/anomalib/pull/315>
- 🐞 Fix inferencer in Gradio by @ashwinvaidya17 in <https://github.com/openvinotoolkit/anomalib/pull/332>
- fix too many open images warning by @djdameln in <https://github.com/openvinotoolkit/anomalib/pull/334>
- Upgrade wandb version by @ashwinvaidya17 in <https://github.com/openvinotoolkit/anomalib/pull/340>
- Minor fix: Update folder dataset + notebooks link by @ashwinvaidya17 in <https://github.com/openvinotoolkit/anomalib/pull/338>
- Upgrade TorchMetrics version by @djdameln in <https://github.com/openvinotoolkit/anomalib/pull/342>
- 🚀 Set pylint version in tox.ini by @ashwinvaidya17 in <https://github.com/openvinotoolkit/anomalib/pull/345>
- Add metrics configuration callback to benchmarking by @ashwinvaidya17 in <https://github.com/openvinotoolkit/anomalib/pull/346>
- ➕ Add FastFlow Model by @samet-akcay in <https://github.com/openvinotoolkit/anomalib/pull/336>
- ✨ Add toy dataset to the repository by @ashwinvaidya17 in <https://github.com/openvinotoolkit/anomalib/pull/350>
- Add DRAEM Model by @djdameln in <https://github.com/openvinotoolkit/anomalib/pull/344>
- 📃Update documentation by @ashwinvaidya17 in <https://github.com/openvinotoolkit/anomalib/pull/280>
- 🏷️ Refactor Datamodule names by @samet-akcay in <https://github.com/openvinotoolkit/anomalib/pull/354>
- ✨ Add Reverse Distillation by @ashwinvaidya17 in <https://github.com/openvinotoolkit/anomalib/pull/343>

**Full Changelog**: <https://github.com/openvinotoolkit/anomalib/compare/v.0.3.1...v.0.3.2>

## [v.0.3.1] - 2022-05-17

### What's Changed

- 🔧 Properly assign values to dataframe in folder dataset. by @samet-akcay in <https://github.com/openvinotoolkit/anomalib/pull/272>
- ➕ Add warnings ⚠️ for inproper task setting in config files. by @samet-akcay in <https://github.com/openvinotoolkit/anomalib/pull/274>
- Updated CHANGELOG.md by @samet-akcay in <https://github.com/openvinotoolkit/anomalib/pull/276>
- ➕ Add long description to `setup.py` to make `README.md` PyPI friendly. by @samet-akcay in <https://github.com/openvinotoolkit/anomalib/pull/279>
- ✨ Add hash check to data download by @ashwinvaidya17 in <https://github.com/openvinotoolkit/anomalib/pull/284>
- ➕ Add Gradio by @julien-blanchon in <https://github.com/openvinotoolkit/anomalib/pull/283>
- 🔨 Fix nncf key issue in nightly job by @ashwinvaidya17 in <https://github.com/openvinotoolkit/anomalib/pull/238>
- Visualizer improvements pt1 by @djdameln in <https://github.com/openvinotoolkit/anomalib/pull/293>
- 🧪 Fix nightly by @ashwinvaidya17 in <https://github.com/openvinotoolkit/anomalib/pull/299>
- 🧪 Add tests for benchmarking script by @ashwinvaidya17 in <https://github.com/openvinotoolkit/anomalib/pull/297>
- ➕ add input_info to nncf config when not defined by user by @djdameln in <https://github.com/openvinotoolkit/anomalib/pull/307>
- 🐞 Increase tolerance + nightly path fix by @ashwinvaidya17 in <https://github.com/openvinotoolkit/anomalib/pull/318>
- ➕ Add jupyter notebooks directory and first tutorial for `getting-started` by @samet-akcay in <https://github.com/openvinotoolkit/anomalib/pull/292>

New Contributors

- @julien-blanchon made their first contribution in <https://github.com/openvinotoolkit/anomalib/pull/283>

**Full Changelog**: <https://github.com/openvinotoolkit/anomalib/compare/v0.3.0...v.0.3.1>

## [v.0.3.0] - 2022-04-25

### What's Changed

- 🛠 ⚠️ Fix configs to properly use pytorch-lightning==1.6 with GPU by @samet-akcay in <https://github.com/openvinotoolkit/anomalib/pull/234>
- 🛠 Fix `get_version` in `setup.py` to avoid hard-coding version. by @samet-akcay in <https://github.com/openvinotoolkit/anomalib/pull/229>
- 🐞 Fix image loggers by @ashwinvaidya17 in <https://github.com/openvinotoolkit/anomalib/pull/233>
- Configurable metrics by @djdameln in <https://github.com/openvinotoolkit/anomalib/pull/230>
- Make OpenVINO throughput optional in benchmarking by @ashwinvaidya17 in <https://github.com/openvinotoolkit/anomalib/pull/239>
- 🔨 Minor fix: Ensure docs build runs only on isea-server by @ashwinvaidya17 in <https://github.com/openvinotoolkit/anomalib/pull/245>
- 🏷 Rename `--model_config_path` to `config` by @samet-akcay in <https://github.com/openvinotoolkit/anomalib/pull/246>
- Revert "🏷 Rename `--model_config_path` to `config`" by @samet-akcay in <https://github.com/openvinotoolkit/anomalib/pull/247>
- ➕ Add `--model_config_path` deprecation warning to `inference.py` by @samet-akcay in <https://github.com/openvinotoolkit/anomalib/pull/248>
- Add console logger by @samet-akcay in <https://github.com/openvinotoolkit/anomalib/pull/241>
- Add segmentation mask to inference output by @ashwinvaidya17 in <https://github.com/openvinotoolkit/anomalib/pull/242>
- 🛠 Fix broken mvtec link, and split url to fit to 120 by @samet-akcay in <https://github.com/openvinotoolkit/anomalib/pull/264>
- 🛠 Fix mask filenames in folder dataset by @samet-akcay in <https://github.com/openvinotoolkit/anomalib/pull/249>

**Full Changelog**: <https://github.com/openvinotoolkit/anomalib/compare/v0.2.6...v0.3.0>

## [v.0.2.6] - 2022-04-12

### What's Changed

- ✏️ Add `torchtext==0.9.1` to support Kaggle environments. by @samet-akcay in <https://github.com/openvinotoolkit/anomalib/pull/165>
- 🛠 Fix `KeyError:'label'` in classification folder dataset by @samet-akcay in <https://github.com/openvinotoolkit/anomalib/pull/175>
- 📝 Added MVTec license to the repo by @samet-akcay in <https://github.com/openvinotoolkit/anomalib/pull/177>
- load best model from checkpoint by @djdameln in <https://github.com/openvinotoolkit/anomalib/pull/195>
- Replace `SaveToCSVCallback` with PL `CSVLogger` by @samet-akcay in <https://github.com/openvinotoolkit/anomalib/pull/198>
- WIP Refactor test by @ashwinvaidya17 in <https://github.com/openvinotoolkit/anomalib/pull/197>
- 🔧 Dockerfile enhancements by @LukasBommes in <https://github.com/openvinotoolkit/anomalib/pull/172>
- 🛠 Fix visualization issue for fully defected images by @djdameln in <https://github.com/openvinotoolkit/anomalib/pull/194>
- ✨ Add hpo search using `wandb` by @ashwinvaidya17 in <https://github.com/openvinotoolkit/anomalib/pull/82>
- Separate train and validation transformations by @alexriedel1 in <https://github.com/openvinotoolkit/anomalib/pull/168>
- 🛠 Fix docs workflow by @ashwinvaidya17 in <https://github.com/openvinotoolkit/anomalib/pull/200>
- 🔄 CFlow: Switch soft permutation to false by default to speed up training. by @samet-akcay in <https://github.com/openvinotoolkit/anomalib/pull/201>
- Return only `image`, `path` and `label` for classification tasks in `Mvtec` and `Btech` datasets. by @samet-akcay in <https://github.com/openvinotoolkit/anomalib/pull/196>
- 🗑 Remove `freia` as dependency and include it in `anomalib/models/components` by @samet-akcay in <https://github.com/openvinotoolkit/anomalib/pull/174>
- Visualizer show classification and segmentation by @alexriedel1 in <https://github.com/openvinotoolkit/anomalib/pull/178>
- ↗️ Bump up `pytorch-lightning` version to `1.6.0` or higher by @samet-akcay in <https://github.com/openvinotoolkit/anomalib/pull/193>
- 🛠 Refactor DFKDE model by @ashwinvaidya17 in <https://github.com/openvinotoolkit/anomalib/pull/207>
- 🛠 Minor fixes: Update callbacks to AnomalyModule by @ashwinvaidya17 in <https://github.com/openvinotoolkit/anomalib/pull/208>
- 🛠 Minor update: Update pre-commit docs by @ashwinvaidya17 in <https://github.com/openvinotoolkit/anomalib/pull/206>
- ✨ Directory streaming by @ashwinvaidya17 in <https://github.com/openvinotoolkit/anomalib/pull/210>
- ✏️ Updated documentation for development on Docker by @LukasBommes in <https://github.com/openvinotoolkit/anomalib/pull/217>
- 🏷 Fix Mac M1 dependency conflicts by @dreaquil in <https://github.com/openvinotoolkit/anomalib/pull/158>
- 🐞 Set tiling off in pathcore to correctly reproduce the stats. by @samet-akcay in <https://github.com/openvinotoolkit/anomalib/pull/222>
- 🐞fix support for non-square images by @ashwinvaidya17 in <https://github.com/openvinotoolkit/anomalib/pull/204>
- Allow specifying feature layer and pool factor in DFM by @nahuja-intel in <https://github.com/openvinotoolkit/anomalib/pull/215>
- 📝 Add GANomaly metrics to readme by @ashwinvaidya17 in <https://github.com/openvinotoolkit/anomalib/pull/224>
- ↗️ Bump the version to 0.2.6 by @samet-akcay in <https://github.com/openvinotoolkit/anomalib/pull/223>
- 📝 🛠 Fix inconsistent benchmarking throughput/time by @ashwinvaidya17 in <https://github.com/openvinotoolkit/anomalib/pull/221>
- assign test split for folder dataset by @alexriedel1 in <https://github.com/openvinotoolkit/anomalib/pull/220>
- 🛠 Refactor model implementations by @djdameln in <https://github.com/openvinotoolkit/anomalib/pull/225>

New Contributors

- @LukasBommes made their first contribution in <https://github.com/openvinotoolkit/anomalib/pull/172>
- @dreaquil made their first contribution in <https://github.com/openvinotoolkit/anomalib/pull/158>
- @nahuja-intel made their first contribution in <https://github.com/openvinotoolkit/anomalib/pull/215>

**Full Changelog**: <https://github.com/openvinotoolkit/anomalib/compare/v.0.2.5...v0.2.6>

## [v.0.2.5] - 2022-03-25

### What's Changed

- Bugfix: fix random val/test split issue by @djdameln in <https://github.com/openvinotoolkit/anomalib/pull/48>
- Fix Readmes by @ashwinvaidya17 in <https://github.com/openvinotoolkit/anomalib/pull/46>
- Updated changelog by @samet-akcay in <https://github.com/openvinotoolkit/anomalib/pull/49>
- add distinction between image and pixel threshold in postprocessor by @djdameln in <https://github.com/openvinotoolkit/anomalib/pull/50>
- Fix docstrings by @ashwinvaidya17 in <https://github.com/openvinotoolkit/anomalib/pull/22>
- Fix networkx requirement by @LeonidBeynenson in <https://github.com/openvinotoolkit/anomalib/pull/52>
- Add min-max normalization by @djdameln in <https://github.com/openvinotoolkit/anomalib/pull/53>
- Change hardcoded dataset path to environ variable by @ashwinvaidya17 in <https://github.com/openvinotoolkit/anomalib/pull/51>
- Added cflow algorithm by @blakshma in <https://github.com/openvinotoolkit/anomalib/pull/47>
- perform metric computation on cpu by @djdameln in <https://github.com/openvinotoolkit/anomalib/pull/64>
- Fix Inferencer by @ashwinvaidya17 in <https://github.com/openvinotoolkit/anomalib/pull/60>
- Updated readme for cflow and change default config to reflect results by @blakshma in <https://github.com/openvinotoolkit/anomalib/pull/68>
- Fixed issue with model loading by @blakshma in <https://github.com/openvinotoolkit/anomalib/pull/69>
- Docs/sa/fix readme by @samet-akcay in <https://github.com/openvinotoolkit/anomalib/pull/71>
- Updated coreset subsampling method to improve accuracy by @blakshma in <https://github.com/openvinotoolkit/anomalib/pull/73>
- Revert "Updated coreset subsampling method to improve accuracy" by @samet-akcay in <https://github.com/openvinotoolkit/anomalib/pull/79>
- Replace `SupportIndex` with `int` by @samet-akcay in <https://github.com/openvinotoolkit/anomalib/pull/76>
- Added reference to official CFLOW repo by @blakshma in <https://github.com/openvinotoolkit/anomalib/pull/81>
- Fixed issue with k_greedy method by @blakshma in <https://github.com/openvinotoolkit/anomalib/pull/80>
- Fix Mix Data type issue on inferencer by @samet-akcay in <https://github.com/openvinotoolkit/anomalib/pull/77>
- Create CODE_OF_CONDUCT.md by @samet-akcay in <https://github.com/openvinotoolkit/anomalib/pull/86>
- ✨ Add GANomaly by @ashwinvaidya17 in <https://github.com/openvinotoolkit/anomalib/pull/70>
- Reorder auc only when needed by @djdameln in <https://github.com/openvinotoolkit/anomalib/pull/91>
- Bump up the pytorch lightning to master branch due to vulnurability issues by @samet-akcay in <https://github.com/openvinotoolkit/anomalib/pull/55>
- 🚀 CI: Nightly Build by @ashwinvaidya17 in <https://github.com/openvinotoolkit/anomalib/pull/66>
- Refactor by @ashwinvaidya17 in <https://github.com/openvinotoolkit/anomalib/pull/87>
- Benchmarking Script by @ashwinvaidya17 in <https://github.com/openvinotoolkit/anomalib/pull/17>
- 🐞 Fix tensor detach and gpu count issues in benchmarking script by @ashwinvaidya17 in <https://github.com/openvinotoolkit/anomalib/pull/100>
- Return predicted masks in predict step by @djdameln in <https://github.com/openvinotoolkit/anomalib/pull/103>
- Add Citation to the Readme by @samet-akcay in <https://github.com/openvinotoolkit/anomalib/pull/106>
- Nightly build by @ashwinvaidya17 in <https://github.com/openvinotoolkit/anomalib/pull/104>
- c_idx cast to LongTensor in random sparse projection by @alexriedel1 in <https://github.com/openvinotoolkit/anomalib/pull/113>
- Update Nightly by @ashwinvaidya17 in <https://github.com/openvinotoolkit/anomalib/pull/126>
- Updated logos by @samet-akcay in <https://github.com/openvinotoolkit/anomalib/pull/131>
- Add third-party-programs.txt file and update license by @LeonidBeynenson in <https://github.com/openvinotoolkit/anomalib/pull/132>
- 🔨 Increase inference + openvino support by @ashwinvaidya17 in <https://github.com/openvinotoolkit/anomalib/pull/122>
- Fix/da/image size bug by @djdameln in <https://github.com/openvinotoolkit/anomalib/pull/135>
- Fix/da/image size bug by @djdameln in <https://github.com/openvinotoolkit/anomalib/pull/140>
- optimize compute_anomaly_score by using torch native funcrtions by @alexriedel1 in <https://github.com/openvinotoolkit/anomalib/pull/141>
- Fix IndexError in adaptive threshold computation by @djdameln in <https://github.com/openvinotoolkit/anomalib/pull/146>
- Feature/data/btad by @samet-akcay in <https://github.com/openvinotoolkit/anomalib/pull/120>
- Update for nncf_task by @AlexanderDokuchaev in <https://github.com/openvinotoolkit/anomalib/pull/145>
- fix non-adaptive thresholding bug by @djdameln in <https://github.com/openvinotoolkit/anomalib/pull/152>
- Calculate feature map shape patchcore by @alexriedel1 in <https://github.com/openvinotoolkit/anomalib/pull/148>
- Add `transform_config` to the main `config.yaml` file. by @samet-akcay in <https://github.com/openvinotoolkit/anomalib/pull/156>
- Add Custom Dataset Training Support by @samet-akcay in <https://github.com/openvinotoolkit/anomalib/pull/154>
- Added extension as an option when saving the result images. by @samet-akcay in <https://github.com/openvinotoolkit/anomalib/pull/162>
- Update `anomalib` version and requirements by @samet-akcay in <https://github.com/openvinotoolkit/anomalib/pull/163>

New Contributors

- @LeonidBeynenson made their first contribution in <https://github.com/openvinotoolkit/anomalib/pull/52>
- @blakshma made their first contribution in <https://github.com/openvinotoolkit/anomalib/pull/47>
- @alexriedel1 made their first contribution in <https://github.com/openvinotoolkit/anomalib/pull/113>
- @AlexanderDokuchaev made their first contribution in <https://github.com/openvinotoolkit/anomalib/pull/145>

**Full Changelog**: <https://github.com/openvinotoolkit/anomalib/compare/v.0.2.4...v.0.2.5>

## [v.0.2.4] - 2021-12-22

### What's Changed

- Bump up the version to 0.2.4 by @samet-akcay in <https://github.com/openvinotoolkit/anomalib/pull/45>
- fix heatmap color scheme by @djdameln in <https://github.com/openvinotoolkit/anomalib/pull/44>

**Full Changelog**: <https://github.com/openvinotoolkit/anomalib/compare/v.0.2.3...v.0.2.4>

## [v.0.2.3] - 2021-12-23

### What's Changed

- Address docs build failing issue by @ashwinvaidya17 in <https://github.com/openvinotoolkit/anomalib/pull/39>
- Fix docs pipeline 📄 by @ashwinvaidya17 in <https://github.com/openvinotoolkit/anomalib/pull/41>
- Feature/dick/anomaly score normalization by @djdameln in <https://github.com/openvinotoolkit/anomalib/pull/35>
- Shuffle train dataloader by @samet-akcay in <https://github.com/openvinotoolkit/anomalib/pull/42>

**Full Changelog**: <https://github.com/openvinotoolkit/anomalib/compare/v0.2.2...v.0.2.3>

## [v0.2.0 Pre-release] - 2021-12-14

### What's Changed

- Address compatibility issues with OTE, that are caused by the legacy code. by @samet-akcay in [#24](https://github.com/openvinotoolkit/anomalib/pull/24)
- Initial docs string by @ashwinvaidya17 in [#9](https://github.com/openvinotoolkit/anomalib/pull/9)
- Load model did not work correctly as DFMModel did not inherit by @ashwinvaidya17 in [#5](https://github.com/openvinotoolkit/anomalib/pull/5)
- Refactor/samet/data by @samet-akcay in [#8](https://github.com/openvinotoolkit/anomalib/pull/8)
- Delete make.bat by @samet-akcay in [#11](https://github.com/openvinotoolkit/anomalib/pull/11)
- TorchMetrics by @djdameln in [#7](https://github.com/openvinotoolkit/anomalib/pull/7)
- ONNX node naming by @djdameln in [#13](https://github.com/openvinotoolkit/anomalib/pull/13)
- Add FPS counter to `TimerCallback` by @ashwinvaidya17 in [#12](https://github.com/openvinotoolkit/anomalib/pull/12)

Contributors

- @ashwinvaidya17
- @djdameln
- @samet-akcay

**Full Changelog**: <https://github.com/openvinotoolkit/anomalib/commits/v0.2.0><|MERGE_RESOLUTION|>--- conflicted
+++ resolved
@@ -12,11 +12,8 @@
 
 ### Changed
 
-<<<<<<< HEAD
 - WinCLIP: set device in text embedding collection and apply forward pass with no grad, by @djdameln in https://github.com/openvinotoolkit/anomalib/pull/1984
-=======
 - Use default model-specific eval transform when only train_transform specified by @djdameln(https://github.com/djdameln) in (<https://github.com/openvinotoolkit/anomalib/pull/1953>)
->>>>>>> 8f5fa932
 - 🔨Rename OptimalF1 to F1Max for consistency with the literature, by @samet-akcay in https://github.com/openvinotoolkit/anomalib/pull/1980
 - 🐞Update OptimalF1 score to use BinaryPrecisionRecallCurve and remove num_classes by @ashwinvaidya17 in https://github.com/openvinotoolkit/anomalib/pull/1972
 
