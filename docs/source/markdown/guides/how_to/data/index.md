--- conflicted
+++ resolved
@@ -13,19 +13,18 @@
 Learn more about how to use `Folder` dataset to train anomalib models on your custom data.
 :::
 
-<<<<<<< HEAD
 :::{grid-item-card} {octicon}`versions` Using Data Transforms.
 :link: ./transforms
 :link-type: doc
 
 Learn how to apply custom data transforms to the input images.
-=======
+:::
+
 :::{grid-item-card} {octicon}`table` Input tiling
 :link: ./input_tiling
 :link-type: doc
 
 Learn more about how to use the tiler for input tiling.
->>>>>>> 6c9fd4e2
 :::
 
 ::::
@@ -35,9 +34,6 @@
 :hidden:
 
 ./custom_data
-<<<<<<< HEAD
 ./transforms
-=======
 ./input_tiling
->>>>>>> 6c9fd4e2
 ```