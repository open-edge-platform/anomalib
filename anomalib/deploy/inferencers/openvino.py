--- conflicted
+++ resolved
@@ -22,11 +22,7 @@
 from omegaconf import DictConfig, ListConfig
 from openvino.inference_engine import IECore  # pylint: disable=no-name-in-module
 
-<<<<<<< HEAD
-from anomalib.pre_processing.pre_process import PreProcessor
-=======
 from anomalib.pre_processing import PreProcessor
->>>>>>> 398aaadd
 
 from .base import Inferencer
 
