--- conflicted
+++ resolved
@@ -17,7 +17,6 @@
 from typing import List, Union
 
 import pytorch_lightning as pl
-import torch
 from omegaconf import DictConfig, ListConfig
 from pytorch_lightning.callbacks.base import Callback
 from torch import Tensor, nn
@@ -43,16 +42,11 @@
         self.save_hyperparameters(params)
         self.loss: Tensor
         self.callbacks: List[Callback]
-<<<<<<< HEAD
-        self.register_buffer("threshold", torch.tensor(params.model.threshold.default))  # pylint: disable=not-callable
-        self.threshold: Tensor
-=======
 
         self.image_threshold = AdaptiveThreshold(self.hparams.model.threshold.image_default)
         self.pixel_threshold = AdaptiveThreshold(self.hparams.model.threshold.pixel_default)
 
         self.training_distribution = AnomalyScoreDistribution()
->>>>>>> 17f96162
 
         self.model: nn.Module
 
@@ -73,15 +67,11 @@
         """
         return self.model(batch)
 
-<<<<<<< HEAD
-    def predict_step(self, batch, batch_idx, dataloader_idx):  # pylint: disable=arguments-differ, signature-differs
-=======
     def validation_step(self, batch, batch_idx) -> dict:  # type: ignore  # pylint: disable=arguments-differ
         """To be implemented in the subclasses."""
         raise NotImplementedError
 
     def predict_step(self, batch, batch_idx, _):  # pylint: disable=arguments-differ, signature-differs
->>>>>>> 17f96162
         """Step function called during :meth:`~pytorch_lightning.trainer.trainer.Trainer.predict`.
 
         By default, it calls :meth:`~pytorch_lightning.core.lightning.LightningModule.forward`.
