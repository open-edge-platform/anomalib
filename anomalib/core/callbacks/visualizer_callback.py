--- conflicted
+++ resolved
@@ -21,11 +21,7 @@
     The callback generates a figure showing the original image, the ground truth segmentation mask,
     the predicted error heat map, and the predicted segmentation mask.
 
-<<<<<<< HEAD
     To save the images to the filesystem, add the 'local' keyword to the `project.log_images_to` parameter in the
-=======
-    To save the images to the filesystem, add the 'local' keyword to the project.log_images_to parameter in the
->>>>>>> cf8bdf67
     config.yaml file.
     """
 
@@ -71,10 +67,6 @@
         if "local" in module.hparams.project.log_images_to:
             visualizer.save(Path(module.hparams.project.path) / "images" / filename.parent.name / filename.name)
 
-<<<<<<< HEAD
-    def on_test_epoch_end(self, _trainer: Trainer, pl_module: LightningModule) -> None:
-        """Log images at the end of training.
-=======
     def on_test_batch_end(
         self,
         _trainer: pl.Trainer,
@@ -85,29 +77,10 @@
         _dataloader_idx: int,
     ) -> None:
         """Log images at the end of every batch.
->>>>>>> cf8bdf67
 
         Args:
             _trainer (Trainer): Pytorch lightning trainer object (unused).
             pl_module (LightningModule): Lightning modules derived from BaseAnomalyLightning object as
-<<<<<<< HEAD
-                currently only they support logging images.
-        """
-        if isinstance(pl_module.results, SegmentationResults):
-            results = pl_module.results
-        else:
-            raise ValueError("Visualizer callback only supported for segmentation tasks.")
-
-        if results.images is None or results.true_masks is None or results.anomaly_maps is None:
-            raise ValueError("Result set cannot be empty!")
-
-        threshold, _ = compute_threshold_and_f1_score(results.true_masks, results.anomaly_maps)
-
-        for (filename, image, true_mask, anomaly_map) in tqdm(
-            zip(results.filenames, results.images, results.true_masks, results.anomaly_maps),
-            desc="Saving Results",
-            total=len(results.filenames),
-=======
             currently only they support logging images.
             outputs (Dict[str, Any]): Outputs of the current test step.
             _batch (Any): Input batch of the current test step (unused).
@@ -118,7 +91,6 @@
 
         for (filename, image, true_mask, anomaly_map) in zip(
             outputs["image_path"], outputs["image"], outputs["mask"], outputs["anomaly_maps"]
->>>>>>> cf8bdf67
         ):
             image = Denormalize()(image.cpu())
             true_mask = true_mask.cpu().numpy()
