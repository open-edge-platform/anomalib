--- conflicted
+++ resolved
@@ -375,13 +375,9 @@
         else:
             self.root.mkdir(parents=True, exist_ok=True)
 
-<<<<<<< HEAD
-            logging.info("Downloading the dataset.")
+            logger.info("Downloading the Mvtec AD dataset.")
             url = "https://www.mydrive.ch/shares/38536/3830184030e49fe74747669442f0f282/download/420938113-1629952094"
             dataset_name = "mvtec_anomaly_detection.tar.xz"
-=======
-            logger.info("Downloading the Mvtec AD dataset.")
->>>>>>> cab7aa21
             with DownloadProgressBar(unit="B", unit_scale=True, miniters=1, desc="MVTec AD") as progress_bar:
                 urlretrieve(
                     url=f"{url}/{dataset_name}",
