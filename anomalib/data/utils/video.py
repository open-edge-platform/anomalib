"""Video utils."""

# Copyright (C) 2023 Intel Corporation
# SPDX-License-Identifier: Apache-2.0

from __future__ import annotations

import warnings
from abc import ABC, abstractmethod
<<<<<<< HEAD
from pathlib import Path
from typing import Any, Dict, List, Optional
=======
from typing import Any
>>>>>>> d96808e5

import cv2
from torch import Tensor
from torchvision.datasets.video_utils import VideoClips


class ClipsIndexer(VideoClips, ABC):
    """Extension of torchvision's VideoClips class that also returns the masks for each clip.

    Subclasses should implement the get_mask method. By default, the class inherits the functionality of VideoClips,
    which assumes that video_paths is a list of video files. If custom behaviour is required (e.g. video_paths is a list
    of folders with single-frame images), the subclass should implement at least get_clip and _compute_frame_pts.

    Args:
        video_paths (list[str]): List of video paths that make up the dataset.
        mask_paths (list[str]): List of paths to the masks for each video in the dataset.
    """

    def __init__(
        self,
        video_paths: list[str],
        mask_paths: list[str],
        clip_length_in_frames: int = 1,
        frames_between_clips: int = 1,
    ) -> None:
        super().__init__(
            video_paths=video_paths,
            clip_length_in_frames=clip_length_in_frames,
            frames_between_clips=frames_between_clips,
        )
        self.mask_paths = mask_paths

    def last_frame_idx(self, video_idx: int) -> int:
        """Returns the index of the last frame for a given video."""
        return self.clips[video_idx][-1][-1].item()

    @abstractmethod
    def get_mask(self, idx: int) -> Tensor | None:
        """Return the masks for the given index."""
        raise NotImplementedError

    def get_item(self, idx: int) -> dict[str, Any]:
        """Return a dictionary containing the clip, mask, video path and frame indices."""
        with warnings.catch_warnings():
            # silence warning caused by bug in torchvision, see https://github.com/pytorch/vision/issues/5787
            warnings.simplefilter("ignore")
            clip, _, _, _ = self.get_clip(idx)

        video_idx, clip_idx = self.get_clip_location(idx)
        video_path = self.video_paths[video_idx]
        clip_pts = self.clips[video_idx][clip_idx]

        item = dict(
            image=clip,
            mask=self.get_mask(idx),
            video_path=video_path,
            frames=clip_pts,
            last_frame=self.last_frame_idx(video_idx),
        )

        return item


def convert_video(input_path: Path, output_path: Path, codec: str = "MP4V"):
    """Convert video file to a different codec.

    Args:
        input_path (Path): Path to the input video.
        output_path (Path): Path to the target output video.
        codec (str): fourcc code of the codec that will be used for compression of the output file.
    """
    if not output_path.parent.exists():
        output_path.parent.mkdir(parents=True)

    # create video reader for input file
    video_reader = cv2.VideoCapture(str(input_path))

    # create video writer for output file
    fourcc = cv2.VideoWriter_fourcc(*codec)
    frame_width = int(video_reader.get(cv2.CAP_PROP_FRAME_WIDTH))
    frame_height = int(video_reader.get(cv2.CAP_PROP_FRAME_HEIGHT))
    fps = int(video_reader.get(cv2.CAP_PROP_FPS))
    video_writer = cv2.VideoWriter(str(output_path), fourcc, fps, (frame_width, frame_height))

    # read frames
    success, frame = video_reader.read()
    while success:
        video_writer.write(frame)
        success, frame = video_reader.read()

    video_reader.release()
    video_writer.release()<|MERGE_RESOLUTION|>--- conflicted
+++ resolved
@@ -7,12 +7,8 @@
 
 import warnings
 from abc import ABC, abstractmethod
-<<<<<<< HEAD
 from pathlib import Path
-from typing import Any, Dict, List, Optional
-=======
 from typing import Any
->>>>>>> d96808e5
 
 import cv2
 from torch import Tensor
