--- conflicted
+++ resolved
@@ -30,10 +30,6 @@
     if isinstance(config.data.init_args.image_size, int):
         config.data.init_args.image_size = (config.data.init_args.image_size,) * 2
 
-<<<<<<< HEAD
-    if "input_size" in config.model.init_args:
-        config.model.init_args.input_size = config.data.init_args.image_size
-=======
     # Use input size from data to model input
     if "input_size" in config.model.init_args:
         warn(
@@ -41,7 +37,6 @@
             f" Overriding model input size {config.model.init_args.input_size} with {config.data.init_args.image_size}."
         )
     config.model.init_args.input_size = config.data.init_args.image_size
->>>>>>> ec061a6e
 
     if "tiling" in config.keys() and config.tiling.apply:
         if isinstance(config.tiling.tile_size, int):
@@ -61,13 +56,8 @@
     Returns:
         Union[DictConfig, ListConfig]: Updated configurable parameters in DictConfig object.
     """
-<<<<<<< HEAD
-    crop_size = config.data.init_args.image_size
-    sample_size = (crop_size, crop_size) if isinstance(crop_size, int) else crop_size
-=======
     image_size = config.data.init_args.image_size
     sample_size = (image_size, image_size) if isinstance(image_size, int) else image_size
->>>>>>> ec061a6e
     if "optimization" in config.keys():
         if "nncf" in config.optimization.keys():
             if "input_info" not in config.optimization.nncf.keys():
@@ -121,32 +111,12 @@
 
 def get_default_root_directory(config: Union[DictConfig, ListConfig]) -> Path:
     """Sets the default root directory."""
-<<<<<<< HEAD
-    # If `resume_from_checkpoint` is not specified, it means that the project has not been created before.
-    # Therefore, we need to create the project directory first.
-    if config.trainer.resume_from_checkpoint is None:
-        root_dir = config.trainer.default_root_dir if config.trainer.default_root_dir else "./results"
-        model_name = config.model.class_path.split(".")[-1].lower()
-        data_name = config.data.class_path.split(".")[-1].lower()
-        category = config.data.init_args.category if "category" in config.data.init_args else ""
-        time_stamp = datetime.now().strftime("%Y-%m-%d_%H-%M-%S")
-        default_root_dir = Path(root_dir, model_name, data_name, category, time_stamp)
-
-    # Otherwise, the assumption is that the project directory has alrady been created.
-    else:
-        # By default, train subcommand saves the weights to
-        #   ./results/<model>/<data>/time_stamp/weights/model.ckpt.
-        # For this reason, we set the project directory to the parent directory
-        #   that is two-level up.
-        default_root_dir = Path(config.trainer.resume_from_checkpoint).parent.parent
-=======
     root_dir = config.results_dir.path if config.results_dir.path else "./results"
     model_name = config.model.class_path.split(".")[-1].lower()
     data_name = config.data.class_path.split(".")[-1].lower()
     category = config.data.init_args.category if "category" in config.data.init_args else ""
     time_stamp = datetime.now().strftime("%Y-%m-%d_%H-%M-%S") if config.results_dir.unique else ""
     default_root_dir = Path(root_dir, model_name, data_name, category, time_stamp)
->>>>>>> ec061a6e
 
     return default_root_dir
 
@@ -194,7 +164,6 @@
             "(`null` in the YAML file) or remove the `seed` key from the YAML file."
         )
 
-<<<<<<< HEAD
     config = update_config(config)
 
     if weight_file:
@@ -216,31 +185,20 @@
     """
     config = update_input_size_config(config)
 
-=======
-    config = update_input_size_config(config)
-
->>>>>>> ec061a6e
     # Project Configs
     project_path = get_default_root_directory(config)
 
     (project_path / "weights").mkdir(parents=True, exist_ok=True)
     (project_path / "images").mkdir(parents=True, exist_ok=True)
 
-<<<<<<< HEAD
     # set visualizer path
-    if config.visualization.image_save_path == "" or config.visualization.image_save_path is None:
+    if "visualization" in config and (
+        config.visualization.image_save_path == "" or config.visualization.image_save_path is None
+    ):
         config.visualization.image_save_path = str(project_path / "images")
 
-=======
->>>>>>> ec061a6e
     # loggers should write to results/model/dataset/category/ folder
     config.trainer.default_root_dir = str(project_path)
 
     config = update_nncf_config(config)
-<<<<<<< HEAD
-=======
-
-    (project_path / "config.yaml").write_text(OmegaConf.to_yaml(config))
-
->>>>>>> ec061a6e
     return config