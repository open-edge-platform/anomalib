--- conflicted
+++ resolved
@@ -3,13 +3,6 @@
 # Copyright (C) 2022 Intel Corporation
 # SPDX-License-Identifier: Apache-2.0
 
-<<<<<<< HEAD
-from .timm import TimmFeatureExtractor
-from .torchfx import get_torchfx_feature_extractor
-from .utils import dryrun_find_featuremap_dims
-
-__all__ = ["TimmFeatureExtractor", "dryrun_find_featuremap_dims", "get_torchfx_feature_extractor"]
-=======
 from .timm import FeatureExtractor, TimmFeatureExtractor
 from .torchfx import BackboneParams, TorchFXFeatureExtractor
 from .utils import dryrun_find_featuremap_dims
@@ -20,5 +13,4 @@
     "FeatureExtractor",
     "TimmFeatureExtractor",
     "TorchFXFeatureExtractor",
-]
->>>>>>> 0bf97060
+]