"""Base Anomaly Module for Training Task."""

# Copyright (C) 2022 Intel Corporation
# SPDX-License-Identifier: Apache-2.0

import logging
from abc import ABC
from typing import Any, Dict, List, Optional, OrderedDict
from warnings import warn

import pytorch_lightning as pl
import torch
from pytorch_lightning.callbacks.base import Callback
from torch import Tensor, nn
from torchmetrics import Metric

from anomalib.data.utils import boxes_to_anomaly_maps, boxes_to_masks, masks_to_boxes
from anomalib.post_processing import ThresholdMethod
from anomalib.utils.metrics import (
    AnomalibMetricCollection,
    AnomalyScoreDistribution,
    AnomalyScoreThreshold,
    MinMax,
)

logger = logging.getLogger(__name__)


class AnomalyModule(pl.LightningModule, ABC):
    """AnomalyModule to train, validate, predict and test images.

    Acts as a base class for all the Anomaly Modules in the library.
    """

    def __init__(self):
        super().__init__()
        logger.info("Initializing %s model.", self.__class__.__name__)

        self.save_hyperparameters()
        self.model: nn.Module
        self.loss: Tensor
        self.callbacks: List[Callback]

        self.threshold_method: ThresholdMethod
        self.image_threshold = AnomalyScoreThreshold().cpu()
        self.pixel_threshold = AnomalyScoreThreshold().cpu()

        self.normalization_metrics: Metric

        self.image_metrics: AnomalibMetricCollection
        self.pixel_metrics: AnomalibMetricCollection

    def forward(self, batch):  # pylint: disable=arguments-differ
        """Forward-pass input tensor to the module.

        Args:
            batch (Tensor): Input Tensor

        Returns:
            Tensor: Output tensor from the model.
        """
        return self.model(batch)

    def validation_step(self, batch, batch_idx) -> dict:  # type: ignore  # pylint: disable=arguments-differ
        """To be implemented in the subclasses."""
        raise NotImplementedError

    def predict_step(self, batch: Any, batch_idx: int, _dataloader_idx: Optional[int] = None) -> Any:
        """Step function called during :meth:`~pytorch_lightning.trainer.trainer.Trainer.predict`.

        By default, it calls :meth:`~pytorch_lightning.core.lightning.LightningModule.forward`.
        Override to add any processing logic.

        Args:
            batch (Tensor): Current batch
            batch_idx (int): Index of current batch
            _dataloader_idx (int): Index of the current dataloader

        Return:
            Predicted output
        """
        outputs = self.validation_step(batch, batch_idx)
        self._post_process(outputs)
        outputs["pred_labels"] = outputs["pred_scores"] >= self.image_threshold.value
        if "anomaly_maps" in outputs.keys():
            outputs["pred_masks"] = outputs["anomaly_maps"] >= self.pixel_threshold.value
            if "pred_boxes" not in outputs.keys():
                outputs["pred_boxes"] = masks_to_boxes(outputs["pred_masks"])
        # apply thresholding to boxes
        if "pred_boxes" in outputs:
<<<<<<< HEAD
            # apply threshold to keep only anomalous boxes
            keep = [scores > self.pixel_threshold.value for scores in outputs["boxes_scores"]]
            outputs["boxes_scores"] = [scores[indices] for scores, indices in zip(outputs["boxes_scores"], keep)]
            outputs["pred_boxes"] = [boxes[indices] for boxes, indices in zip(outputs["pred_boxes"], keep)]
=======
            # apply threshold to assign normal/anomalous label to boxes
            keep = [scores > self.pixel_threshold.value for scores in outputs["boxes_scores"]]
            outputs["box_labels"] = [labels.int() for labels in keep]
>>>>>>> 0edaa290
        return outputs

    def test_step(self, batch, _):  # pylint: disable=arguments-differ
        """Calls validation_step for anomaly map/score calculation.

        Args:
          batch (Tensor): Input batch
          _: Index of the batch.

        Returns:
          Dictionary containing images, features, true labels and masks.
          These are required in `validation_epoch_end` for feature concatenation.
        """
        return self.predict_step(batch, _)

    def validation_step_end(self, val_step_outputs):  # pylint: disable=arguments-differ
        """Called at the end of each validation step."""
        self._outputs_to_cpu(val_step_outputs)
        self._post_process(val_step_outputs)
        return val_step_outputs

    def test_step_end(self, test_step_outputs):  # pylint: disable=arguments-differ
        """Called at the end of each test step."""
        self._outputs_to_cpu(test_step_outputs)
        self._post_process(test_step_outputs)
        return test_step_outputs

    def validation_epoch_end(self, outputs):
        """Compute threshold and performance metrics.

        Args:
          outputs: Batch of outputs from the validation step
        """
        if self.threshold_method == ThresholdMethod.ADAPTIVE:
            self._compute_adaptive_threshold(outputs)
        self._collect_outputs(self.image_metrics, self.pixel_metrics, outputs)
        self._log_metrics()

    def test_epoch_end(self, outputs):
        """Compute and save anomaly scores of the test set.

        Args:
            outputs: Batch of outputs from the validation step
        """
        self._collect_outputs(self.image_metrics, self.pixel_metrics, outputs)
        self._log_metrics()

    def _compute_adaptive_threshold(self, outputs):
        self.image_threshold.reset()
        self.pixel_threshold.reset()
        self._collect_outputs(self.image_threshold, self.pixel_threshold, outputs)
        self.image_threshold.compute()
        if "mask" in outputs[0].keys() and "anomaly_maps" in outputs[0].keys():
            self.pixel_threshold.compute()
        else:
            self.pixel_threshold.value = self.image_threshold.value

        self.image_metrics.set_threshold(self.image_threshold.value.item())
        self.pixel_metrics.set_threshold(self.pixel_threshold.value.item())

    @staticmethod
    def _collect_outputs(image_metric, pixel_metric, outputs):
        for output in outputs:
            image_metric.cpu()
            image_metric.update(output["pred_scores"], output["label"].int())
            if "mask" in output.keys() and "anomaly_maps" in output.keys():
                pixel_metric.cpu()
                pixel_metric.update(output["anomaly_maps"], output["mask"].int())

    @staticmethod
    def _post_process(outputs):
        """Compute labels based on model predictions."""
        if "pred_scores" not in outputs and "anomaly_maps" in outputs:
            # infer image scores from anomaly maps
            outputs["pred_scores"] = (
                outputs["anomaly_maps"].reshape(outputs["anomaly_maps"].shape[0], -1).max(dim=1).values
            )
        elif "pred_scores" not in outputs and "boxes_scores" in outputs:
            # infer image score from bbox confidence scores
            outputs["pred_scores"] = torch.zeros_like(outputs["label"]).float()
            for idx, (boxes, scores) in enumerate(zip(outputs["pred_boxes"], outputs["boxes_scores"])):
                if boxes.numel():
                    outputs["pred_scores"][idx] = scores.max().item()

        if "pred_boxes" in outputs and "anomaly_maps" not in outputs:
            # create anomaly maps from bbox predictions for thresholding and evaluation
            image_size = tuple(outputs["image"].shape[-2:])
            outputs["anomaly_maps"] = boxes_to_anomaly_maps(outputs["pred_boxes"], outputs["boxes_scores"], image_size)
            outputs["mask"] = boxes_to_masks(outputs["boxes"], image_size)

    def _outputs_to_cpu(self, output):
        if isinstance(output, Dict):
            for key, value in output.items():
                output[key] = self._outputs_to_cpu(value)
        elif isinstance(output, List):
            output = [self._outputs_to_cpu(item) for item in output]
        elif isinstance(output, Tensor):
            output = output.cpu()
        return output

    def _log_metrics(self):
        """Log computed performance metrics."""
        if self.pixel_metrics.update_called:
            self.log_dict(self.pixel_metrics, prog_bar=True)
            self.log_dict(self.image_metrics, prog_bar=False)
        else:
            self.log_dict(self.image_metrics, prog_bar=True)

    def _load_normalization_class(self, state_dict: OrderedDict[str, Tensor]):
        """Assigns the normalization method to use."""
        if "normalization_metrics.max" in state_dict.keys():
            self.normalization_metrics = MinMax()
        elif "normalization_metrics.image_mean" in state_dict.keys():
            self.normalization_metrics = AnomalyScoreDistribution()
        else:
            warn("No known normalization found in model weights.")

    def load_state_dict(self, state_dict: OrderedDict[str, Tensor], strict: bool = True):
        """Load state dict from checkpoint.

        Ensures that normalization and thresholding attributes is properly setup before model is loaded.
        """
        # Used to load missing normalization and threshold parameters
        self._load_normalization_class(state_dict)
        return super().load_state_dict(state_dict, strict=strict)<|MERGE_RESOLUTION|>--- conflicted
+++ resolved
@@ -88,16 +88,9 @@
                 outputs["pred_boxes"] = masks_to_boxes(outputs["pred_masks"])
         # apply thresholding to boxes
         if "pred_boxes" in outputs:
-<<<<<<< HEAD
-            # apply threshold to keep only anomalous boxes
-            keep = [scores > self.pixel_threshold.value for scores in outputs["boxes_scores"]]
-            outputs["boxes_scores"] = [scores[indices] for scores, indices in zip(outputs["boxes_scores"], keep)]
-            outputs["pred_boxes"] = [boxes[indices] for boxes, indices in zip(outputs["pred_boxes"], keep)]
-=======
             # apply threshold to assign normal/anomalous label to boxes
             keep = [scores > self.pixel_threshold.value for scores in outputs["boxes_scores"]]
             outputs["box_labels"] = [labels.int() for labels in keep]
->>>>>>> 0edaa290
         return outputs
 
     def test_step(self, batch, _):  # pylint: disable=arguments-differ
