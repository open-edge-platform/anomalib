"""Selective Feature Model."""

# Copyright (C) 2022 Intel Corporation
# SPDX-License-Identifier: Apache-2.0

from typing import List

import numpy as np
import torch
from torch import Tensor, nn


class SelectiveFeatureModel(nn.Module):
    """Selective Feature Model.

    Args:
       feature_percentage (float): Percentage of features to keep. Defaults to 0.1.
    """

    def __init__(self, feature_percentage: float = 0.1):
        super().__init__()

        # self.register_buffer("feature_stat", torch.zeros(n_features, n_patches))

        self.feature_percentage = feature_percentage

    def forward(self, max_activation_val: Tensor, sub_class_labels: List[str]):
        """Store top `feature_percentage` features.

        Args:
          max_activation_val (Tensor): Max activation values of embeddings.
          sub_class_labels (List[str]):  Corresponding sub-class labels.
        """
        class_names = np.unique(sub_class_labels)

        for class_name in class_names:
            self.register_buffer(class_name, Tensor())
            setattr(self, class_name, Tensor())
            class_max_activations = max_activation_val[sub_class_labels == class_name]
            # sorted values and idx for entire feature set
            max_val, max_idx = torch.sort(class_max_activations, descending=True)
            reduced_range = int(max_val.shape[1] * self.feature_percentage)
<<<<<<< HEAD
            # indexes of top k% features across all images of the category
            top_max_idx = max_idx[:, 0:reduced_range]
            # out of sorted top k%, what features are affiliated the most
=======
            # indexes of top self.feature_percentage features having max values
            top_max_idx = max_idx[:, 0:reduced_range]
            # out of sorted top self.feature_percentage, what features are affiliated the most
>>>>>>> 2f9864ee
            idx, repetitions = torch.unique(top_max_idx, return_counts=True)
            sorted_repetition, sorted_repetition_idx = torch.sort(repetitions, descending=True)
            sorted_idx = idx[sorted_repetition_idx]

            sorted_idx_normalized = sorted_repetition / sorted_repetition.sum()
            self.register_buffer(class_name, Tensor())
            setattr(self, class_name, torch.cat((sorted_idx.unsqueeze(0), sorted_idx_normalized.unsqueeze(0))))

    def fit(self, max_activation_val: Tensor, class_labels: List[str]):
        """Store top `feature_percentage` features.

        Args:
            max_activation_val (Tensor): Max activation values of embeddings.
            class_labels (List[str]):  Corresponding sub-class labels.
        """
        self.forward(max_activation_val, class_labels)<|MERGE_RESOLUTION|>--- conflicted
+++ resolved
@@ -40,15 +40,9 @@
             # sorted values and idx for entire feature set
             max_val, max_idx = torch.sort(class_max_activations, descending=True)
             reduced_range = int(max_val.shape[1] * self.feature_percentage)
-<<<<<<< HEAD
-            # indexes of top k% features across all images of the category
-            top_max_idx = max_idx[:, 0:reduced_range]
-            # out of sorted top k%, what features are affiliated the most
-=======
             # indexes of top self.feature_percentage features having max values
             top_max_idx = max_idx[:, 0:reduced_range]
             # out of sorted top self.feature_percentage, what features are affiliated the most
->>>>>>> 2f9864ee
             idx, repetitions = torch.unique(top_max_idx, return_counts=True)
             sorted_repetition, sorted_repetition_idx = torch.sort(repetitions, descending=True)
             sorted_idx = idx[sorted_repetition_idx]
