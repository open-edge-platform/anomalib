"""DFM: Deep Feature Modeling."""

# Copyright (C) 2022 Intel Corporation
# SPDX-License-Identifier: Apache-2.0

import logging
<<<<<<< HEAD
from typing import List
=======
from typing import List, Tuple, Union
>>>>>>> a41dd38d

import torch
from pytorch_lightning.utilities.cli import MODEL_REGISTRY
from torch import Tensor

from anomalib.models.components import AnomalyModule
from anomalib.models.components.feature_extraction import FeatureExtractorParams

from .torch_model import DFMModel

logger = logging.getLogger(__name__)


@MODEL_REGISTRY
class Dfm(AnomalyModule):
    """DFM: Deep Featured Kernel Density Estimation.

    Args:
        feature_extractor (FeatureExtractorParams): Feature extractor params
        input_size (Tuple[int, int]): Input size for the model.
        pooling_kernel_size (int, optional): Kernel size to pool features extracted from the CNN.
            Defaults to 4.
        pca_level (float, optional): Ratio from which number of components for PCA are calculated.
            Defaults to 0.97.
        score_type (str, optional): Scoring type. Options are `fre` and `nll`. Defaults to "fre".
        nll: for Gaussian modeling, fre: pca feature-reconstruction error. Anomaly segmentation is
        supported with `fre` only. If using `nll`, set `task` in config.yaml to classification
    """

    def __init__(
        self,
        feature_extractor: FeatureExtractorParams,
        input_size: Tuple[int, int],
        pooling_kernel_size: int = 4,
        pca_level: float = 0.97,
        score_type: str = "fre",
    ):
        super().__init__()

        self.model: DFMModel = DFMModel(
            feature_extractor_params=feature_extractor,
            input_size=input_size,
            pooling_kernel_size=pooling_kernel_size,
            n_comps=pca_level,
            score_type=score_type,
        )
        self.embeddings: List[Tensor] = []
        self.score_type = score_type

    @staticmethod
    def configure_optimizers() -> None:  # pylint: disable=arguments-differ
        """DFM doesn't require optimization, therefore returns no optimizers."""
        return None

    def training_step(self, batch, _):  # pylint: disable=arguments-differ
        """Training Step of DFM.

        For each batch, features are extracted from the CNN.

        Args:
          batch (Dict[str, Tensor]): Input batch
          _: Index of the batch.

        Returns:
          Deep CNN features.
        """
        embedding = self.model.get_features(batch["image"]).squeeze()

        # NOTE: `self.embedding` appends each batch embedding to
        #   store the training set embedding. We manually append these
        #   values mainly due to the new order of hooks introduced after PL v1.4.0
        #   https://github.com/PyTorchLightning/pytorch-lightning/pull/7357
        self.embeddings.append(embedding)

    def on_validation_start(self) -> None:
        """Fit a PCA transformation and a Gaussian model to dataset."""
        # NOTE: Previous anomalib versions fit Gaussian at the end of the epoch.
        #   This is not possible anymore with PyTorch Lightning v1.4.0 since validation
        #   is run within train epoch.
        logger.info("Aggregating the embedding extracted from the training set.")
        embeddings = torch.vstack(self.embeddings)

        logger.info("Fitting a PCA and a Gaussian model to dataset.")
        self.model.fit(embeddings)

    def validation_step(self, batch, _):  # pylint: disable=arguments-differ
        """Validation Step of DFM.

        Similar to the training step, features are extracted from the CNN for each batch.

        Args:
          batch (List[Dict[str, Any]]): Input batch

        Returns:
          Dictionary containing FRE anomaly scores and anomaly maps.
        """
        if self.score_type == "fre":
            batch["anomaly_maps"], batch["pred_scores"] = self.model(batch["image"])
        elif self.score_type == "nll":
            batch["pred_scores"] = self.model(batch["image"])

<<<<<<< HEAD
        return batch
=======
        return batch


class DfmLightning(Dfm):
    """DFM: Deep Featured Kernel Density Estimation.

    Args:
        hparams (Union[DictConfig, ListConfig]): Model params
    """

    def __init__(self, hparams: Union[DictConfig, ListConfig]) -> None:
        super().__init__(
            feature_extractor=hparams.model.feature_extractor,
            input_size=hparams.model.input_size,
            pooling_kernel_size=hparams.model.pooling_kernel_size,
            pca_level=hparams.model.pca_level,
            score_type=hparams.model.score_type,
        )
        self.hparams: Union[DictConfig, ListConfig]  # type: ignore
        self.save_hyperparameters(hparams)
>>>>>>> a41dd38d
<|MERGE_RESOLUTION|>--- conflicted
+++ resolved
@@ -4,11 +4,7 @@
 # SPDX-License-Identifier: Apache-2.0
 
 import logging
-<<<<<<< HEAD
-from typing import List
-=======
-from typing import List, Tuple, Union
->>>>>>> a41dd38d
+from typing import List, Tuple
 
 import torch
 from pytorch_lightning.utilities.cli import MODEL_REGISTRY
@@ -110,27 +106,4 @@
         elif self.score_type == "nll":
             batch["pred_scores"] = self.model(batch["image"])
 
-<<<<<<< HEAD
-        return batch
-=======
-        return batch
-
-
-class DfmLightning(Dfm):
-    """DFM: Deep Featured Kernel Density Estimation.
-
-    Args:
-        hparams (Union[DictConfig, ListConfig]): Model params
-    """
-
-    def __init__(self, hparams: Union[DictConfig, ListConfig]) -> None:
-        super().__init__(
-            feature_extractor=hparams.model.feature_extractor,
-            input_size=hparams.model.input_size,
-            pooling_kernel_size=hparams.model.pooling_kernel_size,
-            pca_level=hparams.model.pca_level,
-            score_type=hparams.model.score_type,
-        )
-        self.hparams: Union[DictConfig, ListConfig]  # type: ignore
-        self.save_hyperparameters(hparams)
->>>>>>> a41dd38d
+        return batch