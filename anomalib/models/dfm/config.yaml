--- conflicted
+++ resolved
@@ -1,4 +1,4 @@
-<<<<<<< HEAD
+ckpt_path: null
 seed_everything: null
 results_dir:
   path: ./results
@@ -18,22 +18,6 @@
     transform_config_val: null
     seed: 0
     create_validation_set: false
-=======
-dataset:
-  name: mvtec #options: [mvtec, btech, folder]
-  format: mvtec
-  path: ./datasets/MVTec
-  category: bottle
-  task: segmentation
-  image_size: 256
-  train_batch_size: 32
-  test_batch_size: 32
-  num_workers: 8
-  transform_config:
-    train: null
-    val: null
-  create_validation_set: false
->>>>>>> dce83879
 
 model:
   class_path: anomalib.models.Dfm
@@ -51,22 +35,12 @@
   image_metrics:
     - F1Score
     - AUROC
-<<<<<<< HEAD
 
 post_processing:
   normalization_method: MIN_MAX # <null, min_max, cdf>
   threshold_method: ADAPTIVE # options: [adaptive, manual]
   manual_image_threshold: null
   manual_pixel_threshold: null
-=======
-  pixel:
-    - F1Score
-    - AUROC
-  threshold:
-    method: adaptive #options: [adaptive, manual]
-    manual_image: null
-    manual_pixel: null
->>>>>>> dce83879
 
 visualization:
   mode: full
