<<<<<<< HEAD
from .stfpm import STFPMModel, STFPMLightning
from .dfkde import DFKDEModel

def get_model(config, *args):
    if config.model == "stfpm":
        model = STFPMLightning(config, *args)
    elif config.model == "dfkde":
=======
"""
Load Anomaly Model
"""
from omegaconf import DictConfig

from .dfkde.model import DFKDEModel
from .padim.model import PADIMModel
from .stfpm.model import STFPMModel


def get_model(config: DictConfig):
    """
    Load model from the configuration file.

    :param config: Configuration file
    :return: Anomaly Model
    """
    if config.model.name == "padim":
        model = PADIMModel(config)
    elif config.model.name == "stfpm":
        model = STFPMModel(config)
    elif config.model.name == "dfkde":
>>>>>>> bfc6c454
        model = DFKDEModel(config)
    else:
        raise ValueError("Unknown model name!")

    return model<|MERGE_RESOLUTION|>--- conflicted
+++ resolved
@@ -1,12 +1,3 @@
-<<<<<<< HEAD
-from .stfpm import STFPMModel, STFPMLightning
-from .dfkde import DFKDEModel
-
-def get_model(config, *args):
-    if config.model == "stfpm":
-        model = STFPMLightning(config, *args)
-    elif config.model == "dfkde":
-=======
 """
 Load Anomaly Model
 """
@@ -29,7 +20,6 @@
     elif config.model.name == "stfpm":
         model = STFPMModel(config)
     elif config.model.name == "dfkde":
->>>>>>> bfc6c454
         model = DFKDEModel(config)
     else:
         raise ValueError("Unknown model name!")
