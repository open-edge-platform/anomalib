"""Metrics Configuration Callback."""

# Copyright (C) 2022 Intel Corporation
#
# Licensed under the Apache License, Version 2.0 (the "License");
# you may not use this file except in compliance with the License.
# You may obtain a copy of the License at
#
# http://www.apache.org/licenses/LICENSE-2.0
#
# Unless required by applicable law or agreed to in writing,
# software distributed under the License is distributed on an "AS IS" BASIS,
# WITHOUT WARRANTIES OR CONDITIONS OF ANY KIND, either express or implied.
# See the License for the specific language governing permissions
# and limitations under the License.


from typing import List, Optional

import pytorch_lightning as pl
import torch
from pytorch_lightning.callbacks import Callback
from pytorch_lightning.utilities.cli import CALLBACK_REGISTRY

from anomalib.models.components.base.anomaly_module import AnomalyModule
from anomalib.utils.metrics import metric_collection_from_names

__all__ = ["MetricsConfigurationCallback"]


@CALLBACK_REGISTRY
class MetricsConfigurationCallback(Callback):
    """Metrics Configuration Callback."""

    def __init__(
        self,
        adaptive_threshold: bool,
        default_image_threshold: Optional[float] = None,
        default_pixel_threshold: Optional[float] = None,
        image_metric_names: Optional[List[str]] = None,
        pixel_metric_names: Optional[List[str]] = None,
        normalization_method: str = "min_max",
    ):
        """Create image and pixel-level AnomalibMetricsCollection.

        This callback creates AnomalibMetricsCollection based on the
            list of strings provided for image and pixel-level metrics.
        After these MetricCollections are created, the callback assigns
        these to the lightning module.

        Args:
            adaptive_threshold (bool): Flag indicating whether threshold should be adaptive.
            default_image_threshold (Optional[float]): Default image threshold value.
            default_pixel_threshold (Optional[float]): Default pixel threshold value.
            image_metric_names (Optional[List[str]]): List of image-level metrics.
            pixel_metric_names (Optional[List[str]]): List of pixel-level metrics.
            normalization_method(Optional[str]): Normalization method. <None, min_max, cdf>
        """
        # TODO: https://github.com/openvinotoolkit/anomalib/issues/384
        self.image_metric_names = image_metric_names
        self.pixel_metric_names = pixel_metric_names

<<<<<<< HEAD
=======
        # TODO: https://github.com/openvinotoolkit/anomalib/issues/384
>>>>>>> ef621991
        # TODO: This is a workaround. normalization-method is actually not used in metrics.
        #   It's only accessed from `before_instantiate` method in `AnomalibCLI` to configure
        #   its callback.
        self.normalization_method = normalization_method

        assert (
            adaptive_threshold or default_image_threshold is not None and default_pixel_threshold is not None
        ), "Default thresholds must be specified when adaptive threshold is disabled."
        self.adaptive_threshold = adaptive_threshold
        self.default_image_threshold = default_image_threshold
        self.default_pixel_threshold = default_pixel_threshold

    def setup(
        self,
        _trainer: pl.Trainer,
        pl_module: pl.LightningModule,
        stage: Optional[str] = None,  # pylint: disable=unused-argument
    ) -> None:
        """Setup image and pixel-level AnomalibMetricsCollection within Anomalib Model.

        Args:
            _trainer (pl.Trainer): PyTorch Lightning Trainer
            pl_module (pl.LightningModule): Anomalib Model that inherits pl LightningModule.
            stage (Optional[str], optional): fit, validate, test or predict. Defaults to None.
        """
        image_metric_names = [] if self.image_metric_names is None else self.image_metric_names
        pixel_metric_names = [] if self.pixel_metric_names is None else self.pixel_metric_names

        if isinstance(pl_module, AnomalyModule):
            pl_module.adaptive_threshold = self.adaptive_threshold
            if not self.adaptive_threshold:
                # pylint: disable=not-callable
                pl_module.image_threshold.value = torch.tensor(self.default_image_threshold).cpu()
                pl_module.pixel_threshold.value = torch.tensor(self.default_pixel_threshold).cpu()

            pl_module.image_metrics = metric_collection_from_names(image_metric_names, "image_")
            pl_module.pixel_metrics = metric_collection_from_names(pixel_metric_names, "pixel_")

            pl_module.image_metrics.set_threshold(pl_module.image_threshold.value)
            pl_module.pixel_metrics.set_threshold(pl_module.pixel_threshold.value)<|MERGE_RESOLUTION|>--- conflicted
+++ resolved
@@ -60,10 +60,7 @@
         self.image_metric_names = image_metric_names
         self.pixel_metric_names = pixel_metric_names
 
-<<<<<<< HEAD
-=======
         # TODO: https://github.com/openvinotoolkit/anomalib/issues/384
->>>>>>> ef621991
         # TODO: This is a workaround. normalization-method is actually not used in metrics.
         #   It's only accessed from `before_instantiate` method in `AnomalibCLI` to configure
         #   its callback.
