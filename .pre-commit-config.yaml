--- conflicted
+++ resolved
@@ -15,11 +15,7 @@
 
   # Ruff version.
   - repo: https://github.com/charliermarsh/ruff-pre-commit
-<<<<<<< HEAD
-    rev: "v0.5.0"
-=======
     rev: "v0.5.1"
->>>>>>> 9582b1de
     hooks:
       # Run the linter.
       - id: ruff
