default_language_version:
<<<<<<< HEAD
  node: 20.19.3
=======
  node: 24.2.0
>>>>>>> 8198f90f

repos:
  - repo: https://github.com/pre-commit/pre-commit-hooks
    rev: v5.0.0
    hooks:
      # list of supported hooks: https://pre-commit.com/hooks.html
      - id: trailing-whitespace
      - id: end-of-file-fixer
      - id: check-yaml
      - id: check-added-large-files
      - id: debug-statements
      - id: detect-private-key

  - repo: https://github.com/commitizen-tools/commitizen
    rev: v4.8.3
    hooks:
      # Only enforce branch naming, not commit messages (since we validate PR titles instead)
      - id: commitizen-branch
        stages: [pre-push]

  # Ruff version.
  - repo: https://github.com/charliermarsh/ruff-pre-commit
    rev: "v0.12.0"
    hooks:
      # Run the linter.
      - id: ruff
        exclude: "tests/legacy"
        args: ["--fix"]
      # Run the formatter
      - id: ruff-format
        exclude: "tests/legacy"

  # python static type checking
  - repo: https://github.com/pre-commit/mirrors-mypy
    rev: "v1.16.1"
    hooks:
      - id: mypy
        additional_dependencies: [types-PyYAML, types-setuptools]
        exclude: "tests"

  # add bandit for security checks
  # semgrep does not support Windows, therefore it is not currently used in pre-commit
  # https://github.com/semgrep/semgrep/issues/1330
  - repo: https://github.com/PyCQA/bandit
    rev: 1.8.5
    hooks:
      - id: bandit
        args:
          [
            "-c",
            "pyproject.toml",
            "--severity-level",
            "medium",
            "--confidence-level",
            "high",
          ]
        additional_dependencies: ["bandit[toml]"]

  # notebooks.
  - repo: https://github.com/nbQA-dev/nbQA
    rev: 1.9.1
    hooks:
      - id: nbqa-ruff
        # Ignore unsorted imports. This is because jupyter notebooks can import
        # packages in a different order than the rest of the codebase.
        args: ["--ignore=D100,D407,I001,E402"]

  - repo: https://github.com/pre-commit/mirrors-prettier
    rev: v4.0.0-alpha.8
    hooks:
      - id: prettier

  - repo: https://github.com/igorshubovych/markdownlint-cli
    rev: v0.45.0
    hooks:
      - id: markdownlint

  # zizmor detects security issues in GitHub Actions workflows.
  - repo: https://github.com/woodruffw/zizmor-pre-commit
    rev: v1.9.0
    hooks:
      - id: zizmor
        args: ["--min-severity", "medium", "--min-confidence", "high"]<|MERGE_RESOLUTION|>--- conflicted
+++ resolved
@@ -1,9 +1,5 @@
 default_language_version:
-<<<<<<< HEAD
-  node: 20.19.3
-=======
   node: 24.2.0
->>>>>>> 8198f90f
 
 repos:
   - repo: https://github.com/pre-commit/pre-commit-hooks
