--- conflicted
+++ resolved
@@ -47,11 +47,9 @@
    Copyright (c) 2023 @jpcbertoldo, https://github.com/jpcbertoldo/aupimo
    SPDX-License-Identifier: MIT
 
-<<<<<<< HEAD
-9. GLASS Model implementation is based on the original code
-   Copyright (c) 2024 Qiyu Chen, https://github.com/cqylunlun/GLASS
-=======
 9. UninetModel
    Copyright (c) 2025 @pangdatangtt, https://github.com/pangdatangtt/UniNet/
->>>>>>> 78cd8b1a
-   SPDX-License-Identifier: MIT+
+10. GLASS Model implementation is based on the original code
+    Copyright (c) 2024 Qiyu Chen, https://github.com/cqylunlun/GLASS
+    SPDX-License-Identifier: MIT