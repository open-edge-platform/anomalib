--- conflicted
+++ resolved
@@ -85,12 +85,7 @@
 
 setup(
     name="anomalib",
-<<<<<<< HEAD
     version=VERSION,
-=======
-    # TODO: https://github.com/openvinotoolkit/anomalib/issues/36
-    version="0.2.5",
->>>>>>> 82ce0626
     author="Intel OpenVINO",
     author_email="help@openvino.intel.com",
     description="anomalib - Anomaly Detection Library",
