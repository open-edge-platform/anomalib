[tox]
isolated_build = True
skip_missing_interpreters = true
envlist =
    pre-commit
    pre_merge
    nightly

[testenv:pre-commit]
basepython = python3
<<<<<<< HEAD
deps = black==22.3.0
commands = black --check --diff anomalib -l 120

[testenv:isort]
basepython = python3
deps = isort==5.10.1
commands = isort --check-only --df anomalib --profile=black

[testenv:flake8]
skip_install = true
basepython = python3
deps =
    flake8
    mccabe
commands = flake8 anomalib --exclude=anomalib/models/components/freia


[testenv:pylint]
skip_install = true
basepython = python3
deps =
    pylint
    -r{toxinidir}/requirements/base.txt
commands = pylint anomalib --rcfile=tox.ini --ignore=anomalib/models/components/freia/

[testenv:mypy]
basepython = python3
passenv = ftp_proxy
    HTTP_PROXY
    HTTPS_PROXY
deps =
    mypy
    -r{toxinidir}/requirements/base.txt
commands =
    python -m mypy --install-types --non-interactive anomalib --config-file tox.ini
    python -m mypy --install-types --non-interactive tools/train.py --config-file tox.ini
    python -m mypy --install-types --non-interactive tools/test.py --config-file tox.ini


[testenv:pydocstyle]
basepython = python3
deps =
    pydocstyle
commands = pydocstyle anomalib --config=tox.ini

[testenv:notebooks]
basepython = python3
deps =
    -r{toxinidir}/requirements/dev.txt
commands =
    nbqa black notebooks --nbqa-diff
    nbqa isort notebooks --nbqa-diff
    nbqa flake8 notebooks
    nbqa pylint notebooks --disable=C0103,C0114,C0116,R0801,W0106
    nbqa mdformat notebooks --nbqa-md --nbqa-diff

=======
deps = pre-commit
commands = pre-commit run --all-files
>>>>>>> 7a21fa6f

[testenv:pre_merge]
basepython = python3
passenv = ftp_proxy
    HTTP_PROXY
    HTTPS_PROXY
    CUDA_VISIBLE_DEVICES
    ANOMALIB_DATASET_PATH
deps =
    coverage
    pytest
    flaky
    -r{toxinidir}/requirements/base.txt
    -r{toxinidir}/requirements/openvino.txt
commands =
    coverage erase
    coverage run --include=anomalib/* -m pytest tests/pre_merge/ -ra --showlocals
    ; https://github.com/openvinotoolkit/anomalib/issues/94
    coverage report -m --fail-under=85
    coverage xml -o {toxworkdir}/coverage.xml

[testenv:nightly]
basepython = python3
passenv = ftp_proxy
    HTTP_PROXY
    HTTPS_PROXY
    CUDA_VISIBLE_DEVICES
    ANOMALIB_DATASET_PATH
deps =
    coverage
    pytest
    flaky
    -r{toxinidir}/requirements/base.txt
    -r{toxinidir}/requirements/openvino.txt
commands =
    coverage erase
    coverage run --include=anomalib/* -m pytest tests/nightly/ -ra --showlocals
    ; https://github.com/openvinotoolkit/anomalib/issues/94
    coverage report -m --fail-under=33
    coverage xml -o {toxworkdir}/coverage.xml

[flake8]
max-line-length = 120
ignore = E203,W503

[pylint]
extension-pkg-whitelist = cv2
ignored-modules = cv2
disable = duplicate-code,
          arguments-differ,
          fixme,
          import-error,
          too-many-arguments,
          too-many-branches,
          too-many-instance-attributes,
          too-many-locals,
          too-few-public-methods,

generated-members = numpy.*, torch.*
good-names = e, i, id
ignore = tests,docs,anomalib/models/components/freia

max-line-length = 120
max-parents = 15
min-similarity-lines = 5


[mypy]
ignore_missing_imports = True
show_error_codes = True
exclude = anomalib/models/components/freia/
[mypy-anomalib.models.components.freia.*]
follow_imports = skip
[mypy-torch.*]
follow_imports = skip
follow_imports_for_stubs = True


[coverage:report]
exclude_lines =
    except ImportError
    raise ImportError
    except ApiException
    raise ApiException
    raise ValueError

[pydocstyle]
inherit = false
ignore = D107, ; Missing docstring in __init__
         D202, ; No blank lines allowed after function docstring
         D203, ; 1 blank line required before class docstring
         D213, ; Multi-line docstring summary should start at the second line
         D401, ; First line should be in imperative mood; try rephrasing
         D404, ; First word of the docstring should not be This
         D406, ; Section name should end with a newline
         D407, ; Missing dashed underline after section
         D413 ; Missing blank line after last section<|MERGE_RESOLUTION|>--- conflicted
+++ resolved
@@ -8,67 +8,8 @@
 
 [testenv:pre-commit]
 basepython = python3
-<<<<<<< HEAD
-deps = black==22.3.0
-commands = black --check --diff anomalib -l 120
-
-[testenv:isort]
-basepython = python3
-deps = isort==5.10.1
-commands = isort --check-only --df anomalib --profile=black
-
-[testenv:flake8]
-skip_install = true
-basepython = python3
-deps =
-    flake8
-    mccabe
-commands = flake8 anomalib --exclude=anomalib/models/components/freia
-
-
-[testenv:pylint]
-skip_install = true
-basepython = python3
-deps =
-    pylint
-    -r{toxinidir}/requirements/base.txt
-commands = pylint anomalib --rcfile=tox.ini --ignore=anomalib/models/components/freia/
-
-[testenv:mypy]
-basepython = python3
-passenv = ftp_proxy
-    HTTP_PROXY
-    HTTPS_PROXY
-deps =
-    mypy
-    -r{toxinidir}/requirements/base.txt
-commands =
-    python -m mypy --install-types --non-interactive anomalib --config-file tox.ini
-    python -m mypy --install-types --non-interactive tools/train.py --config-file tox.ini
-    python -m mypy --install-types --non-interactive tools/test.py --config-file tox.ini
-
-
-[testenv:pydocstyle]
-basepython = python3
-deps =
-    pydocstyle
-commands = pydocstyle anomalib --config=tox.ini
-
-[testenv:notebooks]
-basepython = python3
-deps =
-    -r{toxinidir}/requirements/dev.txt
-commands =
-    nbqa black notebooks --nbqa-diff
-    nbqa isort notebooks --nbqa-diff
-    nbqa flake8 notebooks
-    nbqa pylint notebooks --disable=C0103,C0114,C0116,R0801,W0106
-    nbqa mdformat notebooks --nbqa-md --nbqa-diff
-
-=======
 deps = pre-commit
 commands = pre-commit run --all-files
->>>>>>> 7a21fa6f
 
 [testenv:pre_merge]
 basepython = python3
