--- conflicted
+++ resolved
@@ -46,11 +46,8 @@
     "matplotlib>=3.4.3",
     "opencv-python>=4.5.3.56",
     "pandas>=1.1.0",
-<<<<<<< HEAD
     "scikit-image",  # NOTE: skimage should be removed as part of dependency cleanup
     "tifffile",
-=======
->>>>>>> bcc0b439
     "timm",
     "lightning>=2.2",
     "torch>=2",
@@ -61,11 +58,7 @@
     "open-clip-torch>=2.23.0,<2.26.1",
 ]
 openvino = ["openvino>=2024.0", "nncf>=2.10.0", "onnx>=1.16.0"]
-<<<<<<< HEAD
-vlm = ["ollama<0.4.0", "openai", "python-dotenv","transformers"]
-=======
 vlm = ["ollama", "openai", "python-dotenv","transformers"]
->>>>>>> bcc0b439
 loggers = [
     "comet-ml>=3.31.7",
     "gradio>=4",
