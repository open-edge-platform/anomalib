--- conflicted
+++ resolved
@@ -165,10 +165,6 @@
     "A004", # import is shadowing a Python built-in
     "A005", # Module is shadowing a Python built-in
     "B909", # Mutation to loop iterable during iteration
-<<<<<<< HEAD
-    "PLR6301", # could be a function, class method or static method
-=======
->>>>>>> 627be88e
     "PLC2701", # Private name import
     "PLC0415", # import should be at the top of the file
     "PLR0917", # Too many positional arguments
