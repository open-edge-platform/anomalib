--- conflicted
+++ resolved
@@ -97,33 +97,12 @@
     "raise ValueError",
 ]
 
-<<<<<<< HEAD
 [tool.coverage.paths]
 source = [
     "src",
     ".tox/*/site-packages",
 ]
 
-
-# # # # # # # # # # # # # # # # # # # # # # # # # # # # # # # # # # # # # # # #
-# PYDOCSTYLE CONFIGURATION                                                    #
-[tool.pydocstyle]
-inherit = false
-ignore = [
-    "D107", # Missing docstring in __init__
-    "D202", # No blank lines allowed after function docstring
-    "D203", # 1 blank line required before class docstring
-    "D213", # Multi-line docstring summary should start at the second line
-    "D401", # First line should be in imperative mood; try rephrasing
-    "D404", # First word of the docstring should not be This
-    "D406", # Section name should end with a newline
-    "D407", # Missing dashed underline after section
-    "D413", # Missing blank line after last section
-]
-
-=======
->>>>>>> 566e8cb4
-
 # # # # # # # # # # # # # # # # # # # # # # # # # # # # # # # # # # # # # # # #
 # NBQA CONFIGURATION                                                          #
 [tool.nbqa.addopts]
