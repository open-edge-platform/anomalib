--- conflicted
+++ resolved
@@ -22,11 +22,7 @@
     "loguru==0.7.3",
     "trackio~=0.6.0",
     "sse-starlette~=3.0",
-<<<<<<< HEAD
-    "cv2-enumerate-cameras==1.3.0",
-=======
     "cv2-enumerate-cameras==1.3.1",
->>>>>>> 4619e708
     "pyarrow~=21.0.0",
 ]
 
