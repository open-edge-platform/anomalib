--- conflicted
+++ resolved
@@ -210,7 +210,6 @@
         return model
 
     @staticmethod
-<<<<<<< HEAD
     async def _handle_job_cancellation(job_service: JobService, job: Job, model: Model) -> None:
         """Mark job as cancelled and remove partially exported artifacts."""
         logger.info("Training job `%s` cancelled by user", job.id)
@@ -239,7 +238,7 @@
         if delete_model_record:
             service = model_service or ModelService()
             await service.delete_model(project_id=job.project_id, model_id=model.id)
-=======
+
     def _compute_export_size(path: str | None) -> int | None:
         if path is None:
             return None
@@ -266,7 +265,6 @@
                         continue
 
         return sum(iter_file_sizes())
->>>>>>> 0b085271
 
     @classmethod
     async def _sync_progress_with_db(
