--- conflicted
+++ resolved
@@ -109,18 +109,8 @@
                 job_id=job.id, status=JobStatus.FAILED, message=f"Failed with exception: {str(e)}"
             )
             if model.export_path:
-<<<<<<< HEAD
                 logger.warning(f"Deleting partially created model with id: {model.id}")
                 await model_service.delete_model(project_id=project_id, model_id=model.id, delete_artifacts=True)
-=======
-                logger.warning("Deleting partially created model with id: %s", model.id)
-                await cls._cleanup_partial_model(
-                    job=job,
-                    model=model,
-                    delete_model_record=True,
-                    model_service=model_service,
-                )
->>>>>>> 8adc3a17
             raise e
         finally:
             logger.debug("Syncing progress with db stopped")
@@ -223,26 +213,9 @@
             status=JobStatus.CANCELED,
             message="Training cancelled by user",
         )
-        await TrainingService._cleanup_partial_model(job=job, model=model, delete_model_record=False)
-
-    @staticmethod
-    async def _cleanup_partial_model(
-        *,
-        job: Job,
-        model: Model,
-        delete_model_record: bool,
-        model_service: ModelService | None = None,
-    ) -> None:
-        """Remove partially exported artifacts and optionally delete model record."""
-        if not model.export_path:
-            return
 
         model_binary_repo = ModelBinaryRepository(project_id=job.project_id, model_id=model.id)
         await model_binary_repo.delete_model_folder()
-
-        if delete_model_record:
-            service = model_service or ModelService()
-            await service.delete_model(project_id=job.project_id, model_id=model.id)
 
     @staticmethod
     def _compute_export_size(path: str | None) -> int | None:
