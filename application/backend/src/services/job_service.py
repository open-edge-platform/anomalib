--- conflicted
+++ resolved
@@ -2,12 +2,8 @@
 # SPDX-License-Identifier: Apache-2.0
 import asyncio
 import datetime
-<<<<<<< HEAD
 import json
 import logging
-import os
-=======
->>>>>>> 19a34618
 from collections.abc import AsyncGenerator
 from uuid import UUID
 
@@ -87,20 +83,8 @@
             await repo.update(job, updates)
 
     @classmethod
-<<<<<<< HEAD
-    async def is_job_still_running(cls, job_id: UUID | str) -> bool:
-        job = await cls.get_job_by_id(job_id=job_id)
-        if job is None:
-            raise ResourceNotFoundException(resource_id=job_id, resource_name="job")
-        return job.status == JobStatus.RUNNING
-
-    @classmethod
-    async def stream_logs(cls, job_id: UUID | str) -> AsyncGenerator[ServerSentEvent, None]:
-        from core.logging.utils import get_job_logs_path
-=======
     async def stream_logs(cls, job_id: UUID | str) -> AsyncGenerator[ServerSentEvent]:
         from core.logging.utils import get_job_logs_path  # noqa: PLC0415
->>>>>>> 19a34618
 
         log_file = get_job_logs_path(job_id=job_id)
         if not await anyio.Path(log_file).exists():
@@ -132,7 +116,7 @@
                 yield ServerSentEvent(data=line.rstrip())
 
     @classmethod
-    async def stream_progress(cls, job_id: UUID | str) -> AsyncGenerator[ServerSentEvent, None]:
+    async def stream_progress(cls, job_id: UUID | str) -> AsyncGenerator[ServerSentEvent]:
         """Stream the progress of a job by its ID"""
         still_running = True
         while still_running:
