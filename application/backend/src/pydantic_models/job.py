# Copyright (C) 2025 Intel Corporation
# SPDX-License-Identifier: Apache-2.0
from datetime import datetime
from enum import StrEnum
from typing import Any
from uuid import UUID

from pydantic import BaseModel, Field, computed_field, field_serializer

from pydantic_models.base import BaseIDModel


class JobType(StrEnum):
    TRAINING = "training"
    OPTIMIZATION = "optimization"


class JobStatus(StrEnum):
    PENDING = "pending"
    RUNNING = "running"
    COMPLETED = "completed"
    FAILED = "failed"
    CANCELED = "canceled"


class Job(BaseIDModel):
    project_id: UUID
    type: JobType = JobType.TRAINING
    progress: int = Field(default=0, ge=0, le=100, description="Progress percentage from 0 to 100")
    status: JobStatus = JobStatus.PENDING
    payload: dict
    message: str = "Job created"
    start_time: datetime | None = None
    end_time: datetime | None = None

    @field_serializer("project_id")
    def serialize_project_id(self, project_id: UUID, _info: Any) -> str:
        return str(project_id)


class JobList(BaseModel):
    jobs: list[Job]


class JobSubmitted(BaseModel):
    job_id: UUID


class JobCancelled(BaseModel):
    job_id: UUID

    @computed_field
    def message(self) -> str:
        return f"Job with ID `{self.job_id}' marked as cancelled."


class TrainJobPayload(BaseModel):
    project_id: UUID = Field(exclude=True)
    model_name: str
<<<<<<< HEAD
    device: str | None = None
=======
    device: str | None = Field(default=None)
>>>>>>> 9096eb7e
<|MERGE_RESOLUTION|>--- conflicted
+++ resolved
@@ -57,8 +57,4 @@
 class TrainJobPayload(BaseModel):
     project_id: UUID = Field(exclude=True)
     model_name: str
-<<<<<<< HEAD
-    device: str | None = None
-=======
-    device: str | None = Field(default=None)
->>>>>>> 9096eb7e
+    device: str | None = Field(default=None)