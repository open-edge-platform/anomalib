--- conflicted
+++ resolved
@@ -63,14 +63,10 @@
 app.include_router(snapshot_router)
 
 
-<<<<<<< HEAD
 def main() -> None:
     """Main function to run the application"""
-=======
-if __name__ == "__main__":
     if mp.get_start_method(allow_none=True) != "spawn":
         mp.set_start_method("spawn", force=True)
->>>>>>> 40263dfa
 
     settings = get_settings()
     uvicorn_port = int(os.environ.get("HTTP_SERVER_PORT", settings.port))
