--- conflicted
+++ resolved
@@ -3,50 +3,12 @@
 
 import { Suspense, useEffect } from 'react';
 
-<<<<<<< HEAD
-import { usePipeline, useSetModelToPipeline } from '@geti-inspect/hooks';
+import { usePatchPipeline, usePipeline, useProjectIdentifier } from '@geti-inspect/hooks';
 import { Loading, View } from '@geti/ui';
-=======
-import { $api } from '@geti-inspect/api';
-import { SchemaJob as Job } from '@geti-inspect/api/spec';
-import { usePatchPipeline, usePipeline, useProjectIdentifier } from '@geti-inspect/hooks';
-import { Flex, Loading, Text, View } from '@geti/ui';
-import { WaitingIcon } from '@geti/ui/icons';
->>>>>>> 95890c79
 
 import { useTrainedModels } from '../../../hooks/use-model';
 import { ConnectionStatusAdapter, TrainingStatusAdapter } from './adapters';
 import { StatusBar } from './status-bar';
-
-<<<<<<< HEAD
-const AutoSelectModel = () => {
-    const models = useTrainedModels();
-    const { data: pipeline } = usePipeline();
-    const setModelToPipelineMutation = useSetModelToPipeline();
-    const selectedModelId = pipeline?.model?.id;
-
-    useEffect(() => {
-        if (selectedModelId !== undefined || models.length === 0) {
-            return;
-        }
-
-        setModelToPipelineMutation(models[0].id);
-    }, [selectedModelId, models, setModelToPipelineMutation]);
-
-    return null;
-=======
-const useCurrentJob = () => {
-    const { projectId } = useProjectIdentifier();
-    const { data: jobsData } = $api.useSuspenseQuery('get', '/api/jobs', undefined, {
-        refetchInterval: 5000,
-    });
-
-    const runningJob = jobsData.jobs.find(
-        (job: Job) => job.project_id === projectId && (job.status === 'running' || job.status === 'pending')
-    );
-
-    return runningJob;
-};
 
 const useDefaultModel = () => {
     const models = useTrainedModels();
@@ -69,37 +31,11 @@
     }, [hasNonAvailableModels, hasSelectedModel, models, patchPipeline, projectId]);
 };
 
-export const ProgressBarItem = () => {
-    const trainingJob = useCurrentJob();
-
-    if (trainingJob !== undefined) {
-        return <TrainingStatusItem trainingJob={trainingJob} />;
-    }
-
-    return (
-        <Flex
-            gap='size-100'
-            height='100%'
-            width='size-3000'
-            alignItems='center'
-            justifyContent='start'
-            UNSAFE_style={{ padding: '0 var(--spectrum-global-dimension-size-200)' }}
-        >
-            <WaitingIcon height='14px' width='14px' stroke='var(--spectrum-global-color-gray-600)' />
-            <Text marginStart={'5px'} UNSAFE_style={{ color: 'var(--spectrum-global-color-gray-600)' }}>
-                Idle
-            </Text>
-        </Flex>
-    );
->>>>>>> 95890c79
-};
-
 export const Footer = () => {
     useDefaultModel();
 
     return (
         <View gridArea={'footer'} backgroundColor={'gray-100'} width={'100%'} height={'size-400'} overflow={'hidden'}>
-            <AutoSelectModel />
             <Suspense fallback={<Loading mode={'inline'} size='S' />}>
                 <ConnectionStatusAdapter />
                 <TrainingStatusAdapter />
