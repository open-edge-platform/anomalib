--- conflicted
+++ resolved
@@ -75,11 +75,7 @@
 
     # create the dataset
     dataset = InferenceDataset(
-<<<<<<< HEAD
         args.input, config.dataset.root, image_size=tuple(config.dataset.image_size), transform=transform
-=======
-        args.input, image_size=tuple(config.dataset.image_size), transform=transform  # type: ignore
->>>>>>> 854044de
     )
     dataloader = DataLoader(dataset)
 
