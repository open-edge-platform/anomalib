--- conflicted
+++ resolved
@@ -69,10 +69,5 @@
 
 if __name__ == "__main__":
     parser = get_parser()
-<<<<<<< HEAD
-    config = parser.parse_args()
-    infer(config)
-=======
     args = parser.parse_args()
-    infer(args)
->>>>>>> e3c0fe58
+    infer(args)