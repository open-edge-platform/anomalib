"""Anomalib Gradio Script.

This script provide a gradio web interface
"""

# Copyright (C) 2022-2024 Intel Corporation
# SPDX-License-Identifier: Apache-2.0

from argparse import ArgumentParser
from importlib import import_module
from pathlib import Path

import gradio
import numpy as np

from anomalib.deploy import Inferencer


def get_parser() -> ArgumentParser:
    """Get command line arguments.

    Example:
        Example for Torch Inference.
        >>> python tools/inference/gradio_inference.py  \
        ...     --weights ./results/padim/mvtec/bottle/weights/torch/model.pt

    Returns:
        ArgumentParser: Argument parser for gradio inference.
    """
    parser = ArgumentParser()
    parser.add_argument("--weights", type=Path, required=True, help="Path to model weights")
    parser.add_argument("--share", type=bool, required=False, default=False, help="Share Gradio `share_url`")

    return parser


def get_inferencer(weight_path: Path) -> Inferencer:
    """Parse args and open inferencer.

    Args:
        weight_path (Path): Path to model weights.
        metadata (Path | None, optional): Metadata is required for OpenVINO models. Defaults to None.

    Raises:
        ValueError: If unsupported model weight is passed.

    Returns:
        Inferencer: Torch or OpenVINO inferencer.
    """
    # Get the inferencer. We use .ckpt extension for Torch models and (onnx, bin)
    # for the openvino models.
    extension = weight_path.suffix
    inferencer: Inferencer
    module = import_module("anomalib.deploy")
    if extension in {".pt", ".pth", ".ckpt"}:
        torch_inferencer = module.TorchInferencer
        inferencer = torch_inferencer(path=weight_path)

<<<<<<< HEAD
    elif extension in (".onnx", ".bin", ".xml"):
        openvino_inferencer = module.OpenVINOInferencer
        inferencer = openvino_inferencer(path=weight_path)

=======
    elif extension in {".onnx", ".bin", ".xml"}:
        if metadata is None:
            msg = "When using OpenVINO Inferencer, the following arguments are required: --metadata"
            raise ValueError(msg)

        openvino_inferencer = module.OpenVINOInferencer
        inferencer = openvino_inferencer(path=weight_path, metadata=metadata)
>>>>>>> 9e58ab3a
    else:
        msg = (
            "Model extension is not supported. "
            "Torch Inferencer exptects a .ckpt file,OpenVINO Inferencer expects either .onnx, .bin or .xml file. "
            f"Got {extension}"
        )
        raise ValueError(
            msg,
        )

    return inferencer


def infer(image: np.ndarray, inferencer: Inferencer) -> tuple[np.ndarray, np.ndarray, np.ndarray]:
    """Inference function, return anomaly map, score, heat map, prediction mask ans visualisation.

    Args:
        image (np.ndarray): image to compute
        inferencer (Inferencer): model inferencer

    Returns:
        tuple[np.ndarray, float, np.ndarray, np.ndarray, np.ndarray]:
        heat_map, pred_mask, segmentation result.
    """
    # Perform inference for the given image.
    predictions = inferencer.predict(image=image)
    return (predictions.heat_map, predictions.pred_mask, predictions.segmentations)


if __name__ == "__main__":
    args = get_parser().parse_args()
    gradio_inferencer = get_inferencer(args.weights)

    interface = gradio.Interface(
        fn=lambda image: infer(image, gradio_inferencer),
        inputs=gradio.Image(
            image_mode="RGB",
            sources=["upload", "webcam"],
            type="numpy",
            label="Image",
        ),
        outputs=[
            gradio.Image(type="numpy", label="Predicted Heat Map"),
            gradio.Image(type="numpy", label="Predicted Mask"),
            gradio.Image(type="numpy", label="Segmentation Result"),
        ],
        title="Anomalib",
        description="Anomalib Gradio",
    )

    interface.launch(share=args.share)<|MERGE_RESOLUTION|>--- conflicted
+++ resolved
@@ -56,20 +56,10 @@
         torch_inferencer = module.TorchInferencer
         inferencer = torch_inferencer(path=weight_path)
 
-<<<<<<< HEAD
-    elif extension in (".onnx", ".bin", ".xml"):
+    elif extension in {".onnx", ".bin", ".xml"}:
         openvino_inferencer = module.OpenVINOInferencer
         inferencer = openvino_inferencer(path=weight_path)
 
-=======
-    elif extension in {".onnx", ".bin", ".xml"}:
-        if metadata is None:
-            msg = "When using OpenVINO Inferencer, the following arguments are required: --metadata"
-            raise ValueError(msg)
-
-        openvino_inferencer = module.OpenVINOInferencer
-        inferencer = openvino_inferencer(path=weight_path, metadata=metadata)
->>>>>>> 9e58ab3a
     else:
         msg = (
             "Model extension is not supported. "
