--- conflicted
+++ resolved
@@ -63,13 +63,9 @@
     trainer = AnomalibTrainer(
         **config.trainer,
         **config.post_processing,
-<<<<<<< HEAD
-        **config.visualization,
-=======
         show_images=config.visualization.show_images,
         log_images=config.visualization.log_images,
         visualization_mode=config.visualization.mode,
->>>>>>> f5c096e6
         logger=experiment_logger,
         callbacks=callbacks,
         image_metrics=config.metrics.get("image", None),
