"""Test This script performs inference on the test dataset and saves the output visualizations into a directory."""

# Copyright (C) 2022 Intel Corporation
# SPDX-License-Identifier: Apache-2.0

from argparse import ArgumentParser, Namespace

from pytorch_lightning import seed_everything

from anomalib.config import get_configurable_parameters
from anomalib.data import get_datamodule
from anomalib.models import get_model
from anomalib.trainer import AnomalibTrainer
from anomalib.utils.callbacks import get_callbacks


def get_parser() -> ArgumentParser:
    """Get parser.

    Returns:
        ArgumentParser: The parser object.
    """
    parser = ArgumentParser()
    parser.add_argument("--model", type=str, default="stfpm", help="Name of the algorithm to train/test")
    parser.add_argument("--config", type=str, required=False, help="Path to a model config file")
    parser.add_argument("--weight_file", type=str, default="weights/model.ckpt")

    return parser


def test(args: Namespace):
    """Test an anomaly model.

    Args:
        args (Namespace): The arguments from the command line.
    """
    config = get_configurable_parameters(
        model_name=args.model,
        config_path=args.config,
        weight_file=args.weight_file,
    )

    if config.project.seed:
        seed_everything(config.project.seed)

    datamodule = get_datamodule(config)
    model = get_model(config)

    callbacks = get_callbacks(config)

    trainer = AnomalibTrainer(
        **config.trainer,
        **config.post_processing,
        callbacks=callbacks,
<<<<<<< HEAD
=======
        task_type=config.dataset.task,
>>>>>>> 5b776b0a
        image_metrics=config.metrics.get("image", None),
        pixel_metrics=config.metrics.get("pixel", None)
    )
    trainer.test(model=model, datamodule=datamodule, ckpt_path=args.weight_file)


if __name__ == "__main__":
    args = get_parser().parse_args()
    test(args)<|MERGE_RESOLUTION|>--- conflicted
+++ resolved
@@ -52,10 +52,6 @@
         **config.trainer,
         **config.post_processing,
         callbacks=callbacks,
-<<<<<<< HEAD
-=======
-        task_type=config.dataset.task,
->>>>>>> 5b776b0a
         image_metrics=config.metrics.get("image", None),
         pixel_metrics=config.metrics.get("pixel", None)
     )
